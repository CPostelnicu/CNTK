--- conflicted
+++ resolved
@@ -1,22023 +1,11037 @@
-<<<<<<< HEAD
-#LyX 2.1 created this file. For more info see http://www.lyx.org/
-\lyxformat 474
-\begin_document
-\begin_header
-\textclass extbook
-\begin_preamble
-\usepackage{algorithm}
-\usepackage{algpseudocode}  
-\end_preamble
-\use_default_options false
-\master CNTKBook-master.lyx
-\maintain_unincluded_children false
-\language english
-\language_package default
-\inputencoding auto
-\fontencoding global
-\font_roman default
-\font_sans default
-\font_typewriter default
-\font_math auto
-\font_default_family default
-\use_non_tex_fonts false
-\font_sc false
-\font_osf false
-\font_sf_scale 100
-\font_tt_scale 100
-\graphics default
-\default_output_format default
-\output_sync 0
-\bibtex_command default
-\index_command default
-\paperfontsize 11
-\spacing single
-\use_hyperref false
-\papersize default
-\use_geometry false
-\use_package amsmath 1
-\use_package amssymb 2
-\use_package cancel 0
-\use_package esint 1
-\use_package mathdots 1
-\use_package mathtools 0
-\use_package mhchem 1
-\use_package stackrel 0
-\use_package stmaryrd 0
-\use_package undertilde 0
-\cite_engine basic
-\cite_engine_type default
-\biblio_style plain
-\use_bibtopic false
-\use_indices false
-\paperorientation portrait
-\suppress_date false
-\justification true
-\use_refstyle 0
-\index Index
-\shortcut idx
-\color #008000
-\end_index
-\secnumdepth 3
-\tocdepth 3
-\paragraph_separation indent
-\paragraph_indentation default
-\quotes_language english
-\papercolumns 1
-\papersides 1
-\paperpagestyle default
-\tracking_changes false
-\output_changes false
-\html_math_output 0
-\html_css_as_file 0
-\html_be_strict false
-\end_header
-
-\begin_body
-
-\begin_layout Chapter
-Computational Network
-\begin_inset Index idx
-status open
-
-\begin_layout Plain Layout
-Computational Network
-\end_layout
-
-\end_inset
-
-
-\begin_inset CommandInset label
-LatexCommand label
-name "chap:CN"
-
-\end_inset
-
-
-\end_layout
-
-\begin_layout Section
-Computational Network
-\end_layout
-
-\begin_layout Standard
-There is a common property in key machine learning models, such as deep
- neural networks (DNNs) 
-\begin_inset CommandInset citation
-LatexCommand cite
-key "CD-DNN-HMM-Trans-Dahl+2012,DNN-SWB-seide+2011,FeatEngInDNN-Seide+2011,DNN-Bottlenec-Yu:2011,DNN-LVSR-Jaitly+2012,DNN-4Groups-Hinton+2012"
-
-\end_inset
-
-, convolutional neural networks (CNNs) 
-\begin_inset CommandInset citation
-LatexCommand cite
-key "CNN-lecun:1995,CNN-FastComputing-chellapilla+2006,CNN-FeatureHierarchy-kavukcuoglu+2010,DCNN-ImageNet-krizhevsky+2012,CNN-ASR-abdel+2012,TransferLearning-DNN-Ciresan+2012,CNN-LVCSR-sainath+2013,DCNN-LVCSR-sainath+2013,CNN-ASR-Abdel+2013,CNN-ASR-deng+2013"
-
-\end_inset
-
-, and recurrent neural networks (RNNs) 
-\begin_inset CommandInset citation
-LatexCommand cite
-key "LSTM-hochreiter:1997,ParseLanguageWithRNN-Socher+2011,GenTextWithRNN-Sutskever+2011,CD-RNN-LM-Mikolov:2012,RNNLMWithLinguisticFeature-Shi+2012"
-
-\end_inset
-
-.
- All these models can be described as a series of computational steps.
- For example, a one-hidden-layer sigmoid neural network can be described
- as the computational steps listed in Algorithm 
-\begin_inset CommandInset ref
-LatexCommand ref
-reference "alg:Computation-Steps-One-Hidden-Layer"
-
-\end_inset
-
-.
- If we know how to compute each step and in which order the steps are computed
- we have an implementation of the neural network.
- This observation suggests that we can unify all these models under the
- framework of computational network (CN
-\begin_inset Index idx
-status open
-
-\begin_layout Plain Layout
-CN
-\end_layout
-
-\end_inset
-
-), part of which has been implemented in toolkits such as Theano 
-\begin_inset CommandInset citation
-LatexCommand cite
-key "Theano-bergstra+2010"
-
-\end_inset
-
-, CNTK 
-\begin_inset CommandInset citation
-LatexCommand cite
-key "SGD-CNTK-Guenter+2013"
-
-\end_inset
-
- and RASR/NN 
-\begin_inset CommandInset citation
-LatexCommand cite
-key "RASR-NN-RWTH-Toolkit-Wiesler+2014"
-
-\end_inset
-
-..
-\end_layout
-
-\begin_layout Standard
-\begin_inset Float algorithm
-wide false
-sideways false
-status open
-
-\begin_layout Plain Layout
-\begin_inset ERT
-status open
-
-\begin_layout Plain Layout
-
-
-\backslash
-begin{algorithmic}[1]
-\end_layout
-
-\end_inset
-
- 
-\end_layout
-
-\begin_layout Plain Layout
-\begin_inset ERT
-status open
-
-\begin_layout Plain Layout
-
-
-\backslash
-Procedure
-\end_layout
-
-\end_inset
-
-
-\begin_inset ERT
-status collapsed
-
-\begin_layout Plain Layout
-
-{
-\end_layout
-
-\end_inset
-
-OneHiddenLayerNNComputation
-\begin_inset ERT
-status collapsed
-
-\begin_layout Plain Layout
-
-}
-\end_layout
-
-\end_inset
-
-
-\begin_inset ERT
-status collapsed
-
-\begin_layout Plain Layout
-
-{
-\end_layout
-
-\end_inset
-
-
-\begin_inset Formula $\mathbf{X}$
-\end_inset
-
-
-\begin_inset ERT
-status collapsed
-
-\begin_layout Plain Layout
-
-}
-\end_layout
-
-\end_inset
-
-
-\end_layout
-
-\begin_layout Plain Layout
-\begin_inset ERT
-status open
-
-\begin_layout Plain Layout
-
-
-\backslash
-Comment
-\end_layout
-
-\end_inset
-
-
-\begin_inset ERT
-status collapsed
-
-\begin_layout Plain Layout
-
-{
-\end_layout
-
-\end_inset
-
-
-\family roman
-\series medium
-\shape up
-\size normal
-\emph off
-\bar no
-\strikeout off
-\uuline off
-\uwave off
-\noun off
-\color none
-Each column of 
-\begin_inset Formula $\mathbf{X}$
-\end_inset
-
- is an observation vector
-\family default
-\series default
-\shape default
-\size default
-\emph default
-\bar default
-\strikeout default
-\uuline default
-\uwave default
-\noun default
-\color inherit
-
-\begin_inset ERT
-status collapsed
-
-\begin_layout Plain Layout
-
-}
-\end_layout
-
-\end_inset
-
- 
-\end_layout
-
-\begin_layout Plain Layout
-\begin_inset ERT
-status open
-
-\begin_layout Plain Layout
-
-
-\backslash
-State
-\end_layout
-
-\end_inset
-
- 
-\begin_inset Formula $\mathbf{T}^{(1)}\leftarrow\mathbf{W^{\mathrm{(1)}}\mathbf{X}}$
-\end_inset
-
- 
-\end_layout
-
-\begin_layout Plain Layout
-\begin_inset ERT
-status open
-
-\begin_layout Plain Layout
-
-
-\backslash
-State
-\end_layout
-
-\end_inset
-
- 
-\begin_inset Formula $\mathbf{P}^{(1)}\leftarrow\mathbf{T^{\mathrm{(1)}}}+\mathbf{B}^{(1)}$
-\end_inset
-
- 
-\begin_inset ERT
-status collapsed
-
-\begin_layout Plain Layout
-
-
-\backslash
-Comment
-\end_layout
-
-\end_inset
-
-
-\begin_inset ERT
-status collapsed
-
-\begin_layout Plain Layout
-
-{
-\end_layout
-
-\end_inset
-
-
-\family roman
-\series medium
-\shape up
-\size normal
-\emph off
-\bar no
-\strikeout off
-\uuline off
-\uwave off
-\noun off
-\color none
-Each column of 
-\family default
-\series default
-\shape default
-\size default
-\emph default
-\bar default
-\strikeout default
-\uuline default
-\uwave default
-\noun default
-\color inherit
-
-\begin_inset Formula $\mathbf{B}^{(1)}$
-\end_inset
-
- is the bias 
-\begin_inset Formula $\mathbf{b}^{(1)}$
-\end_inset
-
- 
-\begin_inset ERT
-status collapsed
-
-\begin_layout Plain Layout
-
-}
-\end_layout
-
-\end_inset
-
- 
-\end_layout
-
-\begin_layout Plain Layout
-\begin_inset ERT
-status open
-
-\begin_layout Plain Layout
-
-
-\backslash
-State
-\end_layout
-
-\end_inset
-
- 
-\begin_inset Formula $\mathbf{S}^{(1)}\leftarrow\sigma\left(\mathbf{P}^{(1)}\right)$
-\end_inset
-
-
-\begin_inset ERT
-status open
-
-\begin_layout Plain Layout
-
-
-\backslash
-Comment
-\end_layout
-
-\end_inset
-
-
-\begin_inset ERT
-status open
-
-\begin_layout Plain Layout
-
-{
-\end_layout
-
-\end_inset
-
-
-\family roman
-\series medium
-\shape up
-\size normal
-\emph off
-\bar no
-\strikeout off
-\uuline off
-\uwave off
-\noun off
-\color none
-
-\begin_inset Formula $\sigma\left(.\right)$
-\end_inset
-
-
-\family default
-\series default
-\shape default
-\size default
-\emph default
-\bar default
-\strikeout default
-\uuline default
-\uwave default
-\noun default
-\color inherit
- is the sigmoid function applied element-wise
-\begin_inset ERT
-status collapsed
-
-\begin_layout Plain Layout
-
-}
-\end_layout
-
-\end_inset
-
- 
-\end_layout
-
-\begin_layout Plain Layout
-\begin_inset ERT
-status open
-
-\begin_layout Plain Layout
-
-
-\backslash
-State
-\end_layout
-
-\end_inset
-
- 
-\begin_inset Formula $\mathbf{T}^{(2)}\leftarrow\mathbf{W\mathbf{^{\mathrm{(2)}}S^{\mathrm{(1)}}}}$
-\end_inset
-
- 
-\end_layout
-
-\begin_layout Plain Layout
-\begin_inset ERT
-status open
-
-\begin_layout Plain Layout
-
-
-\backslash
-State
-\end_layout
-
-\end_inset
-
- 
-\begin_inset Formula $\mathbf{P}^{(2)}\leftarrow\mathbf{T}^{(2)}+\mathbf{B}^{(2)}$
-\end_inset
-
- 
-\begin_inset ERT
-status collapsed
-
-\begin_layout Plain Layout
-
-
-\backslash
-Comment
-\end_layout
-
-\end_inset
-
-
-\begin_inset ERT
-status collapsed
-
-\begin_layout Plain Layout
-
-{
-\end_layout
-
-\end_inset
-
-
-\family roman
-\series medium
-\shape up
-\size normal
-\emph off
-\bar no
-\strikeout off
-\uuline off
-\uwave off
-\noun off
-\color none
-Each column of 
-\family default
-\series default
-\shape default
-\size default
-\emph default
-\bar default
-\strikeout default
-\uuline default
-\uwave default
-\noun default
-\color inherit
-
-\begin_inset Formula $\mathbf{B}^{(2)}$
-\end_inset
-
- is the bias 
-\begin_inset Formula $\mathbf{b}^{(2)}$
-\end_inset
-
- 
-\begin_inset ERT
-status collapsed
-
-\begin_layout Plain Layout
-
-}
-\end_layout
-
-\end_inset
-
- 
-\end_layout
-
-\begin_layout Plain Layout
-
-\family roman
-\series medium
-\shape up
-\size normal
-\emph off
-\bar no
-\strikeout off
-\uuline off
-\uwave off
-\noun off
-\color none
-\begin_inset ERT
-status open
-
-\begin_layout Plain Layout
-
-
-\backslash
-State
-\end_layout
-
-\end_inset
-
-
-\begin_inset Formula $\mathbf{O}\leftarrow\textnormal{softmax}\left(\mathbf{P}^{(2)}\right)$
-\end_inset
-
-
-\family default
-\series default
-\shape default
-\size default
-\emph default
-\bar default
-\strikeout default
-\uuline default
-\uwave default
-\noun default
-\color inherit
-
-\begin_inset ERT
-status collapsed
-
-\begin_layout Plain Layout
-
-
-\backslash
-Comment
-\end_layout
-
-\end_inset
-
-
-\begin_inset ERT
-status collapsed
-
-\begin_layout Plain Layout
-
-{
-\end_layout
-
-\end_inset
-
-
-\family roman
-\series medium
-\shape up
-\size normal
-\emph off
-\bar no
-\strikeout off
-\uuline off
-\uwave off
-\noun off
-\color none
-Apply softmax column-wise
-\family default
-\series default
-\shape default
-\size default
-\emph default
-\bar default
-\strikeout default
-\uuline default
-\uwave default
-\noun default
-\color inherit
- to get output 
-\family roman
-\series medium
-\shape up
-\size normal
-\emph off
-\bar no
-\strikeout off
-\uuline off
-\uwave off
-\noun off
-\color none
-
-\begin_inset Formula $\mathbf{O}$
-\end_inset
-
-
-\family default
-\series default
-\shape default
-\size default
-\emph default
-\bar default
-\strikeout default
-\uuline default
-\uwave default
-\noun default
-\color inherit
-
-\begin_inset ERT
-status collapsed
-
-\begin_layout Plain Layout
-
-}
-\end_layout
-
-\end_inset
-
- 
-\end_layout
-
-\begin_layout Plain Layout
-\begin_inset ERT
-status collapsed
-
-\begin_layout Plain Layout
-
-
-\backslash
-EndProcedure
-\end_layout
-
-\end_inset
-
- 
-\end_layout
-
-\begin_layout Plain Layout
-\begin_inset ERT
-status collapsed
-
-\begin_layout Plain Layout
-
-
-\backslash
-end{algorithmic}
-\end_layout
-
-\end_inset
-
- 
-\begin_inset Caption Standard
-
-\begin_layout Plain Layout
-Computational Steps Involved in an One-Hidden-Layer Sigmoid Neural Network
-\begin_inset CommandInset label
-LatexCommand label
-name "alg:Computation-Steps-One-Hidden-Layer"
-
-\end_inset
-
-
-\end_layout
-
-\end_inset
-
-
-\end_layout
-
-\end_inset
-
-
-\end_layout
-
-\begin_layout Standard
-A computational network
-\begin_inset Index idx
-status open
-
-\begin_layout Plain Layout
-computational network
-\end_layout
-
-\end_inset
-
- is a directed graph 
-\begin_inset Formula $\left\{ \mathbf{\mathbb{V}},\mathbf{\mathbb{E}}\right\} $
-\end_inset
-
-, where 
-\begin_inset Formula $\mathbf{\mathbb{V}}$
-\end_inset
-
- is a set of vertices and 
-\begin_inset Formula $\mathbf{\mathbb{E}}$
-\end_inset
-
- is a set of directed edges.
- Each vertex, called a computation node
-\begin_inset Index idx
-status open
-
-\begin_layout Plain Layout
-computation node
-\end_layout
-
-\end_inset
-
-, represents a computation.
- Vertices with edges toward a computation node are the operands of the associate
-d computation and sometimes called the children of the computation node.
- Here the order of operands matters for some operations such as matrix multiplic
-ation.
- Leaf nodes do not have children and are used to represent input values
- or model parameters that are not result of some computation.
- A CN can be easily represented as a set of computation nodes 
-\begin_inset Formula $n$
-\end_inset
-
- and their children 
-\begin_inset Formula $\left\{ n:c_{1},\cdots,c_{K_{n}}\right\} $
-\end_inset
-
-, where 
-\begin_inset Formula $K_{n}$
-\end_inset
-
- is the number of children of node 
-\begin_inset Formula $n$
-\end_inset
-
-.
- For leaf nodes 
-\begin_inset Formula $K_{n}=0$
-\end_inset
-
-.
- Each computation node knows how to compute the value of itself given the
- input operands (children).
-\end_layout
-
-\begin_layout Standard
-Figure 
-\begin_inset CommandInset ref
-LatexCommand ref
-reference "fig:CN-1HiddenNN"
-
-\end_inset
-
- is the one-hidden-layer sigmoid neural network of Algorithm 
-\begin_inset CommandInset ref
-LatexCommand ref
-reference "alg:Computation-Steps-One-Hidden-Layer"
-
-\end_inset
-
- represented as a CN in which each node 
-\begin_inset Formula $n$
-\end_inset
-
- is identified by a 
-\begin_inset Formula $\{nodename:operatortype\}$
-\end_inset
-
- pair and takes its ordered children as the operator's inputs.
- From the figure, we can observe that in CN there is no concept of layers.
- Instead, a computation node is the basic element of operations.
- This makes the description of a simple model such as DNN more cumbersome,
- but this can be alleviated by grouping computation nodes together with
- macros.
- In return, CN provides us with greater flexibility in describing arbitrary
- networks and allows us to build almost all models we are interested in
- within the same unified framework.
- For example, we can easily modify the network illustrated in Figure 
-\begin_inset CommandInset ref
-LatexCommand ref
-reference "fig:CN-1HiddenNN"
-
-\end_inset
-
- to use rectified linear unit instead of a sigmoid nonlinearity.
- We can also build a network that has two input nodes as shown in Figure
- 
-\begin_inset CommandInset ref
-LatexCommand ref
-reference "fig:CN-2Inputs"
-
-\end_inset
-
- or a network with shared model parameters as shown in Figure 
-\begin_inset CommandInset ref
-LatexCommand ref
-reference "fig:CN-ShareWeights"
-
-\end_inset
-
-.
- 
-\end_layout
-
-\begin_layout Standard
-\begin_inset Float figure
-wide false
-sideways false
-status open
-
-\begin_layout Plain Layout
-\align center
-\begin_inset Graphics
-	filename ../figures/CN-1HiddenNN.png
-	scale 70
-
-\end_inset
-
-
-\begin_inset Caption Standard
-
-\begin_layout Plain Layout
-\begin_inset CommandInset label
-LatexCommand label
-name "fig:CN-1HiddenNN"
-
-\end_inset
-
-Represent the one-hidden-layer sigmoid neural network of Algorithm 
-\begin_inset CommandInset ref
-LatexCommand ref
-reference "alg:Computation-Steps-One-Hidden-Layer"
-
-\end_inset
-
- with a computational network
-\end_layout
-
-\end_inset
-
-
-\end_layout
-
-\end_inset
-
-
-\end_layout
-
-\begin_layout Standard
-\begin_inset Float figure
-wide false
-sideways false
-status open
-
-\begin_layout Plain Layout
-\align center
-\begin_inset Graphics
-	filename ../figures/CN-2Inputs.png
-	scale 70
-
-\end_inset
-
-
-\begin_inset Caption Standard
-
-\begin_layout Plain Layout
-\begin_inset CommandInset label
-LatexCommand label
-name "fig:CN-2Inputs"
-
-\end_inset
-
-A computational network with two input nodes (highlighted).
-\end_layout
-
-\end_inset
-
-
-\end_layout
-
-\end_inset
-
-
-\end_layout
-
-\begin_layout Standard
-\begin_inset Float figure
-wide false
-sideways false
-status open
-
-\begin_layout Plain Layout
-\align center
-\begin_inset Graphics
-	filename ../figures/CN-ShareWeight.png
-	scale 70
-
-\end_inset
-
-
-\begin_inset Caption Standard
-
-\begin_layout Plain Layout
-\begin_inset CommandInset label
-LatexCommand label
-name "fig:CN-ShareWeights"
-
-\end_inset
-
-A computational network with shared model parameters (highlighted).
- Here we assume the input 
-\begin_inset Formula $\mathbf{X}$
-\end_inset
-
-, hidden layer 
-\begin_inset Formula $\mathbf{S}^{(1)}$
-\end_inset
-
-, and output layer 
-\begin_inset Formula $\mathbf{O}$
-\end_inset
-
- have the same dimension.
-\end_layout
-
-\end_inset
-
-
-\end_layout
-
-\end_inset
-
-
-\end_layout
-
-\begin_layout Section
-Forward Computation
-\begin_inset Index idx
-status open
-
-\begin_layout Plain Layout
-Forward Computation
-\end_layout
-
-\end_inset
-
-
-\end_layout
-
-\begin_layout Standard
-When the model parameters (i.e., weight nodes in Figure 
-\begin_inset CommandInset ref
-LatexCommand ref
-reference "fig:CN-1HiddenNN"
-
-\end_inset
-
-) are known, we can compute the value of any node given the new input values.
- Unlike in the DNN case, where the computation order can be trivially determined
- as layer-by-layer computation from bottom up, in CN different network structure
- comes with a different computation order.
- When the CN is a directed acyclic graph
-\begin_inset Index idx
-status open
-
-\begin_layout Plain Layout
-directed acyclic graph
-\end_layout
-
-\end_inset
-
- (DAG
-\begin_inset Index idx
-status open
-
-\begin_layout Plain Layout
-DAG
-\end_layout
-
-\end_inset
-
-) the computation order can be determined with a depth-first traverse
-\begin_inset Index idx
-status open
-
-\begin_layout Plain Layout
-depth-first traverse
-\end_layout
-
-\end_inset
-
- over the DAG.
- Note that in a DAG there is no directed cycles (i.e., no recurrent loop).
- However, there might be loops if we don't consider edge directions, for
- which Figure 
-\begin_inset CommandInset ref
-LatexCommand ref
-reference "fig:CN-ShareWeights"
-
-\end_inset
-
- is an example.
- This is because the same computation node may be a child of several other
- nodes.
- Algorithm 
-\begin_inset CommandInset ref
-LatexCommand ref
-reference "alg:CN-ForwardOrder-DAG"
-
-\end_inset
-
-.
- determines the computation order of a DAG and takes care of this condition.
- Once the order is decided, it will remain the same for all the subsequent
- runs, regardless of the computational environment.
- In other words, this algorithm only needs to be executed per output node
- and then cache the computation order.
- Following the order determined by Algorithm 
-\begin_inset CommandInset ref
-LatexCommand ref
-reference "alg:CN-ForwardOrder-DAG"
-
-\end_inset
-
-, the forward computation
-\begin_inset Index idx
-status open
-
-\begin_layout Plain Layout
-Forward Computation
-\end_layout
-
-\end_inset
-
- of the CN is carried out synchronously.
- The computation of the next node starts only after the computation of the
- previous node has finished.
- It is suitable for environments where single computing device, such as
- one GPGPU or one CPU host, is used, or the CN itself is inherently sequential,
- e.g., when the CN represents a DNN.
-\end_layout
-
-\begin_layout Standard
-\begin_inset Float algorithm
-wide false
-sideways false
-status open
-
-\begin_layout Plain Layout
-\begin_inset ERT
-status open
-
-\begin_layout Plain Layout
-
-
-\backslash
-begin{algorithmic}[1]
-\end_layout
-
-\end_inset
-
- 
-\end_layout
-
-\begin_layout Plain Layout
-\begin_inset ERT
-status open
-
-\begin_layout Plain Layout
-
-
-\backslash
-Procedure
-\end_layout
-
-\end_inset
-
-
-\begin_inset ERT
-status collapsed
-
-\begin_layout Plain Layout
-
-{
-\end_layout
-
-\end_inset
-
-DecideForwardComputationOrder
-\begin_inset ERT
-status collapsed
-
-\begin_layout Plain Layout
-
-}
-\end_layout
-
-\end_inset
-
-
-\begin_inset ERT
-status collapsed
-
-\begin_layout Plain Layout
-
-{
-\end_layout
-
-\end_inset
-
-
-\begin_inset Formula $root$
-\end_inset
-
-, 
-\begin_inset Formula $visited$
-\end_inset
-
-, 
-\begin_inset Formula $order$
-\end_inset
-
-
-\begin_inset ERT
-status open
-
-\begin_layout Plain Layout
-
-}
-\end_layout
-
-\end_inset
-
-
-\end_layout
-
-\begin_layout Plain Layout
-\begin_inset ERT
-status open
-
-\begin_layout Plain Layout
-
-
-\backslash
-Comment
-\end_layout
-
-\end_inset
-
-
-\begin_inset ERT
-status open
-
-\begin_layout Plain Layout
-
-{
-\end_layout
-
-\end_inset
-
-Enumerate nodes in the DAG in the depth-first order.
-\begin_inset ERT
-status open
-
-\begin_layout Plain Layout
-
-}
-\end_layout
-
-\end_inset
-
- 
-\end_layout
-
-\begin_layout Plain Layout
-\begin_inset ERT
-status open
-
-\begin_layout Plain Layout
-
-
-\backslash
-Comment
-\end_layout
-
-\end_inset
-
-
-\begin_inset ERT
-status open
-
-\begin_layout Plain Layout
-
-{
-\end_layout
-
-\end_inset
-
-
-\begin_inset Formula $visited$
-\end_inset
-
- is initialized as an empty set.
- 
-\begin_inset Formula $order$
-\end_inset
-
- is initialized as an empty queue
-\begin_inset ERT
-status open
-
-\begin_layout Plain Layout
-
-}
-\end_layout
-
-\end_inset
-
- 
-\end_layout
-
-\begin_layout Plain Layout
-\begin_inset ERT
-status open
-
-\begin_layout Plain Layout
-
-
-\backslash
-If
-\end_layout
-
-\end_inset
-
- 
-\begin_inset ERT
-status open
-
-\begin_layout Plain Layout
-
-{
-\end_layout
-
-\end_inset
-
-
-\begin_inset Formula $root\notin visited$
-\end_inset
-
-
-\begin_inset ERT
-status open
-
-\begin_layout Plain Layout
-
-}
-\end_layout
-
-\end_inset
-
-
-\begin_inset ERT
-status collapsed
-
-\begin_layout Plain Layout
-
-
-\backslash
-Comment
-\end_layout
-
-\end_inset
-
-
-\begin_inset ERT
-status collapsed
-
-\begin_layout Plain Layout
-
-{
-\end_layout
-
-\end_inset
-
-
-\family roman
-\series medium
-\shape up
-\size normal
-\emph off
-\bar no
-\strikeout off
-\uuline off
-\uwave off
-\noun off
-\color none
-the same node may be a child of several nodes.
-\family default
-\series default
-\shape default
-\size default
-\emph default
-\bar default
-\strikeout default
-\uuline default
-\uwave default
-\noun default
-\color inherit
-
-\begin_inset ERT
-status collapsed
-
-\begin_layout Plain Layout
-
-}
-\end_layout
-
-\end_inset
-
- 
-\end_layout
-
-\begin_layout Plain Layout
-
-\family roman
-\series medium
-\shape up
-\size normal
-\emph off
-\bar no
-\strikeout off
-\uuline off
-\uwave off
-\noun off
-\color none
-\begin_inset ERT
-status open
-
-\begin_layout Plain Layout
-
-
-\backslash
-State
-\end_layout
-
-\end_inset
-
-
-\family default
-\series default
-\shape default
-\size default
-\emph default
-\bar default
-\strikeout default
-\uuline default
-\uwave default
-\noun default
-\color inherit
- 
-\begin_inset Formula $visited\leftarrow visited\cup root$
-\end_inset
-
-
-\end_layout
-
-\begin_layout Plain Layout
-\begin_inset ERT
-status open
-
-\begin_layout Plain Layout
-
-
-\backslash
-For
-\end_layout
-
-\end_inset
-
-
-\begin_inset ERT
-status collapsed
-
-\begin_layout Plain Layout
-
-{
-\end_layout
-
-\end_inset
-
-each 
-\begin_inset Formula $c\in root.children$
-\end_inset
-
-
-\begin_inset ERT
-status open
-
-\begin_layout Plain Layout
-
-}
-\end_layout
-
-\end_inset
-
-
-\begin_inset ERT
-status collapsed
-
-\begin_layout Plain Layout
-
-
-\backslash
-Comment
-\end_layout
-
-\end_inset
-
-
-\begin_inset ERT
-status collapsed
-
-\begin_layout Plain Layout
-
-{
-\end_layout
-
-\end_inset
-
-
-\family roman
-\series medium
-\shape up
-\size normal
-\emph off
-\bar no
-\strikeout off
-\uuline off
-\uwave off
-\noun off
-\color none
-apply to children recursive
-\family default
-\series default
-\shape default
-\size default
-\emph default
-\bar default
-\strikeout default
-\uuline default
-\uwave default
-\noun default
-\color inherit
-ly
-\begin_inset ERT
-status collapsed
-
-\begin_layout Plain Layout
-
-}
-\end_layout
-
-\end_inset
-
- 
-\end_layout
-
-\begin_layout Plain Layout
-\begin_inset ERT
-status collapsed
-
-\begin_layout Plain Layout
-
-
-\backslash
-State
-\end_layout
-
-\end_inset
-
- call 
-\noun on
-DecideForwardComputationOrder
-\noun default
-(
-\begin_inset Formula $c$
-\end_inset
-
-, 
-\begin_inset Formula $visited$
-\end_inset
-
-, 
-\begin_inset Formula $order$
-\end_inset
-
-)
-\end_layout
-
-\begin_layout Plain Layout
-\begin_inset ERT
-status open
-
-\begin_layout Plain Layout
-
-
-\backslash
-EndFor
-\end_layout
-
-\end_inset
-
-
-\end_layout
-
-\begin_layout Plain Layout
-\begin_inset ERT
-status collapsed
-
-\begin_layout Plain Layout
-
-
-\backslash
-State
-\end_layout
-
-\end_inset
-
- 
-\begin_inset Formula $order\leftarrow order+root$
-\end_inset
-
-
-\begin_inset ERT
-status open
-
-\begin_layout Plain Layout
-
-
-\backslash
-Comment
-\end_layout
-
-\end_inset
-
-
-\begin_inset ERT
-status open
-
-\begin_layout Plain Layout
-
-{
-\end_layout
-
-\end_inset
-
-
-\family roman
-\series medium
-\shape up
-\size normal
-\emph off
-\bar no
-\strikeout off
-\uuline off
-\uwave off
-\noun off
-\color none
-Add 
-\begin_inset Formula $root$
-\end_inset
-
-
-\family default
-\series default
-\shape default
-\size default
-\emph default
-\bar default
-\strikeout default
-\uuline default
-\uwave default
-\noun default
-\color inherit
- to the end of 
-\begin_inset Formula $order$
-\end_inset
-
-
-\begin_inset ERT
-status collapsed
-
-\begin_layout Plain Layout
-
-}
-\end_layout
-
-\end_inset
-
- 
-\end_layout
-
-\begin_layout Plain Layout
-\begin_inset ERT
-status open
-
-\begin_layout Plain Layout
-
-
-\backslash
-EndIf
-\end_layout
-
-\end_inset
-
-
-\end_layout
-
-\begin_layout Plain Layout
-\begin_inset ERT
-status collapsed
-
-\begin_layout Plain Layout
-
-
-\backslash
-EndProcedure
-\end_layout
-
-\end_inset
-
- 
-\end_layout
-
-\begin_layout Plain Layout
-\begin_inset ERT
-status collapsed
-
-\begin_layout Plain Layout
-
-
-\backslash
-end{algorithmic}
-\end_layout
-
-\end_inset
-
- 
-\begin_inset Caption Standard
-
-\begin_layout Plain Layout
-Synchronous forward computation of a CN.
- The computation order is determined by a depth-first traverse over the
- DAG.
- 
-\begin_inset CommandInset label
-LatexCommand label
-name "alg:CN-ForwardOrder-DAG"
-
-\end_inset
-
-
-\end_layout
-
-\end_inset
-
-
-\end_layout
-
-\end_inset
-
-
-\end_layout
-
-\begin_layout Standard
-The forward computation can also be carried out asynchronously with which
- the order of the computation is determined dynamically.
- This can be helpful when the CN has many parallel branches and there are
- more than one computing device to compute these branches in parallel.
- Algorithm 
-\begin_inset CommandInset ref
-LatexCommand ref
-reference "alg:CN-ForwardAsync-DAG"
-
-\end_inset
-
- shows an algorithm that carries out the forward computation of a CN asynchronou
-sly.
- In this algorithm, all the nodes whose children have not been computed
- are in the waiting set and those whose children are computed are in the
- ready set.
- At the beginning, all non-leaf descendents of 
-\begin_inset Formula $root$
-\end_inset
-
- are in the waiting set and all leaf descendents  are in the ready set.
- The scheduler picks a node from the ready set based on some policy, removes
- it from the ready set, and dispatches it for computation.
- Popular policies include first-come/first-serve, shortest task first, and
- least data movement.
- When the computation of the node finishes, the system calls the 
-\noun on
-SignalComplete
-\noun default
- method to signal to all its parent nodes.
- If all the children of a node have been computed, the node is moved from
- the waiting set to the ready set.
- The algorithm stops when all nodes are computed.
- Although not explicitly indicated in the Algorithm 
-\begin_inset CommandInset ref
-LatexCommand ref
-reference "alg:CN-ForwardAsync-DAG"
-
-\end_inset
-
-, the 
-\noun on
-SignalComplete
-\noun default
- procedure is called under concurrent threads and should be guarded for
- thread safety.
- This algorithm can be exploited to carry out computation on any DAG instead
- of just a CN.
-\end_layout
-
-\begin_layout Standard
-\begin_inset Float algorithm
-wide false
-sideways false
-status open
-
-\begin_layout Plain Layout
-\begin_inset ERT
-status open
-
-\begin_layout Plain Layout
-
-
-\backslash
-begin{algorithmic}[1]
-\end_layout
-
-\end_inset
-
- 
-\end_layout
-
-\begin_layout Plain Layout
-\begin_inset ERT
-status open
-
-\begin_layout Plain Layout
-
-
-\backslash
-Procedure
-\end_layout
-
-\end_inset
-
-
-\begin_inset ERT
-status collapsed
-
-\begin_layout Plain Layout
-
-{
-\end_layout
-
-\end_inset
-
-SignalComplete
-\begin_inset ERT
-status collapsed
-
-\begin_layout Plain Layout
-
-}
-\end_layout
-
-\end_inset
-
-
-\begin_inset ERT
-status collapsed
-
-\begin_layout Plain Layout
-
-{
-\end_layout
-
-\end_inset
-
-
-\begin_inset Formula $node$
-\end_inset
-
-, 
-\begin_inset Formula $waiting$
-\end_inset
-
-, 
-\begin_inset Formula $ready$
-\end_inset
-
-
-\begin_inset ERT
-status open
-
-\begin_layout Plain Layout
-
-}
-\end_layout
-
-\end_inset
-
-
-\end_layout
-
-\begin_layout Plain Layout
-\begin_inset ERT
-status open
-
-\begin_layout Plain Layout
-
-
-\backslash
-Comment
-\end_layout
-
-\end_inset
-
-
-\begin_inset ERT
-status open
-
-\begin_layout Plain Layout
-
-{
-\end_layout
-
-\end_inset
-
-Called when the computation of the 
-\begin_inset Formula $node$
-\end_inset
-
- is finished.
- Needs to be thread safe.
-\begin_inset ERT
-status open
-
-\begin_layout Plain Layout
-
-}
-\end_layout
-
-\end_inset
-
- 
-\end_layout
-
-\begin_layout Plain Layout
-\begin_inset ERT
-status open
-
-\begin_layout Plain Layout
-
-
-\backslash
-Comment
-\end_layout
-
-\end_inset
-
-
-\begin_inset ERT
-status open
-
-\begin_layout Plain Layout
-
-{
-\end_layout
-
-\end_inset
-
-
-\begin_inset Formula $waiting$
-\end_inset
-
- is initialized to include all non-leaf descendents of 
-\begin_inset Formula $root$
-\end_inset
-
-.
-\begin_inset ERT
-status open
-
-\begin_layout Plain Layout
-
-}
-\end_layout
-
-\end_inset
-
- 
-\end_layout
-
-\begin_layout Plain Layout
-\begin_inset ERT
-status open
-
-\begin_layout Plain Layout
-
-
-\backslash
-Comment
-\end_layout
-
-\end_inset
-
-
-\begin_inset ERT
-status open
-
-\begin_layout Plain Layout
-
-{
-\end_layout
-
-\end_inset
-
- 
-\begin_inset Formula $ready$
-\end_inset
-
- is initialized to include all leaf descendents of 
-\begin_inset Formula $root$
-\end_inset
-
-.
-\begin_inset ERT
-status open
-
-\begin_layout Plain Layout
-
-}
-\end_layout
-
-\end_inset
-
- 
-\end_layout
-
-\begin_layout Plain Layout
-\begin_inset ERT
-status open
-
-\begin_layout Plain Layout
-
-
-\backslash
-For
-\end_layout
-
-\end_inset
-
-
-\begin_inset ERT
-status collapsed
-
-\begin_layout Plain Layout
-
-{
-\end_layout
-
-\end_inset
-
-each 
-\begin_inset Formula $p\in node.parents\wedge p\in waiting$
-\end_inset
-
- 
-\begin_inset ERT
-status open
-
-\begin_layout Plain Layout
-
-}
-\end_layout
-
-\end_inset
-
-
-\end_layout
-
-\begin_layout Plain Layout
-
-\family roman
-\series medium
-\shape up
-\size normal
-\emph off
-\bar no
-\strikeout off
-\uuline off
-\uwave off
-\noun off
-\color none
-\begin_inset ERT
-status open
-
-\begin_layout Plain Layout
-
-
-\backslash
-State
-\end_layout
-
-\end_inset
-
-
-\family default
-\series default
-\shape default
-\size default
-\emph default
-\bar default
-\strikeout default
-\uuline default
-\uwave default
-\noun default
-\color inherit
- 
-\begin_inset Formula $p.numFinishedChildren++$
-\end_inset
-
-
-\end_layout
-
-\begin_layout Plain Layout
-\begin_inset ERT
-status open
-
-\begin_layout Plain Layout
-
-
-\backslash
-If
-\end_layout
-
-\end_inset
-
- 
-\begin_inset ERT
-status open
-
-\begin_layout Plain Layout
-
-{
-\end_layout
-
-\end_inset
-
-
-\begin_inset Formula $p.numFinishedChildren==p.numChildren$
-\end_inset
-
-
-\begin_inset ERT
-status open
-
-\begin_layout Plain Layout
-
-}
-\end_layout
-
-\end_inset
-
-
-\end_layout
-
-\begin_layout Plain Layout
-\begin_inset ERT
-status collapsed
-
-\begin_layout Plain Layout
-
-
-\backslash
-Comment
-\end_layout
-
-\end_inset
-
-
-\begin_inset ERT
-status collapsed
-
-\begin_layout Plain Layout
-
-{
-\end_layout
-
-\end_inset
-
-
-\family roman
-\series medium
-\shape up
-\size normal
-\emph off
-\bar no
-\strikeout off
-\uuline off
-\uwave off
-\noun off
-\color none
-all ch
-\family default
-\series default
-\shape default
-\size default
-\emph default
-\bar default
-\strikeout default
-\uuline default
-\uwave default
-\noun default
-\color inherit
-ildren have been computed
-\begin_inset ERT
-status collapsed
-
-\begin_layout Plain Layout
-
-}
-\end_layout
-
-\end_inset
-
- 
-\end_layout
-
-\begin_layout Plain Layout
-
-\family roman
-\series medium
-\shape up
-\size normal
-\emph off
-\bar no
-\strikeout off
-\uuline off
-\uwave off
-\noun off
-\color none
-\begin_inset ERT
-status open
-
-\begin_layout Plain Layout
-
-
-\backslash
-State
-\end_layout
-
-\end_inset
-
-
-\family default
-\series default
-\shape default
-\size default
-\emph default
-\bar default
-\strikeout default
-\uuline default
-\uwave default
-\noun default
-\color inherit
- 
-\begin_inset Formula $waiting\leftarrow waiting-node$
-\end_inset
-
-
-\end_layout
-
-\begin_layout Plain Layout
-
-\family roman
-\series medium
-\shape up
-\size normal
-\emph off
-\bar no
-\strikeout off
-\uuline off
-\uwave off
-\noun off
-\color none
-\begin_inset ERT
-status open
-
-\begin_layout Plain Layout
-
-
-\backslash
-State
-\end_layout
-
-\end_inset
-
-
-\family default
-\series default
-\shape default
-\size default
-\emph default
-\bar default
-\strikeout default
-\uuline default
-\uwave default
-\noun default
-\color inherit
- 
-\begin_inset Formula $ready\leftarrow ready\cup node$
-\end_inset
-
-
-\end_layout
-
-\begin_layout Plain Layout
-\begin_inset ERT
-status open
-
-\begin_layout Plain Layout
-
-
-\backslash
-EndIf
-\end_layout
-
-\end_inset
-
-
-\end_layout
-
-\begin_layout Plain Layout
-\begin_inset ERT
-status open
-
-\begin_layout Plain Layout
-
-
-\backslash
-EndFor
-\end_layout
-
-\end_inset
-
-
-\end_layout
-
-\begin_layout Plain Layout
-\begin_inset ERT
-status collapsed
-
-\begin_layout Plain Layout
-
-
-\backslash
-EndProcedure
-\end_layout
-
-\end_inset
-
- 
-\end_layout
-
-\begin_layout Plain Layout
-\begin_inset ERT
-status open
-
-\begin_layout Plain Layout
-
-
-\backslash
-Procedure
-\end_layout
-
-\end_inset
-
-
-\begin_inset ERT
-status collapsed
-
-\begin_layout Plain Layout
-
-{
-\end_layout
-
-\end_inset
-
-ScheduleComputation
-\begin_inset ERT
-status collapsed
-
-\begin_layout Plain Layout
-
-}
-\end_layout
-
-\end_inset
-
-
-\begin_inset ERT
-status collapsed
-
-\begin_layout Plain Layout
-
-{
-\end_layout
-
-\end_inset
-
-
-\begin_inset Formula $ready$
-\end_inset
-
-
-\begin_inset ERT
-status open
-
-\begin_layout Plain Layout
-
-}
-\end_layout
-
-\end_inset
-
-
-\end_layout
-
-\begin_layout Plain Layout
-\begin_inset ERT
-status open
-
-\begin_layout Plain Layout
-
-
-\backslash
-Comment
-\end_layout
-
-\end_inset
-
-
-\begin_inset ERT
-status open
-
-\begin_layout Plain Layout
-
-{
-\end_layout
-
-\end_inset
-
-Called by the job scheduler when a new node is ready or computation resource
- is available.
-\begin_inset ERT
-status open
-
-\begin_layout Plain Layout
-
-}
-\end_layout
-
-\end_inset
-
- 
-\end_layout
-
-\begin_layout Plain Layout
-
-\family roman
-\series medium
-\shape up
-\size normal
-\emph off
-\bar no
-\strikeout off
-\uuline off
-\uwave off
-\noun off
-\color none
-\begin_inset ERT
-status open
-
-\begin_layout Plain Layout
-
-
-\backslash
-State
-\end_layout
-
-\end_inset
-
- pick
-\family default
-\series default
-\shape default
-\size default
-\emph default
-\bar default
-\strikeout default
-\uuline default
-\uwave default
-\noun default
-\color inherit
- 
-\begin_inset Formula $node\in ready$
-\end_inset
-
- according to some policy
-\end_layout
-
-\begin_layout Plain Layout
-
-\family roman
-\series medium
-\shape up
-\size normal
-\emph off
-\bar no
-\strikeout off
-\uuline off
-\uwave off
-\noun off
-\color none
-\begin_inset ERT
-status open
-
-\begin_layout Plain Layout
-
-
-\backslash
-State
-\end_layout
-
-\end_inset
-
- 
-\begin_inset Formula $ready\leftarrow ready-node$
-\end_inset
-
-
-\end_layout
-
-\begin_layout Plain Layout
-
-\family roman
-\series medium
-\shape up
-\size normal
-\emph off
-\bar no
-\strikeout off
-\uuline off
-\uwave off
-\noun off
-\color none
-\begin_inset ERT
-status open
-
-\begin_layout Plain Layout
-
-
-\backslash
-State
-\end_layout
-
-\end_inset
-
- dispatch 
-\begin_inset Formula $node$
-\end_inset
-
- for computation.
-\end_layout
-
-\begin_layout Plain Layout
-\begin_inset ERT
-status collapsed
-
-\begin_layout Plain Layout
-
-
-\backslash
-EndProcedure
-\end_layout
-
-\end_inset
-
- 
-\end_layout
-
-\begin_layout Plain Layout
-\begin_inset ERT
-status collapsed
-
-\begin_layout Plain Layout
-
-
-\backslash
-end{algorithmic}
-\end_layout
-
-\end_inset
-
- 
-\begin_inset Caption Standard
-
-\begin_layout Plain Layout
-Asynchronous forward computation of a CN.
- A node is moved to the ready set when all its children have been computed.
- A scheduler monitors the ready set and decides where to compute each node
- in the set.
- 
-\begin_inset CommandInset label
-LatexCommand label
-name "alg:CN-ForwardAsync-DAG"
-
-\end_inset
-
-
-\end_layout
-
-\end_inset
-
-
-\end_layout
-
-\end_inset
-
-
-\end_layout
-
-\begin_layout Standard
-In many cases, we may need to compute the value for a node with changing
- input values.
- To avoid duplicate computation of shared branches, we can add a time stamp
-\begin_inset Index idx
-status open
-
-\begin_layout Plain Layout
-time stamp
-\end_layout
-
-\end_inset
-
- to each node and only recompute the value of the node if at least one of
- the children has newer value.
- This can be easily implemented by updating the time stamp whenever a new
- value is provided or computed, and by excluding nodes whose children is
- older from the actual computation.
-\end_layout
-
-\begin_layout Standard
-In both Algorithms 
-\begin_inset CommandInset ref
-LatexCommand ref
-reference "alg:CN-ForwardOrder-DAG"
-
-\end_inset
-
- and 
-\begin_inset CommandInset ref
-LatexCommand ref
-reference "alg:CN-ForwardAsync-DAG"
-
-\end_inset
-
- each computation node needs to know how to compute its value when the operands
- are known.
- The computation can be as simple as matrix summation or element-wise applicatio
-n of sigmoid function or as complex as whatever it may be.
- We will describes the evaluation functions for popular computation node
- types in Section 
-\begin_inset CommandInset ref
-LatexCommand ref
-reference "sec:Typical-Computation-Nodes"
-
-\end_inset
-
-.
-\end_layout
-
-\begin_layout Section
-Model Training
-\begin_inset Index idx
-status open
-
-\begin_layout Plain Layout
-Model Training
-\end_layout
-
-\end_inset
-
-
-\end_layout
-
-\begin_layout Standard
-To train a CN, we need to define a training criterion 
-\begin_inset Formula $J$
-\end_inset
-
-.
- Popular criteria include cross-entropy
-\begin_inset Index idx
-status open
-
-\begin_layout Plain Layout
-cross-entropy
-\end_layout
-
-\end_inset
-
- (CE) for classification and mean square error
-\begin_inset Index idx
-status open
-
-\begin_layout Plain Layout
-mean square error
-\end_layout
-
-\end_inset
-
- (MSE) for regression.
- Since the training criterion is also a result of some computation, it can
- be represented as a computation node and inserted into the CN.
- Figure 
-\begin_inset CommandInset ref
-LatexCommand ref
-reference "fig:CN-1HiddenNN+CE"
-
-\end_inset
-
- illustrates a CN that represents an one-hidden-layer sigmoid neural network
- augmented with a CE training criterion node.
- If the training criterion contains regularization terms the regularization
- terms can also be implemented as computation nodes and the final training
- criterion node is a weighted sum of the main criterion and the regularization
- term.
-\end_layout
-
-\begin_layout Standard
-\begin_inset Float figure
-wide false
-sideways false
-status open
-
-\begin_layout Plain Layout
-\align center
-\begin_inset Graphics
-	filename ../figures/CN+TrainingCriterion.png
-	scale 70
-
-\end_inset
-
-
-\begin_inset Caption Standard
-
-\begin_layout Plain Layout
-\begin_inset CommandInset label
-LatexCommand label
-name "fig:CN-1HiddenNN+CE"
-
-\end_inset
-
-The one-hidden-layer sigmoid neural network augmented with a cross entropy
- training criterion node 
-\begin_inset Formula $J$
-\end_inset
-
- and a label node 
-\begin_inset Formula $L$
-\end_inset
-
-.
-\end_layout
-
-\end_inset
-
-
-\end_layout
-
-\end_inset
-
-
-\end_layout
-
-\begin_layout Standard
-The model parameters in a CN can be optimized over a training set
-\begin_inset Newline newline
-\end_inset
-
- 
-\begin_inset Formula $\mathbb{S=}\left\{ \left(\mathbf{x}^{m},\mathbf{y}^{m}\right)|0\leq m<M\right\} $
-\end_inset
-
- using the minibatch based backpropagation (BP) algorithm.
- More specifically, we improve the model parameter 
-\begin_inset Formula $\mathbf{W}$
-\end_inset
-
- at each step 
-\begin_inset Formula $t+1$
-\end_inset
-
- as
-\end_layout
-
-\begin_layout Standard
-\begin_inset Formula 
-\begin{equation}
-\mathbf{W}_{t+1}\leftarrow\mathbf{\mathbf{W}_{\textrm{t}}}-\varepsilon\triangle\mathbf{W}_{t},\label{eq:CN-weightupdate}
-\end{equation}
-
-\end_inset
-
-where 
-\begin_inset Formula 
-\begin{equation}
-\triangle\mathbf{W}_{t}=\frac{1}{M_{b}}\sum_{m=1}^{M_{b}}\nabla_{\mathbf{W}_{t}}J\left(\mathbf{W};\mathbf{x}^{m},\mathbf{y}^{m}\right),\label{eq:CN-delta-W}
-\end{equation}
-
-\end_inset
-
-and 
-\begin_inset Formula $M_{b}$
-\end_inset
-
- is the minibatch size.
- The key here is the computation of 
-\family roman
-\series medium
-\shape up
-\size normal
-\emph off
-\bar no
-\strikeout off
-\uuline off
-\uwave off
-\noun off
-\color none
-
-\begin_inset Formula $\nabla_{\mathbf{W}_{t}}J\left(\mathbf{W};\mathbf{x}^{m},\mathbf{y}^{m}\right)$
-\end_inset
-
-
-\family default
-\series default
-\shape default
-\size default
-\emph default
-\bar default
-\strikeout default
-\uuline default
-\uwave default
-\noun default
-\color inherit
- which we will simplify as 
-\begin_inset Formula $\nabla_{\mathbf{W}}^{J}$
-\end_inset
-
-.
- Since a CN can have arbitrary structure, we cannot use the exact same BP
- algorithm described in Algorithm 
-\begin_inset CommandInset ref
-LatexCommand ref
-reference "alg:DNN-Backpropagation"
-
-\end_inset
-
- to compute 
-\begin_inset Formula $\nabla_{\mathbf{W}}^{J}$
-\end_inset
-
-.
- 
-\end_layout
-
-\begin_layout Standard
-A naive solution to compute 
-\begin_inset Formula $\nabla_{\mathbf{W}}^{J}$
-\end_inset
-
- is illustrated in Figure 
-\begin_inset CommandInset ref
-LatexCommand ref
-reference "fig:CN-NaiveGradient"
-
-\end_inset
-
-, in which 
-\begin_inset Formula $\mathbf{W}^{(1)}$
-\end_inset
-
- and 
-\begin_inset Formula $\mathbf{W}^{(2)}$
-\end_inset
-
- are model parameters.
- In this solution, each edge is associated with a partial derivative, and
-\end_layout
-
-\begin_layout Standard
-\begin_inset Formula 
-\begin{eqnarray}
-\nabla_{\mathbf{W^{(1)}}}^{J} & = & \frac{\partial J}{\partial\mathbf{V}^{(1)}}\frac{\partial\mathbf{V}^{(1)}}{\partial\mathbf{V}^{(2)}}\frac{\partial\mathbf{V}^{(2)}}{\partial\mathbf{W^{\mathrm{(1)}}}}+\frac{\partial J}{\partial\mathbf{V}^{(3)}}\frac{\partial\mathbf{V}^{(3)}}{\partial\mathbf{V}^{(4)}}\frac{\partial\mathbf{V}^{(4)}}{\partial\mathbf{W^{\mathrm{(1)}}}}\\
-\nabla_{\mathbf{\mathbf{W^{\mathrm{(2)}}}}}^{J} & = & \frac{\partial J}{\partial\mathbf{V}^{(1)}}\frac{\partial\mathbf{V}^{(1)}}{\partial\mathbf{V}^{(2)}}\frac{\partial\mathbf{V}^{(2)}}{\partial\mathbf{W^{\mathrm{(2)}}}}.
-\end{eqnarray}
-
-\end_inset
-
-
-\end_layout
-
-\begin_layout Standard
-This solution comes with two major drawbacks.
- First, each derivative can have very high dimension.
- If 
-\begin_inset Formula $\mathbf{V}\in\mathbb{R}^{N_{1}\times N_{2}}$
-\end_inset
-
- and 
-\begin_inset Formula $\mathbf{W}\in\mathbb{R}^{N_{3}\times N_{4}}$
-\end_inset
-
- then 
-\begin_inset Formula $\mathbf{\frac{\partial\mathbf{V}}{\partial\mathbf{W}}}\in\mathbb{R}^{\left(N_{1}\times N_{2}\right)\times\left(N_{3}\times N_{4}\right)}$
-\end_inset
-
-.
- This means a large amount of memory is needed to keep the derivatives.
- Second, there are many duplicated computations.
- For example, 
-\begin_inset Formula $\frac{\partial J}{\partial\mathbf{V}^{(1)}}\frac{\partial\mathbf{V}^{(1)}}{\partial\mathbf{V}^{(2)}}$
-\end_inset
-
- is computed twice in this example, once for 
-\begin_inset Formula $\nabla_{\mathbf{W^{(1)}}}^{J}$
-\end_inset
-
- and once for 
-\begin_inset Formula $\nabla_{\mathbf{\mathbf{W^{\mathrm{(2)}}}}}^{J}$
-\end_inset
-
-.
-\end_layout
-
-\begin_layout Standard
-\begin_inset Float figure
-wide false
-sideways false
-status open
-
-\begin_layout Plain Layout
-\align center
-\begin_inset Graphics
-	filename ../figures/CN-NaiveGradient.png
-	scale 70
-
-\end_inset
-
-
-\begin_inset Caption Standard
-
-\begin_layout Plain Layout
-\begin_inset CommandInset label
-LatexCommand label
-name "fig:CN-NaiveGradient"
-
-\end_inset
-
-The naive gradient computation in CN.
- 
-\begin_inset Formula $\mathbf{W}^{(1)}$
-\end_inset
-
- and 
-\begin_inset Formula $\mathbf{W}^{(2)}$
-\end_inset
-
- are model parameters and each edge is associated with a partial derivative.
-\end_layout
-
-\end_inset
-
-
-\end_layout
-
-\end_inset
-
-
-\end_layout
-
-\begin_layout Standard
-Fortunately, there is a much simpler and more efficient approach to compute
- the gradient as illustrated in Figure 
-\begin_inset CommandInset ref
-LatexCommand ref
-reference "fig:CN-EfficientGradient"
-
-\end_inset
-
-.
- In this approach, each node 
-\begin_inset Formula $n$
-\end_inset
-
- keeps two values: the evaluation (forward computation) result 
-\begin_inset Formula $\boldsymbol{\mathbf{V}}_{n}$
-\end_inset
-
- and the gradient 
-\begin_inset Formula $\nabla_{n}^{J}$
-\end_inset
-
- .
- Note that the training criterion 
-\begin_inset Formula $J$
-\end_inset
-
- is always a scalar, If 
-\begin_inset Formula $\boldsymbol{\mathbf{V}}_{n}\in\mathbb{R}^{N_{1}\times N_{2}}$
-\end_inset
-
- then 
-\begin_inset Formula $\nabla_{n}^{J}\in\mathbb{R}^{N_{1}\times N_{2}}$
-\end_inset
-
-.
- This requires significantly less memory than that required in the naive
- solution illustrated in Figure 
-\begin_inset CommandInset ref
-LatexCommand ref
-reference "fig:CN-NaiveGradient"
-
-\end_inset
-
-.
- This approach also allows for factorizing out the common prefix terms and
- making computation linear in the number of nodes in the graph.
- For example, 
-\begin_inset Formula $\frac{\partial J}{\partial\mathbf{V}^{(2)}}$
-\end_inset
-
- is computed only once and used twice when computing 
-\family roman
-\series medium
-\shape up
-\size normal
-\emph off
-\bar no
-\strikeout off
-\uuline off
-\uwave off
-\noun off
-\color none
-
-\begin_inset Formula $\frac{\partial J}{\partial\mathbf{W}^{(1)}}$
-\end_inset
-
- and
-\family default
-\series default
-\shape default
-\size default
-\emph default
-\bar default
-\strikeout default
-\uuline default
-\uwave default
-\noun default
-\color inherit
- 
-\family roman
-\series medium
-\shape up
-\size normal
-\emph off
-\bar no
-\strikeout off
-\uuline off
-\uwave off
-\noun off
-\color none
-
-\begin_inset Formula $\frac{\partial J}{\partial\mathbf{W}^{(2)}}$
-\end_inset
-
-
-\family default
-\series default
-\shape default
-\size default
-\emph default
-\bar default
-\strikeout default
-\uuline default
-\uwave default
-\noun default
-\color inherit
- with this approach.
- This is analogous to common subexpression elimination in a conventional
- expression graph, only here the common subexpressions are the parents of
- the nodes, rather than the children.
- 
-\end_layout
-
-\begin_layout Standard
-\begin_inset Float figure
-wide false
-sideways false
-status open
-
-\begin_layout Plain Layout
-\align center
-\begin_inset Graphics
-	filename ../figures/CN-EfficientGradient.png
-	scale 70
-
-\end_inset
-
-
-\begin_inset Caption Standard
-
-\begin_layout Plain Layout
-\begin_inset CommandInset label
-LatexCommand label
-name "fig:CN-EfficientGradient"
-
-\end_inset
-
-An efficient gradient computation algorithm in CN.
- 
-\begin_inset Formula $\mathbf{W}^{(1)}$
-\end_inset
-
- and 
-\begin_inset Formula $\mathbf{W}^{(2)}$
-\end_inset
-
- are model parameters.
- Each node 
-\begin_inset Formula $n$
-\end_inset
-
- stores both the value of the node 
-\begin_inset Formula $\boldsymbol{\upsilon}_{n}$
-\end_inset
-
- and the gradient 
-\begin_inset Formula $\nabla_{n}^{J}$
-\end_inset
-
- .
- 
-\end_layout
-
-\end_inset
-
-
-\end_layout
-
-\end_inset
-
-
-\end_layout
-
-\begin_layout Standard
-Automatic differentiation has been an active research area for decades and
- many techniques have been proposed ( 
-\begin_inset CommandInset citation
-LatexCommand cite
-key "EvaluatingDerivatives-griewank+2008"
-
-\end_inset
-
-).
- A simple recursive algorithm for deciding the gradient computation order
-\begin_inset Index idx
-status open
-
-\begin_layout Plain Layout
-gradient computation order
-\end_layout
-
-\end_inset
-
- so that the gradient computation can be efficiently carried out is shown
- in Algorithm 
-\begin_inset CommandInset ref
-LatexCommand ref
-reference "alg:CN-Gradient"
-
-\end_inset
-
- to which a similar recursive algorithm for scalar functions has been provided
- 
-\begin_inset CommandInset citation
-LatexCommand cite
-key "AutomaticDifferentiation-bischof+1997,SymbolicDifferentiation-guenter2007"
-
-\end_inset
-
-.
- This algorithm assumes that each node has a 
-\begin_inset Formula $\mathrm{ComputePartialGradient}(child)$
-\end_inset
-
- function which computes the gradient of the training criterion with regard
- to the node's child 
-\begin_inset Formula $child$
-\end_inset
-
- and is called in the order that is decided by the algorithm.
- Before the algorithm is computed, the gradient 
-\begin_inset Formula $\nabla_{n}^{J}$
-\end_inset
-
- at each node 
-\begin_inset Formula $n$
-\end_inset
-
- is set to 0, the queue 
-\begin_inset Formula $order$
-\end_inset
-
- is set to empty, and 
-\begin_inset Formula $parentsLeft$
-\end_inset
-
- is set to the number of parents of each node.
- This function is then called on a criterion node that evaluates to a scalar.
- Similar to the forward computation, an asynchronous algorithm can be derived.
- Once the gradient is known, the minibatch based stochastic gradient descent
- (SGD) algorithm  and other training algorithms that depend on gradient
- only can be used to train the model.
-\end_layout
-
-\begin_layout Standard
-Alternatively, the gradients can be computed by following the reverse order
- of the forward computation and calling each node's parents' 
-\begin_inset Formula $\mathrm{ComputePartialGradient}(child)$
-\end_inset
-
- function and passing itself as the 
-\emph on
-child
-\emph default
- argument.
- This approach, however, requires additional book keeping, e.g., keeping pointers
- to a node's parents which can introduce additional overhead when manipulating
- the network architecture.
-\end_layout
-
-\begin_layout Standard
-\begin_inset Float algorithm
-wide false
-sideways false
-status open
-
-\begin_layout Plain Layout
-\begin_inset ERT
-status open
-
-\begin_layout Plain Layout
-
-
-\backslash
-begin{algorithmic}[1]
-\end_layout
-
-\end_inset
-
- 
-\end_layout
-
-\begin_layout Plain Layout
-\begin_inset ERT
-status open
-
-\begin_layout Plain Layout
-
-
-\backslash
-Procedure
-\end_layout
-
-\end_inset
-
-
-\begin_inset ERT
-status collapsed
-
-\begin_layout Plain Layout
-
-{
-\end_layout
-
-\end_inset
-
-DecideGradientComputationOrder
-\begin_inset ERT
-status collapsed
-
-\begin_layout Plain Layout
-
-}
-\end_layout
-
-\end_inset
-
-
-\begin_inset ERT
-status collapsed
-
-\begin_layout Plain Layout
-
-{
-\end_layout
-
-\end_inset
-
-
-\begin_inset Formula $node$
-\end_inset
-
-, 
-\begin_inset Formula $parentsLeft$
-\end_inset
-
-, 
-\begin_inset Formula $order$
-\end_inset
-
-
-\begin_inset ERT
-status open
-
-\begin_layout Plain Layout
-
-}
-\end_layout
-
-\end_inset
-
-
-\end_layout
-
-\begin_layout Plain Layout
-\begin_inset ERT
-status open
-
-\begin_layout Plain Layout
-
-
-\backslash
-Comment
-\end_layout
-
-\end_inset
-
-
-\begin_inset ERT
-status open
-
-\begin_layout Plain Layout
-
-{
-\end_layout
-
-\end_inset
-
-Decide the order to compute the gradient at all descendents of 
-\begin_inset Formula $node$
-\end_inset
-
-.
-\begin_inset ERT
-status open
-
-\begin_layout Plain Layout
-
-}
-\end_layout
-
-\end_inset
-
- 
-\end_layout
-
-\begin_layout Plain Layout
-\begin_inset ERT
-status open
-
-\begin_layout Plain Layout
-
-
-\backslash
-Comment
-\end_layout
-
-\end_inset
-
-
-\begin_inset ERT
-status open
-
-\begin_layout Plain Layout
-
-{
-\end_layout
-
-\end_inset
-
-
-\begin_inset Formula $parentsLeft$
-\end_inset
-
- is initialized to the number of parents of each node.
-\begin_inset ERT
-status open
-
-\begin_layout Plain Layout
-
-}
-\end_layout
-
-\end_inset
-
- 
-\end_layout
-
-\begin_layout Plain Layout
-\begin_inset ERT
-status open
-
-\begin_layout Plain Layout
-
-
-\backslash
-Comment
-\end_layout
-
-\end_inset
-
-
-\begin_inset ERT
-status open
-
-\begin_layout Plain Layout
-
-{
-\end_layout
-
-\end_inset
-
-
-\begin_inset Formula $order$
-\end_inset
-
- is initialized to an empty queue.
-\begin_inset ERT
-status open
-
-\begin_layout Plain Layout
-
-}
-\end_layout
-
-\end_inset
-
- 
-\end_layout
-
-\begin_layout Plain Layout
-\begin_inset ERT
-status open
-
-\begin_layout Plain Layout
-
-
-\backslash
-If
-\end_layout
-
-\end_inset
-
- 
-\begin_inset ERT
-status open
-
-\begin_layout Plain Layout
-
-{
-\end_layout
-
-\end_inset
-
-
-\family roman
-\series medium
-\shape up
-\size normal
-\emph off
-\bar no
-\strikeout off
-\uuline off
-\uwave off
-\noun off
-\color none
-IsNotLeaf
-\family default
-\series default
-\shape default
-\size default
-\emph default
-\bar default
-\strikeout default
-\uuline default
-\uwave default
-\noun default
-\color inherit
-
-\begin_inset Formula $(node)$
-\end_inset
-
-
-\begin_inset ERT
-status open
-
-\begin_layout Plain Layout
-
-}
-\end_layout
-
-\end_inset
-
-
-\end_layout
-
-\begin_layout Plain Layout
-\begin_inset ERT
-status open
-
-\begin_layout Plain Layout
-
-
-\backslash
-State
-\end_layout
-
-\end_inset
-
- 
-\family roman
-\series medium
-\shape up
-\size normal
-\emph off
-\bar no
-\strikeout off
-\uuline off
-\uwave off
-\noun off
-\color none
-
-\begin_inset Formula $parentsLeft[node]--$
-\end_inset
-
-
-\end_layout
-
-\begin_layout Plain Layout
-\begin_inset ERT
-status open
-
-\begin_layout Plain Layout
-
-
-\backslash
-If
-\end_layout
-
-\end_inset
-
- 
-\begin_inset ERT
-status open
-
-\begin_layout Plain Layout
-
-{
-\end_layout
-
-\end_inset
-
-
-\begin_inset Formula $parentsLeft[node]$
-\end_inset
-
- == 
-\begin_inset Formula $0$
-\end_inset
-
- 
-\begin_inset Formula $\wedge$
-\end_inset
-
- 
-\family roman
-\series medium
-\shape up
-\size normal
-\emph off
-\bar no
-\strikeout off
-\uuline off
-\uwave off
-\noun off
-\color none
-
-\begin_inset Formula $node\notin order$
-\end_inset
-
-
-\family default
-\series default
-\shape default
-\size default
-\emph default
-\bar default
-\strikeout default
-\uuline default
-\uwave default
-\noun default
-\color inherit
-
-\begin_inset ERT
-status open
-
-\begin_layout Plain Layout
-
-}
-\end_layout
-
-\end_inset
-
-
-\begin_inset ERT
-status collapsed
-
-\begin_layout Plain Layout
-
-
-\backslash
-Comment
-\end_layout
-
-\end_inset
-
-
-\begin_inset ERT
-status collapsed
-
-\begin_layout Plain Layout
-
-{
-\end_layout
-
-\end_inset
-
-
-\family roman
-\series medium
-\shape up
-\size normal
-\emph off
-\bar no
-\strikeout off
-\uuline off
-\uwave off
-\noun off
-\color none
-All parents have been computed.
-\family default
-\series default
-\shape default
-\size default
-\emph default
-\bar default
-\strikeout default
-\uuline default
-\uwave default
-\noun default
-\color inherit
-
-\begin_inset ERT
-status collapsed
-
-\begin_layout Plain Layout
-
-}
-\end_layout
-
-\end_inset
-
- 
-\end_layout
-
-\begin_layout Plain Layout
-\begin_inset ERT
-status collapsed
-
-\begin_layout Plain Layout
-
-
-\backslash
-State
-\end_layout
-
-\end_inset
-
- 
-\begin_inset Formula $order\leftarrow order+node$
-\end_inset
-
-
-\begin_inset ERT
-status open
-
-\begin_layout Plain Layout
-
-
-\backslash
-Comment
-\end_layout
-
-\end_inset
-
-
-\begin_inset ERT
-status open
-
-\begin_layout Plain Layout
-
-{
-\end_layout
-
-\end_inset
-
-
-\family roman
-\series medium
-\shape up
-\size normal
-\emph off
-\bar no
-\strikeout off
-\uuline off
-\uwave off
-\noun off
-\color none
-Add 
-\begin_inset Formula $node$
-\end_inset
-
-
-\family default
-\series default
-\shape default
-\size default
-\emph default
-\bar default
-\strikeout default
-\uuline default
-\uwave default
-\noun default
-\color inherit
- to the end of 
-\begin_inset Formula $order$
-\end_inset
-
-
-\begin_inset ERT
-status collapsed
-
-\begin_layout Plain Layout
-
-}
-\end_layout
-
-\end_inset
-
- 
-\end_layout
-
-\begin_layout Plain Layout
-\begin_inset ERT
-status open
-
-\begin_layout Plain Layout
-
-
-\backslash
-For
-\end_layout
-
-\end_inset
-
-
-\begin_inset ERT
-status collapsed
-
-\begin_layout Plain Layout
-
-{
-\end_layout
-
-\end_inset
-
-each 
-\begin_inset Formula $c\in node.children$
-\end_inset
-
-
-\begin_inset ERT
-status open
-
-\begin_layout Plain Layout
-
-}
-\end_layout
-
-\end_inset
-
-
-\end_layout
-
-\begin_layout Plain Layout
-\begin_inset ERT
-status collapsed
-
-\begin_layout Plain Layout
-
-
-\backslash
-State
-\end_layout
-
-\end_inset
-
- call 
-\noun on
-DecideGradientComputationOrder
-\noun default
-(
-\begin_inset Formula $c$
-\end_inset
-
-, 
-\begin_inset Formula $parentsLeft$
-\end_inset
-
-, 
-\begin_inset Formula $order$
-\end_inset
-
-)
-\end_layout
-
-\begin_layout Plain Layout
-\begin_inset ERT
-status open
-
-\begin_layout Plain Layout
-
-
-\backslash
-EndFor
-\end_layout
-
-\end_inset
-
-
-\end_layout
-
-\begin_layout Plain Layout
-\begin_inset ERT
-status open
-
-\begin_layout Plain Layout
-
-
-\backslash
-EndIf
-\end_layout
-
-\end_inset
-
-
-\end_layout
-
-\begin_layout Plain Layout
-\begin_inset ERT
-status open
-
-\begin_layout Plain Layout
-
-
-\backslash
-EndIf
-\end_layout
-
-\end_inset
-
-
-\end_layout
-
-\begin_layout Plain Layout
-\begin_inset ERT
-status collapsed
-
-\begin_layout Plain Layout
-
-
-\backslash
-EndProcedure
-\end_layout
-
-\end_inset
-
- 
-\end_layout
-
-\begin_layout Plain Layout
-\begin_inset ERT
-status collapsed
-
-\begin_layout Plain Layout
-
-
-\backslash
-end{algorithmic}
-\end_layout
-
-\end_inset
-
- 
-\begin_inset Caption Standard
-
-\begin_layout Plain Layout
-Reverse automatic gradient computation algorithm.
- At the top level 
-\begin_inset Formula $node$
-\end_inset
-
- must be a training criterion node that evaluates to a scalar.
-\begin_inset CommandInset label
-LatexCommand label
-name "alg:CN-Gradient"
-
-\end_inset
-
-
-\end_layout
-
-\end_inset
-
-
-\end_layout
-
-\end_inset
-
-
-\end_layout
-
-\begin_layout Standard
-In many cases, not all the gradients need to be computed.
- For example, the gradient with regard to the input value is never needed.
- When adapting the model, some of the model parameters don't need to be
- updated and thus it is unnecessary to compute the gradients with regard
- to these parameters.
- We can reduce the gradient computation by keeping a 
-\begin_inset Formula $needGradient$
-\end_inset
-
- flag for each node.
- Once the flags of leaf nodes (either input values or model parameters)
- are known, the flags of the non-leaf nodes can be determined using Algorithm
- 
-\begin_inset CommandInset ref
-LatexCommand ref
-reference "alg:CN-NeedGradient"
-
-\end_inset
-
-, which is essentially a depth-first traversal over the DAG.
- Since both Algorithms 
-\begin_inset CommandInset ref
-LatexCommand ref
-reference "alg:CN-ForwardOrder-DAG"
-
-\end_inset
-
- and 
-\begin_inset CommandInset ref
-LatexCommand ref
-reference "alg:CN-NeedGradient"
-
-\end_inset
-
- are essentially depth-first traversal over the DAG and both only need to
- be executed once they may be combined in one function.
-\end_layout
-
-\begin_layout Standard
-\begin_inset Float algorithm
-wide false
-sideways false
-status open
-
-\begin_layout Plain Layout
-\begin_inset ERT
-status open
-
-\begin_layout Plain Layout
-
-
-\backslash
-begin{algorithmic}[1]
-\end_layout
-
-\end_inset
-
-
-\end_layout
-
-\begin_layout Plain Layout
-\begin_inset ERT
-status open
-
-\begin_layout Plain Layout
-
-
-\backslash
-Procedure
-\end_layout
-
-\end_inset
-
-
-\begin_inset ERT
-status collapsed
-
-\begin_layout Plain Layout
-
-{
-\end_layout
-
-\end_inset
-
-UpdateNeedGradientFlag
-\begin_inset ERT
-status collapsed
-
-\begin_layout Plain Layout
-
-}
-\end_layout
-
-\end_inset
-
-
-\begin_inset ERT
-status collapsed
-
-\begin_layout Plain Layout
-
-{
-\end_layout
-
-\end_inset
-
-
-\begin_inset Formula $root$
-\end_inset
-
-, 
-\begin_inset Formula $visited$
-\end_inset
-
-
-\begin_inset ERT
-status open
-
-\begin_layout Plain Layout
-
-}
-\end_layout
-
-\end_inset
-
-
-\end_layout
-
-\begin_layout Plain Layout
-\begin_inset ERT
-status open
-
-\begin_layout Plain Layout
-
-
-\backslash
-Comment
-\end_layout
-
-\end_inset
-
-
-\begin_inset ERT
-status open
-
-\begin_layout Plain Layout
-
-{
-\end_layout
-
-\end_inset
-
-Enumerate nodes in the DAG in the depth-first order.
-\begin_inset ERT
-status open
-
-\begin_layout Plain Layout
-
-}
-\end_layout
-
-\end_inset
-
- 
-\end_layout
-
-\begin_layout Plain Layout
-\begin_inset ERT
-status open
-
-\begin_layout Plain Layout
-
-
-\backslash
-Comment
-\end_layout
-
-\end_inset
-
-
-\begin_inset ERT
-status open
-
-\begin_layout Plain Layout
-
-{
-\end_layout
-
-\end_inset
-
-
-\begin_inset Formula $visited$
-\end_inset
-
- is initialized as an empty set.
-\begin_inset ERT
-status open
-
-\begin_layout Plain Layout
-
-}
-\end_layout
-
-\end_inset
-
- 
-\end_layout
-
-\begin_layout Plain Layout
-\begin_inset ERT
-status open
-
-\begin_layout Plain Layout
-
-
-\backslash
-If
-\end_layout
-
-\end_inset
-
- 
-\begin_inset ERT
-status open
-
-\begin_layout Plain Layout
-
-{
-\end_layout
-
-\end_inset
-
-
-\begin_inset Formula $root\notin visited$
-\end_inset
-
-
-\begin_inset ERT
-status open
-
-\begin_layout Plain Layout
-
-}
-\end_layout
-
-\end_inset
-
-
-\begin_inset ERT
-status collapsed
-
-\begin_layout Plain Layout
-
-
-\backslash
-Comment
-\end_layout
-
-\end_inset
-
-
-\begin_inset ERT
-status collapsed
-
-\begin_layout Plain Layout
-
-{
-\end_layout
-
-\end_inset
-
-
-\family roman
-\series medium
-\shape up
-\size normal
-\emph off
-\bar no
-\strikeout off
-\uuline off
-\uwave off
-\noun off
-\color none
-The same node may be a child of several nodes and revisited.
-\family default
-\series default
-\shape default
-\size default
-\emph default
-\bar default
-\strikeout default
-\uuline default
-\uwave default
-\noun default
-\color inherit
-
-\begin_inset ERT
-status collapsed
-
-\begin_layout Plain Layout
-
-}
-\end_layout
-
-\end_inset
-
- 
-\end_layout
-
-\begin_layout Plain Layout
-
-\family roman
-\series medium
-\shape up
-\size normal
-\emph off
-\bar no
-\strikeout off
-\uuline off
-\uwave off
-\noun off
-\color none
-\begin_inset ERT
-status open
-
-\begin_layout Plain Layout
-
-
-\backslash
-State
-\end_layout
-
-\end_inset
-
-
-\family default
-\series default
-\shape default
-\size default
-\emph default
-\bar default
-\strikeout default
-\uuline default
-\uwave default
-\noun default
-\color inherit
- 
-\begin_inset Formula $visited\leftarrow visited\cup root$
-\end_inset
-
-
-\end_layout
-
-\begin_layout Plain Layout
-\begin_inset ERT
-status open
-
-\begin_layout Plain Layout
-
-
-\backslash
-For
-\end_layout
-
-\end_inset
-
-
-\begin_inset ERT
-status collapsed
-
-\begin_layout Plain Layout
-
-{
-\end_layout
-
-\end_inset
-
-each 
-\begin_inset Formula $c\in root.children$
-\end_inset
-
-
-\begin_inset ERT
-status open
-
-\begin_layout Plain Layout
-
-}
-\end_layout
-
-\end_inset
-
-
-\end_layout
-
-\begin_layout Plain Layout
-\begin_inset ERT
-status open
-
-\begin_layout Plain Layout
-
-
-\backslash
-State
-\end_layout
-
-\end_inset
-
- call 
-\noun on
-UpdateNeedGradientFlag
-\noun default
-(
-\begin_inset Formula $c$
-\end_inset
-
-, 
-\begin_inset Formula $visited$
-\end_inset
-
-, 
-\begin_inset Formula $order$
-\end_inset
-
-)
-\end_layout
-
-\begin_layout Plain Layout
-\begin_inset ERT
-status open
-
-\begin_layout Plain Layout
-
-
-\backslash
-If
-\end_layout
-
-\end_inset
-
- 
-\begin_inset ERT
-status open
-
-\begin_layout Plain Layout
-
-{
-\end_layout
-
-\end_inset
-
-
-\begin_inset Formula $IsNotLeaf(node)$
-\end_inset
-
-
-\begin_inset ERT
-status open
-
-\begin_layout Plain Layout
-
-}
-\end_layout
-
-\end_inset
-
-
-\end_layout
-
-\begin_layout Plain Layout
-\begin_inset ERT
-status open
-
-\begin_layout Plain Layout
-
-
-\backslash
-If
-\end_layout
-
-\end_inset
-
- 
-\begin_inset ERT
-status open
-
-\begin_layout Plain Layout
-
-{
-\end_layout
-
-\end_inset
-
-
-\begin_inset Formula $node.AnyChildNeedGradient()$
-\end_inset
-
-
-\begin_inset ERT
-status open
-
-\begin_layout Plain Layout
-
-}
-\end_layout
-
-\end_inset
-
-
-\end_layout
-
-\begin_layout Plain Layout
-
-\family roman
-\series medium
-\shape up
-\size normal
-\emph off
-\bar no
-\strikeout off
-\uuline off
-\uwave off
-\noun off
-\color none
-\begin_inset ERT
-status open
-
-\begin_layout Plain Layout
-
-
-\backslash
-State
-\end_layout
-
-\end_inset
-
-
-\family default
-\series default
-\shape default
-\size default
-\emph default
-\bar default
-\strikeout default
-\uuline default
-\uwave default
-\noun default
-\color inherit
- 
-\begin_inset Formula $node.needGradient\leftarrow true$
-\end_inset
-
-
-\end_layout
-
-\begin_layout Plain Layout
-\begin_inset ERT
-status open
-
-\begin_layout Plain Layout
-
-
-\backslash
-Else
-\end_layout
-
-\end_inset
-
-
-\end_layout
-
-\begin_layout Plain Layout
-
-\family roman
-\series medium
-\shape up
-\size normal
-\emph off
-\bar no
-\strikeout off
-\uuline off
-\uwave off
-\noun off
-\color none
-\begin_inset ERT
-status open
-
-\begin_layout Plain Layout
-
-
-\backslash
-State
-\end_layout
-
-\end_inset
-
-
-\family default
-\series default
-\shape default
-\size default
-\emph default
-\bar default
-\strikeout default
-\uuline default
-\uwave default
-\noun default
-\color inherit
- 
-\begin_inset Formula $node.needGradient\leftarrow false$
-\end_inset
-
-
-\end_layout
-
-\begin_layout Plain Layout
-\begin_inset ERT
-status open
-
-\begin_layout Plain Layout
-
-
-\backslash
-EndIf
-\end_layout
-
-\end_inset
-
-
-\end_layout
-
-\begin_layout Plain Layout
-\begin_inset ERT
-status open
-
-\begin_layout Plain Layout
-
-
-\backslash
-EndIf
-\end_layout
-
-\end_inset
-
-
-\end_layout
-
-\begin_layout Plain Layout
-\begin_inset ERT
-status open
-
-\begin_layout Plain Layout
-
-
-\backslash
-EndFor
-\end_layout
-
-\end_inset
-
-
-\end_layout
-
-\begin_layout Plain Layout
-\begin_inset ERT
-status open
-
-\begin_layout Plain Layout
-
-
-\backslash
-EndIf
-\end_layout
-
-\end_inset
-
-
-\end_layout
-
-\begin_layout Plain Layout
-\begin_inset ERT
-status collapsed
-
-\begin_layout Plain Layout
-
-
-\backslash
-EndProcedure
-\end_layout
-
-\end_inset
-
- 
-\end_layout
-
-\begin_layout Plain Layout
-\begin_inset ERT
-status collapsed
-
-\begin_layout Plain Layout
-
-
-\backslash
-end{algorithmic}
-\end_layout
-
-\end_inset
-
- 
-\begin_inset Caption Standard
-
-\begin_layout Plain Layout
-Update the 
-\begin_inset Formula $needGradient$
-\end_inset
-
- flag recursively.
- 
-\begin_inset CommandInset label
-LatexCommand label
-name "alg:CN-NeedGradient"
-
-\end_inset
-
-
-\end_layout
-
-\end_inset
-
-
-\end_layout
-
-\end_inset
-
-
-\end_layout
-
-\begin_layout Standard
-Since every instantiation of a CN is task dependent and different, it is
- critical to have a way to check and verify the gradients computed automatically.
- A simple technique to estimate the gradient numerically
-\begin_inset Index idx
-status open
-
-\begin_layout Plain Layout
-gradient checker
-\end_layout
-
-\end_inset
-
- is:
-\end_layout
-
-\begin_layout Standard
-\begin_inset Formula 
-\begin{equation}
-\frac{\partial J}{\partial w_{ij}}\approx\frac{J\left(w_{ij}+\epsilon\right)-J\left(w_{ij}-\epsilon\right)}{2\epsilon},
-\end{equation}
-
-\end_inset
-
-where 
-\family roman
-\series medium
-\shape up
-\size normal
-\emph off
-\bar no
-\strikeout off
-\uuline off
-\uwave off
-\noun off
-\color none
-
-\begin_inset Formula $w_{ij}$
-\end_inset
-
- is the 
-\begin_inset Formula $\left(i,j\right)$
-\end_inset
-
--th element of a model parameter 
-\begin_inset Formula $\mathbf{W}$
-\end_inset
-
-, 
-\begin_inset Formula $\epsilon$
-\end_inset
-
- is a small constant typically set to 
-\begin_inset Formula $10^{-4}$
-\end_inset
-
-, and 
-\begin_inset Formula $J\left(w_{ij}+\epsilon\right)$
-\end_inset
-
- and 
-\begin_inset Formula $J\left(w_{ij}-\epsilon\right)$
-\end_inset
-
- are the objective function values evaluated with all other parameters fixed
- and 
-\begin_inset Formula $w_{ij}$
-\end_inset
-
- changed to 
-\begin_inset Formula $w_{ij}+\epsilon$
-\end_inset
-
- and 
-\begin_inset Formula $w_{ij}-\epsilon$
-\end_inset
-
-, respectively.
- In most cases the numerically estimated gradient and the gradient computed
- from the automatic gradient computation agree to at least 4 significant
- digits if double precision computation is used.
- Note that this technique works well with a large range of 
-\begin_inset Formula $\epsilon$
-\end_inset
-
- values, except extremely small values such as 
-\begin_inset Formula $10^{-20}$
-\end_inset
-
- which would lead to numerical roundoff errors.
- 
-\end_layout
-
-\begin_layout Section
-Typical Computation
-\begin_inset Index idx
-status open
-
-\begin_layout Plain Layout
-Node! Typical Computation
-\end_layout
-
-\end_inset
-
- Nodes
-\begin_inset CommandInset label
-LatexCommand label
-name "sec:Typical-Computation-Nodes"
-
-\end_inset
-
-
-\end_layout
-
-\begin_layout Standard
-For the forward computation and gradient calculation algorithms described
- above to work we assume that each type of computation node implements a
- function 
-\begin_inset Formula $Evaluate$
-\end_inset
-
- to evaluate the value of the node given the values of its child nodes,
- and the function 
-\begin_inset Formula $ComputePartialGradient(child)$
-\end_inset
-
- to compute the gradient of the training criterion with regard to the child
- node 
-\begin_inset Formula $child$
-\end_inset
-
- given the node value 
-\begin_inset Formula $\boldsymbol{\mathbf{V}}_{n}$
-\end_inset
-
- and the gradient 
-\begin_inset Formula $\nabla_{n}^{J}$
-\end_inset
-
- of the node 
-\begin_inset Formula $n$
-\end_inset
-
- and values of all its child nodes.
- For simplicity we will remove the subscript in the following discussion.
-\end_layout
-
-\begin_layout Standard
-In this section we introduce the most widely used computation node types
- and the corresponding 
-\begin_inset Formula $Evaluate$
-\end_inset
-
- and 
-\begin_inset Formula $ComputePartialGradient(child)$
-\end_inset
-
- functions.
- In the following discussion we use symbols listed in Table 
-\begin_inset CommandInset ref
-LatexCommand ref
-reference "tab:CN-Notations"
-
-\end_inset
-
- to describe the computations.
- We treat each minibatch of input values as a matrix in which each column
- is a sample.
- In all the derivations of the gradients we use the identity
-\end_layout
-
-\begin_layout Standard
-
-\family roman
-\series medium
-\shape up
-\size normal
-\emph off
-\bar no
-\strikeout off
-\uuline off
-\uwave off
-\noun off
-\color none
-\begin_inset Formula 
-\begin{equation}
-\frac{\partial J}{\partial x_{ij}}=\sum_{m,n}\frac{\partial J}{\partial\upsilon_{mn}}\frac{\partial\upsilon_{mn}}{\partial x_{ij}},
-\end{equation}
-
-\end_inset
-
-
-\family default
-\series default
-\shape default
-\size default
-\emph default
-\bar default
-\strikeout default
-\uuline default
-\uwave default
-\noun default
-\color inherit
-where 
-\begin_inset Formula $\upsilon_{mn}$
-\end_inset
-
- is the 
-\begin_inset Formula $\left(m,n\right)$
-\end_inset
-
--th element of the matrix 
-\begin_inset Formula $\mathbf{V}$
-\end_inset
-
-, and 
-\begin_inset Formula $x_{ij}$
-\end_inset
-
- is the 
-\begin_inset Formula $\left(i,j\right)$
-\end_inset
-
--th element of matrix 
-\begin_inset Formula $\mathbf{X}$
-\end_inset
-
-.
-\end_layout
-
-\begin_layout Standard
-\begin_inset Float table
-wide false
-sideways false
-status open
-
-\begin_layout Plain Layout
-\align center
-\begin_inset Tabular
-<lyxtabular version="3" rows="17" columns="2">
-<features rotate="0" tabularvalignment="middle">
-<column alignment="center" valignment="top">
-<column alignment="center" valignment="top">
-<row>
-<cell alignment="center" valignment="top" topline="true" bottomline="true" leftline="true" usebox="none">
-\begin_inset Text
-
-\begin_layout Plain Layout
-Symbols
-\end_layout
-
-\end_inset
-</cell>
-<cell alignment="center" valignment="top" topline="true" bottomline="true" leftline="true" rightline="true" usebox="none">
-\begin_inset Text
-
-\begin_layout Plain Layout
-Description
-\end_layout
-
-\end_inset
-</cell>
-</row>
-<row>
-<cell alignment="center" valignment="top" topline="true" leftline="true" usebox="none">
-\begin_inset Text
-
-\begin_layout Plain Layout
-
-\family roman
-\series medium
-\shape up
-\size normal
-\emph off
-\bar no
-\strikeout off
-\uuline off
-\uwave off
-\noun off
-\color none
-\begin_inset Formula $\lambda$
-\end_inset
-
- 
-\end_layout
-
-\end_inset
-</cell>
-<cell alignment="center" valignment="top" topline="true" leftline="true" rightline="true" usebox="none">
-\begin_inset Text
-
-\begin_layout Plain Layout
-
-\family roman
-\series medium
-\shape up
-\size normal
-\emph off
-\bar no
-\strikeout off
-\uuline off
-\uwave off
-\noun off
-\color none
-a scalar
-\end_layout
-
-\end_inset
-</cell>
-</row>
-<row>
-<cell alignment="center" valignment="top" topline="true" leftline="true" usebox="none">
-\begin_inset Text
-
-\begin_layout Plain Layout
-\begin_inset Formula $\mathbf{d}$
-\end_inset
-
- 
-\end_layout
-
-\end_inset
-</cell>
-<cell alignment="center" valignment="top" topline="true" leftline="true" rightline="true" usebox="none">
-\begin_inset Text
-
-\begin_layout Plain Layout
-column vector that represents the diagonal of a square matrix
-\end_layout
-
-\end_inset
-</cell>
-</row>
-<row>
-<cell alignment="center" valignment="top" topline="true" leftline="true" usebox="none">
-\begin_inset Text
-
-\begin_layout Plain Layout
-\begin_inset Formula $\mathbf{X}$
-\end_inset
-
-
-\end_layout
-
-\end_inset
-</cell>
-<cell alignment="center" valignment="top" topline="true" leftline="true" rightline="true" usebox="none">
-\begin_inset Text
-
-\begin_layout Plain Layout
-matrix of the first operand
-\end_layout
-
-\end_inset
-</cell>
-</row>
-<row>
-<cell alignment="center" valignment="top" topline="true" leftline="true" usebox="none">
-\begin_inset Text
-
-\begin_layout Plain Layout
-\begin_inset Formula $\mathbf{Y}$
-\end_inset
-
-
-\end_layout
-
-\end_inset
-</cell>
-<cell alignment="center" valignment="top" topline="true" leftline="true" rightline="true" usebox="none">
-\begin_inset Text
-
-\begin_layout Plain Layout
-matrix of the second operand
-\end_layout
-
-\end_inset
-</cell>
-</row>
-<row>
-<cell alignment="center" valignment="top" topline="true" leftline="true" usebox="none">
-\begin_inset Text
-
-\begin_layout Plain Layout
-
-\family roman
-\series medium
-\shape up
-\size normal
-\emph off
-\bar no
-\strikeout off
-\uuline off
-\uwave off
-\noun off
-\color none
-\begin_inset Formula $\mathbf{\boldsymbol{V}}$
-\end_inset
-
-
-\end_layout
-
-\end_inset
-</cell>
-<cell alignment="center" valignment="top" topline="true" leftline="true" rightline="true" usebox="none">
-\begin_inset Text
-
-\begin_layout Plain Layout
-
-\family roman
-\series medium
-\shape up
-\size normal
-\emph off
-\bar no
-\strikeout off
-\uuline off
-\uwave off
-\noun off
-\color none
-value of current node
-\end_layout
-
-\end_inset
-</cell>
-</row>
-<row>
-<cell alignment="center" valignment="top" topline="true" leftline="true" usebox="none">
-\begin_inset Text
-
-\begin_layout Plain Layout
-\begin_inset Formula $\nabla_{n}^{J}$
-\end_inset
-
- (or 
-\begin_inset Formula $\nabla_{\mathbf{V}}^{J}$
-\end_inset
-
-)
-\end_layout
-
-\end_inset
-</cell>
-<cell alignment="center" valignment="top" topline="true" leftline="true" rightline="true" usebox="none">
-\begin_inset Text
-
-\begin_layout Plain Layout
-gradient of the current node
-\end_layout
-
-\end_inset
-</cell>
-</row>
-<row>
-<cell alignment="center" valignment="top" topline="true" leftline="true" usebox="none">
-\begin_inset Text
-
-\begin_layout Plain Layout
-
-\family roman
-\series medium
-\shape up
-\size normal
-\emph off
-\bar no
-\strikeout off
-\uuline off
-\uwave off
-\noun off
-\color none
-\begin_inset Formula $\nabla_{\mathbf{X}}^{J}$
-\end_inset
-
-
-\end_layout
-
-\end_inset
-</cell>
-<cell alignment="center" valignment="top" topline="true" leftline="true" rightline="true" usebox="none">
-\begin_inset Text
-
-\begin_layout Plain Layout
-gradient of the child node (operand) 
-\begin_inset Formula $\mathbf{X}$
-\end_inset
-
-
-\end_layout
-
-\end_inset
-</cell>
-</row>
-<row>
-<cell alignment="center" valignment="top" topline="true" leftline="true" usebox="none">
-\begin_inset Text
-
-\begin_layout Plain Layout
-\begin_inset Formula $\nabla_{\mathbf{\mathbf{Y}}}^{J}$
-\end_inset
-
- 
-\end_layout
-
-\end_inset
-</cell>
-<cell alignment="center" valignment="top" topline="true" leftline="true" rightline="true" usebox="none">
-\begin_inset Text
-
-\begin_layout Plain Layout
-gradient of the child node (operand) 
-\begin_inset Formula $\mathbf{Y}$
-\end_inset
-
-
-\end_layout
-
-\end_inset
-</cell>
-</row>
-<row>
-<cell alignment="center" valignment="top" topline="true" leftline="true" usebox="none">
-\begin_inset Text
-
-\begin_layout Plain Layout
-\begin_inset Formula $\bullet$
-\end_inset
-
- 
-\end_layout
-
-\end_inset
-</cell>
-<cell alignment="center" valignment="top" topline="true" leftline="true" rightline="true" usebox="none">
-\begin_inset Text
-
-\begin_layout Plain Layout
-element-wise product
-\end_layout
-
-\end_inset
-</cell>
-</row>
-<row>
-<cell alignment="center" valignment="top" topline="true" leftline="true" usebox="none">
-\begin_inset Text
-
-\begin_layout Plain Layout
-\begin_inset Formula $\oslash$
-\end_inset
-
-
-\end_layout
-
-\end_inset
-</cell>
-<cell alignment="center" valignment="top" topline="true" leftline="true" rightline="true" usebox="none">
-\begin_inset Text
-
-\begin_layout Plain Layout
-element-wise division
-\end_layout
-
-\end_inset
-</cell>
-</row>
-<row>
-<cell alignment="center" valignment="top" topline="true" leftline="true" usebox="none">
-\begin_inset Text
-
-\begin_layout Plain Layout
-\begin_inset Formula $\circ$
-\end_inset
-
- 
-\end_layout
-
-\end_inset
-</cell>
-<cell alignment="center" valignment="top" topline="true" leftline="true" rightline="true" usebox="none">
-\begin_inset Text
-
-\begin_layout Plain Layout
-inner product of vectors applied on matrices column-wise
-\end_layout
-
-\end_inset
-</cell>
-</row>
-<row>
-<cell alignment="center" valignment="top" topline="true" leftline="true" usebox="none">
-\begin_inset Text
-
-\begin_layout Plain Layout
-\begin_inset Formula $\circledcirc$
-\end_inset
-
- 
-\end_layout
-
-\end_inset
-</cell>
-<cell alignment="center" valignment="top" topline="true" leftline="true" rightline="true" usebox="none">
-\begin_inset Text
-
-\begin_layout Plain Layout
-inner product applied to each row
-\end_layout
-
-\end_inset
-</cell>
-</row>
-<row>
-<cell alignment="center" valignment="top" topline="true" leftline="true" usebox="none">
-\begin_inset Text
-
-\begin_layout Plain Layout
-\begin_inset Formula $\delta\left(.\right)$
-\end_inset
-
-
-\end_layout
-
-\end_inset
-</cell>
-<cell alignment="center" valignment="top" topline="true" leftline="true" rightline="true" usebox="none">
-\begin_inset Text
-
-\begin_layout Plain Layout
-Kronecker delta
-\end_layout
-
-\end_inset
-</cell>
-</row>
-<row>
-<cell alignment="center" valignment="top" topline="true" leftline="true" usebox="none">
-\begin_inset Text
-
-\begin_layout Plain Layout
-\begin_inset Formula $\mathbf{1}_{m,n}$
-\end_inset
-
-
-\end_layout
-
-\end_inset
-</cell>
-<cell alignment="center" valignment="top" topline="true" leftline="true" rightline="true" usebox="none">
-\begin_inset Text
-
-\begin_layout Plain Layout
-an 
-\begin_inset Formula $m\times n$
-\end_inset
-
- matrix with all 1's
-\end_layout
-
-\end_inset
-</cell>
-</row>
-<row>
-<cell alignment="center" valignment="top" topline="true" leftline="true" usebox="none">
-\begin_inset Text
-
-\begin_layout Plain Layout
-
-\family roman
-\series medium
-\shape up
-\size normal
-\emph off
-\bar no
-\strikeout off
-\uuline off
-\uwave off
-\noun off
-\color none
-\begin_inset Formula $\mathbf{\boldsymbol{X}^{\alpha}}$
-\end_inset
-
- 
-\end_layout
-
-\end_inset
-</cell>
-<cell alignment="center" valignment="top" topline="true" leftline="true" rightline="true" usebox="none">
-\begin_inset Text
-
-\begin_layout Plain Layout
-
-\family roman
-\series medium
-\shape up
-\size normal
-\emph off
-\bar no
-\strikeout off
-\uuline off
-\uwave off
-\noun off
-\color none
-element-wise power
-\end_layout
-
-\end_inset
-</cell>
-</row>
-<row>
-<cell alignment="center" valignment="top" topline="true" bottomline="true" leftline="true" usebox="none">
-\begin_inset Text
-
-\begin_layout Plain Layout
-\begin_inset Formula $\mathrm{vec}\left(\mathbf{X}\right)$
-\end_inset
-
- 
-\end_layout
-
-\end_inset
-</cell>
-<cell alignment="center" valignment="top" topline="true" bottomline="true" leftline="true" rightline="true" usebox="none">
-\begin_inset Text
-
-\begin_layout Plain Layout
-vector formed by concatenating columns of 
-\begin_inset Formula $\mathbf{X}$
-\end_inset
-
-
-\end_layout
-
-\end_inset
-</cell>
-</row>
-</lyxtabular>
-
-\end_inset
-
-
-\end_layout
-
-\begin_layout Plain Layout
-\begin_inset Caption Standard
-
-\begin_layout Plain Layout
-Symbols used in describing the computation nodes
-\begin_inset CommandInset label
-LatexCommand label
-name "tab:CN-Notations"
-
-\end_inset
-
-
-\end_layout
-
-\end_inset
-
-
-\end_layout
-
-\end_inset
-
-
-\end_layout
-
-\begin_layout Subsection
-Computation Node Types with No Operand
-\begin_inset Index idx
-status open
-
-\begin_layout Plain Layout
-Node ! No Operand
-\end_layout
-
-\end_inset
-
-
-\end_layout
-
-\begin_layout Standard
-The values of a computation node that has no operand are given instead of
- computed.
- As a result both 
-\begin_inset Index idx
-status open
-
-\begin_layout Plain Layout
-Evaluate 
-\end_layout
-
-\end_inset
-
-
-\begin_inset Formula $Evaluate$
-\end_inset
-
- and 
-\begin_inset Index idx
-status open
-
-\begin_layout Plain Layout
-ComputePartialGradient 
-\end_layout
-
-\end_inset
-
-
-\begin_inset Formula $ComputePartialGradient(child)$
-\end_inset
-
- functions for these computation node types are empty.
-\end_layout
-
-\begin_layout Itemize
-
-\emph on
-Parameter
-\begin_inset Index idx
-status collapsed
-
-\begin_layout Plain Layout
-Parameter ! computation node
-\end_layout
-
-\end_inset
-
-
-\noun on
-: u
-\emph default
-\noun default
-sed to represent model parameters that need to be saved as part of the model.
- 
-\end_layout
-
-\begin_layout Itemize
-
-\emph on
-InputValue
-\emph default
-: used to represent features, labels, or control parameters that are provided
- by users at run time.
-\end_layout
-
-\begin_layout Subsection
-Computation Node Types with One Operand
-\begin_inset Index idx
-status open
-
-\begin_layout Plain Layout
-Node ! One Operand
-\end_layout
-
-\end_inset
-
-
-\end_layout
-
-\begin_layout Standard
-In these computation node types, 
-\family roman
-\series medium
-\shape up
-\size normal
-\emph off
-\bar no
-\strikeout off
-\uuline off
-\uwave off
-\noun off
-\color none
-
-\begin_inset Formula $Evaluate=\mathbf{\boldsymbol{V}}\left(\mathbf{X}\right)$
-\end_inset
-
- and 
-\family default
-\series default
-\shape default
-\size default
-\emph default
-\bar default
-\strikeout default
-\uuline default
-\uwave default
-\noun default
-\color inherit
-
-\begin_inset Formula $ComputePartialGradient(\mathbf{X})=\nabla_{\mathbf{\mathbf{X}}}^{J}$
-\end_inset
-
- 
-\end_layout
-
-\begin_layout Itemize
-
-\emph on
-Negate
-\emph default
-
-\begin_inset Index idx
-status open
-
-\begin_layout Plain Layout
-Negate
-\end_layout
-
-\end_inset
-
-: reverse the sign of each element in the operand 
-\begin_inset Formula $\mathbf{X}$
-\end_inset
-
-.
-\end_layout
-
-\begin_layout Standard
-\begin_inset Formula 
-\begin{eqnarray}
-\mathbf{\boldsymbol{V}}\left(\mathbf{X}\right) & \leftarrow & -\mathbf{X}\\
-\nabla_{\mathbf{\mathbf{X}}}^{J} & \leftarrow & \nabla_{\mathbf{\mathbf{X}}}^{J}-\mathbf{\nabla_{n}^{\mathit{J}}}.
-\end{eqnarray}
-
-\end_inset
-
-
-\end_layout
-
-\begin_layout Standard
-The gradient can be derived by observing
-\end_layout
-
-\begin_layout Standard
-
-\family roman
-\series medium
-\shape up
-\size normal
-\emph off
-\bar no
-\strikeout off
-\uuline off
-\uwave off
-\noun off
-\color none
-\begin_inset Formula 
-\begin{equation}
-\frac{\partial\upsilon_{mn}}{\partial x_{ij}}=\begin{cases}
--1 & m=i\wedge n=j\\
-0 & else
-\end{cases}
-\end{equation}
-
-\end_inset
-
-
-\end_layout
-
-\begin_layout Standard
-and
-\end_layout
-
-\begin_layout Standard
-
-\family roman
-\series medium
-\shape up
-\size normal
-\emph off
-\bar no
-\strikeout off
-\uuline off
-\uwave off
-\noun off
-\color none
-\begin_inset Formula 
-\begin{equation}
-\frac{\partial J}{\partial x_{ij}}=\sum_{m,n}\frac{\partial J}{\partial\upsilon_{mn}}\frac{\partial\upsilon_{mn}}{\partial x_{ij}}=-\frac{\partial J}{\partial\upsilon{}_{ij}}.
-\end{equation}
-
-\end_inset
-
-
-\end_layout
-
-\begin_layout Itemize
-
-\emph on
-Sigmoid
-\emph default
-
-\begin_inset Index idx
-status open
-
-\begin_layout Plain Layout
-Sigmoid
-\end_layout
-
-\end_inset
-
-: apply the sigmoid function element-wise to the operand 
-\begin_inset Formula $\mathbf{X}$
-\end_inset
-
-.
-\end_layout
-
-\begin_layout Standard
-\begin_inset Formula 
-\begin{eqnarray}
-\mathbf{\boldsymbol{V}}\left(\mathbf{X}\right) & \leftarrow & \frac{1}{1+e^{-\mathbf{X}}}\\
-\nabla_{\mathbf{X}}^{J} & \leftarrow & \nabla_{\mathbf{X}}^{J}+\mathbf{\nabla_{n}^{\mathit{J}}}\bullet\left[\mathbf{\boldsymbol{V}}\bullet\left(1-\mathbf{\boldsymbol{V}}\right)\right].
-\end{eqnarray}
-
-\end_inset
-
-
-\end_layout
-
-\begin_layout Standard
-The gradient can be derived by observing
-\family roman
-\series medium
-\shape up
-\size normal
-\emph off
-\bar no
-\strikeout off
-\uuline off
-\uwave off
-\noun off
-\color none
-
-\begin_inset Formula 
-\begin{equation}
-\frac{\partial\upsilon_{mn}}{\partial x_{ij}}=\begin{cases}
-\upsilon_{ij}\left(1-\upsilon_{ij}\right) & m=i\wedge n=j\\
-0 & else
-\end{cases}
-\end{equation}
-
-\end_inset
-
-
-\end_layout
-
-\begin_layout Standard
-and
-\end_layout
-
-\begin_layout Standard
-
-\family roman
-\series medium
-\shape up
-\size normal
-\emph off
-\bar no
-\strikeout off
-\uuline off
-\uwave off
-\noun off
-\color none
-\begin_inset Formula 
-\begin{equation}
-\frac{\partial J}{\partial x_{ij}}=\sum_{m,n}\frac{\partial J}{\partial\upsilon_{mn}}\frac{\partial\upsilon_{mn}}{\partial x_{ij}}=\frac{\partial J}{\partial\upsilon{}_{ij}}\upsilon_{ij}\left(1-\upsilon_{ij}\right).
-\end{equation}
-
-\end_inset
-
-
-\end_layout
-
-\begin_layout Itemize
-
-\emph on
-Tanh
-\emph default
-
-\begin_inset Index idx
-status open
-
-\begin_layout Plain Layout
-Tanh
-\end_layout
-
-\end_inset
-
-: apply the tanh function element-wise to the operand 
-\begin_inset Formula $\mathbf{X}$
-\end_inset
-
-.
-\end_layout
-
-\begin_layout Standard
-\begin_inset Formula 
-\begin{eqnarray}
-\mathbf{\boldsymbol{V}}\left(\mathbf{X}\right) & \leftarrow & \frac{e^{\mathbf{X}}-e^{-\mathbf{X}}}{e^{\mathbf{X}}+e^{-\mathbf{X}}}\\
-\nabla_{\mathbf{X}}^{J} & \leftarrow & \nabla_{\mathbf{X}}^{J}+\mathbf{\nabla_{n}^{\mathit{J}}}\bullet\left(1-\mathbf{\boldsymbol{V}}\bullet\mathbf{\boldsymbol{V}}\right).
-\end{eqnarray}
-
-\end_inset
-
-
-\end_layout
-
-\begin_layout Standard
-The gradient can be derived by observing
-\end_layout
-
-\begin_layout Standard
-
-\family roman
-\series medium
-\shape up
-\size normal
-\emph off
-\bar no
-\strikeout off
-\uuline off
-\uwave off
-\noun off
-\color none
-\begin_inset Formula 
-\begin{equation}
-\frac{\partial\upsilon_{mn}}{\partial x_{ij}}=\begin{cases}
-1-\upsilon_{ij}^{2} & m=i\wedge n=j\\
-0 & else
-\end{cases}
-\end{equation}
-
-\end_inset
-
-
-\end_layout
-
-\begin_layout Standard
-and
-\end_layout
-
-\begin_layout Standard
-
-\family roman
-\series medium
-\shape up
-\size normal
-\emph off
-\bar no
-\strikeout off
-\uuline off
-\uwave off
-\noun off
-\color none
-\begin_inset Formula 
-\begin{equation}
-\frac{\partial J}{\partial x_{ij}}=\sum_{m,n}\frac{\partial J}{\partial\upsilon_{mn}}\frac{\partial\upsilon_{mn}}{\partial x_{ij}}=\frac{\partial J}{\partial\upsilon{}_{ij}}\left(1-\upsilon_{ij}^{2}\right)
-\end{equation}
-
-\end_inset
-
-
-\end_layout
-
-\begin_layout Itemize
-
-\emph on
-ReLU
-\emph default
-
-\begin_inset Index idx
-status open
-
-\begin_layout Plain Layout
-ReLU
-\end_layout
-
-\end_inset
-
-: apply the rectified linear operation element-wise to the operand 
-\begin_inset Formula $\mathbf{X}$
-\end_inset
-
-.
-\end_layout
-
-\begin_layout Standard
-\begin_inset Formula 
-\begin{eqnarray}
-\mathbf{\boldsymbol{V}}\left(\mathbf{X}\right) & \leftarrow & \max\left(0,\mathbf{X}\right)\\
-\nabla_{\mathbf{X}}^{J} & \leftarrow & \nabla_{\mathbf{X}}^{J}+\mathbf{\nabla_{n}^{\mathit{J}}}\bullet\delta\left(\mathbf{X}>0\right).
-\end{eqnarray}
-
-\end_inset
-
-
-\end_layout
-
-\begin_layout Standard
-The gradient can be derived by observing
-\end_layout
-
-\begin_layout Standard
-
-\family roman
-\series medium
-\shape up
-\size normal
-\emph off
-\bar no
-\strikeout off
-\uuline off
-\uwave off
-\noun off
-\color none
-\begin_inset Formula 
-\begin{equation}
-\frac{\partial\upsilon_{mn}}{\partial x_{ij}}=\begin{cases}
-\delta\left(x_{ij}>0\right) & m=i\wedge n=j\\
-0 & else
-\end{cases}
-\end{equation}
-
-\end_inset
-
-
-\end_layout
-
-\begin_layout Standard
-we have
-\end_layout
-
-\begin_layout Standard
-
-\family roman
-\series medium
-\shape up
-\size normal
-\emph off
-\bar no
-\strikeout off
-\uuline off
-\uwave off
-\noun off
-\color none
-\begin_inset Formula 
-\begin{equation}
-\frac{\partial J}{\partial x_{ij}}=\sum_{m,n}\frac{\partial J}{\partial\upsilon_{mn}}\frac{\partial\upsilon_{mn}}{\partial x_{ij}}=\frac{\partial J}{\partial\upsilon{}_{ij}}\delta\left(x_{ij}>0\right).
-\end{equation}
-
-\end_inset
-
-
-\end_layout
-
-\begin_layout Itemize
-
-\emph on
-Log
-\emph default
-
-\begin_inset Index idx
-status open
-
-\begin_layout Plain Layout
-Log
-\end_layout
-
-\end_inset
-
-: apply the log function element-wise to the operand 
-\begin_inset Formula $\mathbf{X}$
-\end_inset
-
-.
-\end_layout
-
-\begin_layout Standard
-\begin_inset Formula 
-\begin{eqnarray}
-\mathbf{\boldsymbol{V}}\left(\mathbf{X}\right) & \leftarrow & \log\left(\mathbf{X}\right)\\
-\nabla_{\mathbf{X}}^{J} & \leftarrow & \nabla_{\mathbf{X}}^{J}+\mathbf{\nabla_{n}^{\mathit{J}}}\bullet\frac{1}{\mathbf{X}}.
-\end{eqnarray}
-
-\end_inset
-
-
-\end_layout
-
-\begin_layout Standard
-The gradient can be derived by observing
-\end_layout
-
-\begin_layout Standard
-
-\family roman
-\series medium
-\shape up
-\size normal
-\emph off
-\bar no
-\strikeout off
-\uuline off
-\uwave off
-\noun off
-\color none
-\begin_inset Formula 
-\begin{equation}
-\frac{\partial\upsilon_{mn}}{\partial x_{ij}}=\begin{cases}
-\frac{1}{x_{ij}} & m=i\wedge n=j\\
-0 & else
-\end{cases}
-\end{equation}
-
-\end_inset
-
-
-\end_layout
-
-\begin_layout Standard
-and
-\end_layout
-
-\begin_layout Standard
-
-\family roman
-\series medium
-\shape up
-\size normal
-\emph off
-\bar no
-\strikeout off
-\uuline off
-\uwave off
-\noun off
-\color none
-\begin_inset Formula 
-\begin{equation}
-\frac{\partial J}{\partial x_{ij}}=\sum_{m,n}\frac{\partial J}{\partial\upsilon_{mn}}\frac{\partial\upsilon_{mn}}{\partial x_{ij}}=\frac{\partial J}{\partial\upsilon{}_{ij}}\frac{1}{x_{ij}}.
-\end{equation}
-
-\end_inset
-
-
-\end_layout
-
-\begin_layout Itemize
-
-\emph on
-Exp
-\emph default
-
-\begin_inset Index idx
-status open
-
-\begin_layout Plain Layout
-Exp
-\end_layout
-
-\end_inset
-
-: apply the exponent function element-wise to the operand 
-\begin_inset Formula $\mathbf{X}$
-\end_inset
-
-.
-\end_layout
-
-\begin_layout Standard
-\begin_inset Formula 
-\begin{eqnarray}
-\mathbf{\boldsymbol{V}}\left(\mathbf{X}\right) & \leftarrow & \exp\left(\mathbf{X}\right)\\
-\nabla_{\mathbf{X}}^{J} & \leftarrow & \nabla_{\mathbf{X}}^{J}+\mathbf{\nabla_{n}^{\mathit{J}}}\bullet\mathbf{\boldsymbol{V}}.
-\end{eqnarray}
-
-\end_inset
-
-
-\end_layout
-
-\begin_layout Standard
-The gradient can be derived by observing
-\end_layout
-
-\begin_layout Standard
-
-\family roman
-\series medium
-\shape up
-\size normal
-\emph off
-\bar no
-\strikeout off
-\uuline off
-\uwave off
-\noun off
-\color none
-\begin_inset Formula 
-\begin{equation}
-\frac{\partial\upsilon_{mn}}{\partial x_{ij}}=\begin{cases}
-\upsilon_{ij} & m=i\wedge n=j\\
-0 & else
-\end{cases}
-\end{equation}
-
-\end_inset
-
-
-\end_layout
-
-\begin_layout Standard
-we have
-\end_layout
-
-\begin_layout Standard
-
-\family roman
-\series medium
-\shape up
-\size normal
-\emph off
-\bar no
-\strikeout off
-\uuline off
-\uwave off
-\noun off
-\color none
-\begin_inset Formula 
-\begin{equation}
-\frac{\partial J}{\partial x_{ij}}=\sum_{m,n}\frac{\partial J}{\partial\upsilon_{mn}}\frac{\partial\upsilon_{mn}}{\partial x_{ij}}=\frac{\partial J}{\partial\upsilon{}_{ij}}\upsilon_{ij}.
-\end{equation}
-
-\end_inset
-
-
-\end_layout
-
-\begin_layout Itemize
-
-\emph on
-Softmax
-\emph default
-
-\begin_inset Index idx
-status open
-
-\begin_layout Plain Layout
-Softmax
-\end_layout
-
-\end_inset
-
-: apply the softmax function column-wise to the operand 
-\begin_inset Formula $\mathbf{X}$
-\end_inset
-
-.
- Each column is treated as a separate sample.
-\end_layout
-
-\begin_layout Standard
-\begin_inset Formula 
-\begin{eqnarray}
-m_{j}\left(\mathbf{X}\right) & \leftarrow & \max_{i}x_{ij}\\
-e_{ij}\left(\mathbf{X}\right) & \leftarrow & e^{x_{ij-m_{j}\left(\mathbf{X}\right)}}\\
-s_{j}\left(\mathbf{X}\right) & \leftarrow & \sum_{i}e_{ij}\left(\mathbf{X}\right)\\
-\upsilon_{ij}\left(\mathbf{X}\right) & \leftarrow & \frac{e_{ij}\left(\mathbf{X}\right)}{s_{j}\left(\mathbf{X}\right)}\\
-\nabla_{\mathbf{X}}^{J} & \leftarrow & \nabla_{\mathbf{X}}^{J}+\left[\mathbf{\nabla_{n}^{\mathit{J}}}-\mathbf{\nabla_{n}^{\mathit{J}}}\circ\mathbf{\boldsymbol{V}}\right]\bullet\mathbf{\boldsymbol{V}}.
-\end{eqnarray}
-
-\end_inset
-
-
-\end_layout
-
-\begin_layout Standard
-The gradient can be derived by observing
-\end_layout
-
-\begin_layout Standard
-
-\family roman
-\series medium
-\shape up
-\size normal
-\emph off
-\bar no
-\strikeout off
-\uuline off
-\uwave off
-\noun off
-\color none
-\begin_inset Formula 
-\begin{equation}
-\frac{\partial\upsilon_{mn}}{\partial x_{ij}}=\begin{cases}
-\upsilon_{ij}\left(1-\upsilon_{ij}\right) & m=i\wedge n=j\\
--\upsilon_{mj}\upsilon_{ij} & m\neq i\wedge n=j\\
-0 & else
-\end{cases}
-\end{equation}
-
-\end_inset
-
-
-\end_layout
-
-\begin_layout Standard
-we have
-\end_layout
-
-\begin_layout Standard
-
-\family roman
-\series medium
-\shape up
-\size normal
-\emph off
-\bar no
-\strikeout off
-\uuline off
-\uwave off
-\noun off
-\color none
-\begin_inset Formula 
-\begin{equation}
-\frac{\partial J}{\partial x_{ij}}=\sum_{m,n}\frac{\partial J}{\partial\upsilon_{mn}}\frac{\partial\upsilon_{mn}}{\partial x_{ij}}=\left(\frac{\partial J}{\partial\upsilon{}_{ij}}-\sum_{m}\frac{\partial J}{\partial\upsilon_{mj}}\upsilon_{mj}\right)\upsilon_{ij}.
-\end{equation}
-
-\end_inset
-
-
-\end_layout
-
-\begin_layout Itemize
-
-\emph on
-LogSoftmax
-\emph default
-
-\begin_inset Index idx
-status open
-
-\begin_layout Plain Layout
-LogSoftmax
-\end_layout
-
-\end_inset
-
-: apply the log of softmax function column-wise to the operand 
-\begin_inset Formula $\mathbf{X}$
-\end_inset
-
-.
- Each column is treated as a separate sample.
-\end_layout
-
-\begin_layout Standard
-\begin_inset Formula 
-\begin{eqnarray}
-m_{j}\left(\mathbf{X}\right) & \leftarrow & \max_{i}x_{ij}\\
-e_{ij}\left(\mathbf{X}\right) & \leftarrow & e^{x_{ij-m_{j}\left(\mathbf{X}\right)}}\\
-s_{j}\left(\mathbf{X}\right) & \leftarrow & \sum_{i}e_{ij}\left(\mathbf{X}\right)\\
-\upsilon_{ij}\left(\mathbf{X}\right) & \leftarrow log & \frac{e_{ij}\left(\mathbf{X}\right)}{s_{j}\left(\mathbf{X}\right)}\\
-\nabla_{\mathbf{X}}^{J} & \leftarrow & \nabla_{\mathbf{X}}^{J}+\left[\mathbf{\nabla_{n}^{\mathit{J}}}-exp\left(\mathbf{\boldsymbol{V}}\right)Diag\left(VectorSum\left(\mathbf{\nabla_{n}^{\mathit{J}}}\right)\right)\right],
-\end{eqnarray}
-
-\end_inset
-
-
-\end_layout
-
-\begin_layout Standard
-where 
-\begin_inset Formula $VectorSum\left(\mathbf{.}\right)$
-\end_inset
-
- sums each column vector, and 
-\family roman
-\series medium
-\shape up
-\size normal
-\emph off
-\bar no
-\strikeout off
-\uuline off
-\uwave off
-\noun off
-\color none
-
-\begin_inset Formula $Diag\left(\mathbf{x}\right)$
-\end_inset
-
-
-\family default
-\series default
-\shape default
-\size default
-\emph default
-\bar default
-\strikeout default
-\uuline default
-\uwave default
-\noun default
-\color inherit
- is a diagonal matrix formed by vector 
-\family roman
-\series medium
-\shape up
-\size normal
-\emph off
-\bar no
-\strikeout off
-\uuline off
-\uwave off
-\noun off
-\color none
-
-\begin_inset Formula $\mathbf{x}$
-\end_inset
-
-
-\family default
-\series default
-\shape default
-\size default
-\emph default
-\bar default
-\strikeout default
-\uuline default
-\uwave default
-\noun default
-\color inherit
-.
- The gradient can be derived by observing
-\end_layout
-
-\begin_layout Standard
-
-\family roman
-\series medium
-\shape up
-\size normal
-\emph off
-\bar no
-\strikeout off
-\uuline off
-\uwave off
-\noun off
-\color none
-\begin_inset Formula 
-\begin{equation}
-\frac{\partial\upsilon_{mn}}{\partial x_{ij}}=\begin{cases}
-1-exp\left(\upsilon_{ij}\right) & m=i\wedge n=j\\
--exp\left(\upsilon_{ij}\right) & m\neq i\wedge n=j\\
-0 & else
-\end{cases}
-\end{equation}
-
-\end_inset
-
-
-\end_layout
-
-\begin_layout Standard
-we have
-\end_layout
-
-\begin_layout Standard
-
-\family roman
-\series medium
-\shape up
-\size normal
-\emph off
-\bar no
-\strikeout off
-\uuline off
-\uwave off
-\noun off
-\color none
-\begin_inset Formula 
-\begin{equation}
-\frac{\partial J}{\partial x_{ij}}=\sum_{m,n}\frac{\partial J}{\partial\upsilon_{mn}}\frac{\partial\upsilon_{mn}}{\partial x_{ij}}=\left(\frac{\partial J}{\partial\upsilon{}_{ij}}-\sum_{m}\frac{\partial J}{\partial\upsilon_{mj}}exp\left(\upsilon_{ij}\right)\right).
-\end{equation}
-
-\end_inset
-
-
-\end_layout
-
-\begin_layout Itemize
-
-\emph on
-Sum
-\emph default
-Elements
-\begin_inset Index idx
-status open
-
-\begin_layout Plain Layout
-SumElements
-\end_layout
-
-\end_inset
-
-: sum over all elements in the operand 
-\begin_inset Formula $\mathbf{X}$
-\end_inset
-
-.
-\end_layout
-
-\begin_layout Standard
-\begin_inset Formula 
-\begin{eqnarray}
-\mathbf{\boldsymbol{\upsilon}}\left(\mathbf{X}\right) & \leftarrow & \sum_{i,j}x_{ij}\\
-\nabla_{\mathbf{X}}^{J} & \leftarrow & \nabla_{\mathbf{X}}^{J}+\mathbf{\nabla_{n}^{\mathit{J}}}.
-\end{eqnarray}
-
-\end_inset
-
-
-\end_layout
-
-\begin_layout Standard
-The gradient can be derived by noting that 
-\family roman
-\series medium
-\shape up
-\size normal
-\emph off
-\bar no
-\strikeout off
-\uuline off
-\uwave off
-\noun off
-\color none
-
-\begin_inset Formula $\upsilon$
-\end_inset
-
- and 
-\begin_inset Formula $\mathbf{\nabla_{n}^{\mathit{J}}}$
-\end_inset
-
- are scalars,
-\end_layout
-
-\begin_layout Standard
-
-\family roman
-\series medium
-\shape up
-\size normal
-\emph off
-\bar no
-\strikeout off
-\uuline off
-\uwave off
-\noun off
-\color none
-\begin_inset Formula 
-\begin{equation}
-\frac{\partial\upsilon}{\partial x_{ij}}=1
-\end{equation}
-
-\end_inset
-
-
-\end_layout
-
-\begin_layout Standard
-and
-\end_layout
-
-\begin_layout Standard
-
-\family roman
-\series medium
-\shape up
-\size normal
-\emph off
-\bar no
-\strikeout off
-\uuline off
-\uwave off
-\noun off
-\color none
-\begin_inset Formula 
-\begin{equation}
-\frac{\partial J}{\partial x_{ij}}=\frac{\partial J}{\partial\upsilon}\frac{\partial\upsilon}{\partial x_{ij}}=\frac{\partial J}{\partial\upsilon}.
-\end{equation}
-
-\end_inset
-
-
-\end_layout
-
-\begin_layout Itemize
-
-\emph on
-L1Norm
-\emph default
-
-\begin_inset Index idx
-status open
-
-\begin_layout Plain Layout
-L1Norm
-\end_layout
-
-\end_inset
-
-: take the matrix 
-\begin_inset Formula $L_{1}$
-\end_inset
-
- norm of the operand X.
-\end_layout
-
-\begin_layout Standard
-\begin_inset Formula 
-\begin{eqnarray}
-\mathbf{\boldsymbol{\upsilon}}\left(\mathbf{X}\right) & \leftarrow & \sum_{i,j}|x_{ij}|\\
-\nabla_{\mathbf{X}}^{J} & \leftarrow & \nabla_{\mathbf{X}}^{J}+\mathbf{\nabla_{n}^{\mathit{J}}}\mathrm{sgn}\left(\mathbf{X}\right).
-\end{eqnarray}
-
-\end_inset
-
-
-\end_layout
-
-\begin_layout Standard
-The gradient can be derived by noting that 
-\family roman
-\series medium
-\shape up
-\size normal
-\emph off
-\bar no
-\strikeout off
-\uuline off
-\uwave off
-\noun off
-\color none
-
-\begin_inset Formula $\upsilon$
-\end_inset
-
- and 
-\begin_inset Formula $\mathbf{\nabla_{n}^{\mathit{J}}}$
-\end_inset
-
- are scalars,
-\end_layout
-
-\begin_layout Standard
-
-\family roman
-\series medium
-\shape up
-\size normal
-\emph off
-\bar no
-\strikeout off
-\uuline off
-\uwave off
-\noun off
-\color none
-\begin_inset Formula 
-\begin{equation}
-\frac{\partial\upsilon}{\partial x_{ij}}=\mathrm{sgn}\left(x_{ij}\right)
-\end{equation}
-
-\end_inset
-
-
-\end_layout
-
-\begin_layout Standard
-and
-\end_layout
-
-\begin_layout Standard
-
-\family roman
-\series medium
-\shape up
-\size normal
-\emph off
-\bar no
-\strikeout off
-\uuline off
-\uwave off
-\noun off
-\color none
-\begin_inset Formula 
-\begin{equation}
-\frac{\partial J}{\partial x_{ij}}=\frac{\partial J}{\partial\upsilon}\frac{\partial\upsilon}{\partial x_{ij}}=\frac{\partial J}{\partial\upsilon}\mathrm{sgn}\left(x_{ij}\right).
-\end{equation}
-
-\end_inset
-
-
-\end_layout
-
-\begin_layout Itemize
-
-\emph on
-L2Norm
-\emph default
-
-\begin_inset Index idx
-status open
-
-\begin_layout Plain Layout
-L2Norm
-\end_layout
-
-\end_inset
-
-: take the matrix 
-\begin_inset Formula $L_{2}$
-\end_inset
-
- norm (Frobenius norm)of the operand 
-\begin_inset Formula $\mathbf{X}$
-\end_inset
-
-.
-\end_layout
-
-\begin_layout Standard
-\begin_inset Formula 
-\begin{eqnarray}
-\mathbf{\boldsymbol{\mathit{\upsilon}}}\left(\mathbf{X}\right) & \leftarrow & \sqrt{\sum_{i,j}\left(x_{ij}\right)^{2}}\\
-\nabla_{\mathbf{X}}^{J} & \leftarrow & \nabla_{\mathbf{X}}^{J}+\frac{1}{\upsilon}\mathbf{\nabla_{n}^{\mathit{J}}}\mathbf{X}.
-\end{eqnarray}
-
-\end_inset
-
-
-\end_layout
-
-\begin_layout Standard
-The gradient can be derived by noting that 
-\family roman
-\series medium
-\shape up
-\size normal
-\emph off
-\bar no
-\strikeout off
-\uuline off
-\uwave off
-\noun off
-\color none
-
-\begin_inset Formula $\upsilon$
-\end_inset
-
- and 
-\begin_inset Formula $\mathbf{\nabla_{n}^{\mathit{J}}}$
-\end_inset
-
- are scalars,
-\end_layout
-
-\begin_layout Standard
-
-\family roman
-\series medium
-\shape up
-\size normal
-\emph off
-\bar no
-\strikeout off
-\uuline off
-\uwave off
-\noun off
-\color none
-\begin_inset Formula 
-\begin{equation}
-\frac{\partial\upsilon}{\partial x_{ij}}=\frac{x_{ij}}{\upsilon}
-\end{equation}
-
-\end_inset
-
-
-\end_layout
-
-\begin_layout Standard
-and
-\end_layout
-
-\begin_layout Standard
-
-\family roman
-\series medium
-\shape up
-\size normal
-\emph off
-\bar no
-\strikeout off
-\uuline off
-\uwave off
-\noun off
-\color none
-\begin_inset Formula 
-\begin{equation}
-\frac{\partial J}{\partial x_{ij}}=\frac{\partial J}{\partial\upsilon}\frac{\partial\upsilon}{\partial x_{ij}}=\frac{1}{\upsilon}\frac{\partial J}{\partial\upsilon}x_{ij}.
-\end{equation}
-
-\end_inset
-
-
-\end_layout
-
-\begin_layout Itemize
-
-\emph on
-TimeReverse 
-\emph default
-
-\begin_inset Index idx
-status open
-
-\begin_layout Plain Layout
-TimeReverse
-\end_layout
-
-\end_inset
-
-: does time reverse operation on the input matrix 
-\begin_inset Formula $\mathbf{X}$
-\end_inset
-
-.
-\end_layout
-
-\begin_layout Standard
-\begin_inset Formula 
-\begin{eqnarray}
-\mathbf{\boldsymbol{\mathit{\upsilon}}}\left(\mathbf{X}(:,1:T\right) & \leftarrow & \mathbf{\boldsymbol{\mathit{\upsilon}}}\left(\mathbf{X}(:,T:-1:1\right)\\
-\nabla_{\mathbf{X}}^{J}(:,T:-1:1) & \leftarrow & \mathbf{\nabla_{n}^{\mathit{J}}}\mathbf{X(:,}1:T\mathbf{)}.
-\end{eqnarray}
-
-\end_inset
-
-
-\end_layout
-
-\begin_layout Standard
-
-\family roman
-\series medium
-\shape up
-\size normal
-\emph off
-\bar no
-\strikeout off
-\uuline off
-\uwave off
-\noun off
-\color none
-The time reverse node is usually used for bi-directional model.
- To build a bi-directional, firstly use a TimeReverse node to do time reverse
- operation on the input.
- Then, do process on the processed input.
- Finally, use another TimeReverse node on the output of the processed data.
- 
-\end_layout
-
-\begin_layout Subsection
-Computation Node Types with 
-\begin_inset Index idx
-status open
-
-\begin_layout Plain Layout
-Node ! Two Operands
-\end_layout
-
-\end_inset
-
-Two Operands
-\end_layout
-
-\begin_layout Standard
-In these computation node types, 
-\family roman
-\series medium
-\shape up
-\size normal
-\emph off
-\bar no
-\strikeout off
-\uuline off
-\uwave off
-\noun off
-\color none
-
-\begin_inset Formula $Evaluate=\mathbf{\boldsymbol{V}}\left(a,\mathbf{Y}\right)$
-\end_inset
-
-, where 
-\begin_inset Formula $a$
-\end_inset
-
- can be 
-\begin_inset Formula $\mathbf{X}$
-\end_inset
-
-, 
-\begin_inset Formula $\lambda$
-\end_inset
-
- or 
-\begin_inset Formula $\mathbf{d}$
-\end_inset
-
-, and 
-\family default
-\series default
-\shape default
-\size default
-\emph default
-\bar default
-\strikeout default
-\uuline default
-\uwave default
-\noun default
-\color inherit
-
-\begin_inset Formula $ComputePartialGradient(\mathbf{b})=\nabla_{\mathbf{b}}^{J}$
-\end_inset
-
- where 
-\begin_inset Formula $\mathbf{b}$
-\end_inset
-
- can be 
-\begin_inset Formula $ $
-\end_inset
-
-
-\family roman
-\series medium
-\shape up
-\size normal
-\emph off
-\bar no
-\strikeout off
-\uuline off
-\uwave off
-\noun off
-\color none
-
-\begin_inset Formula $\mathbf{X}$
-\end_inset
-
-, 
-\begin_inset Formula $\mathbf{Y}$
-\end_inset
-
- or 
-\begin_inset Formula $\mathbf{d}$
-\end_inset
-
-.
-\end_layout
-
-\begin_layout Itemize
-
-\emph on
-Scale
-\emph default
-
-\begin_inset Index idx
-status open
-
-\begin_layout Plain Layout
-Node ! Scale
-\end_layout
-
-\end_inset
-
-
-\begin_inset Index idx
-status open
-
-\begin_layout Plain Layout
-Scale
-\end_layout
-
-\end_inset
-
-: scale each element of 
-\family roman
-\series medium
-\shape up
-\size normal
-\emph off
-\bar no
-\strikeout off
-\uuline off
-\uwave off
-\noun off
-\color none
-
-\begin_inset Formula $\mathbf{\mathbf{Y}}$
-\end_inset
-
- by 
-\begin_inset Formula $\lambda$
-\end_inset
-
-.
-\end_layout
-
-\begin_layout Standard
-\begin_inset Formula 
-\begin{eqnarray}
-\mathbf{\boldsymbol{V}}\left(\lambda,\mathbf{\mathbf{Y}}\right) & \leftarrow & \lambda\mathbf{Y}\\
-\nabla_{\mathbf{\lambda}}^{J} & \leftarrow & \nabla_{\mathbf{\lambda}}^{J}+\mathrm{vec}\left(\mathbf{\mathbf{\nabla_{n}^{\mathit{J}}}}\right)\circ\mathrm{vec}\left(\mathbf{\mathbf{Y}}\right)\\
-\nabla_{\mathbf{Y}}^{J} & \leftarrow & \nabla_{\mathbf{Y}}^{J}+\lambda\mathbf{\nabla_{n}^{\mathit{J}}}.
-\end{eqnarray}
-
-\end_inset
-
-
-\end_layout
-
-\begin_layout Standard
-The gradient 
-\begin_inset Formula $\nabla_{\mathbf{\lambda}}^{J}$
-\end_inset
-
- can be derived by observing
-\end_layout
-
-\begin_layout Standard
-
-\family roman
-\series medium
-\shape up
-\size normal
-\emph off
-\bar no
-\strikeout off
-\uuline off
-\uwave off
-\noun off
-\color none
-\begin_inset Formula 
-\begin{equation}
-\frac{\partial\upsilon_{mn}}{\partial\lambda}=y_{mn}
-\end{equation}
-
-\end_inset
-
-
-\end_layout
-
-\begin_layout Standard
-and
-\end_layout
-
-\begin_layout Standard
-
-\family roman
-\series medium
-\shape up
-\size normal
-\emph off
-\bar no
-\strikeout off
-\uuline off
-\uwave off
-\noun off
-\color none
-\begin_inset Formula 
-\begin{equation}
-\frac{\partial J}{\partial\lambda}=\sum_{m,n}\frac{\partial J}{\partial\upsilon_{mn}}\frac{\partial\upsilon_{mn}}{\partial\lambda}=\sum_{m,n}\frac{\partial J}{\partial\upsilon_{mn}}y_{mn}.
-\end{equation}
-
-\end_inset
-
-
-\end_layout
-
-\begin_layout Standard
-Similarly to derive the gradient 
-\begin_inset Formula $\nabla_{\mathbf{y}}^{J}$
-\end_inset
-
-, we note that
-\end_layout
-
-\begin_layout Standard
-
-\family roman
-\series medium
-\shape up
-\size normal
-\emph off
-\bar no
-\strikeout off
-\uuline off
-\uwave off
-\noun off
-\color none
-\begin_inset Formula 
-\begin{equation}
-\frac{\partial\upsilon_{mn}}{\partial y_{ij}}=\begin{cases}
-\lambda & m=i\wedge n=j\\
-0 & else
-\end{cases}
-\end{equation}
-
-\end_inset
-
-
-\end_layout
-
-\begin_layout Standard
-and get
-\end_layout
-
-\begin_layout Standard
-
-\family roman
-\series medium
-\shape up
-\size normal
-\emph off
-\bar no
-\strikeout off
-\uuline off
-\uwave off
-\noun off
-\color none
-\begin_inset Formula 
-\begin{equation}
-\frac{\partial J}{\partial y_{ij}}=\sum_{m,n}\frac{\partial J}{\partial\upsilon_{mn}}\frac{\partial\upsilon_{mn}}{\partial y_{ij}}=\lambda\frac{\partial J}{\partial\upsilon{}_{ij}}
-\end{equation}
-
-\end_inset
-
-
-\end_layout
-
-\begin_layout Itemize
-
-\emph on
-Times
-\emph default
-
-\begin_inset Index idx
-status open
-
-\begin_layout Plain Layout
-Node ! Times
-\end_layout
-
-\end_inset
-
-
-\begin_inset Index idx
-status open
-
-\begin_layout Plain Layout
-Times
-\end_layout
-
-\end_inset
-
-: matrix product of operands 
-\begin_inset Formula $\mathbf{X}$
-\end_inset
-
- and 
-\begin_inset Formula $\mathbf{Y}$
-\end_inset
-
-.
- Must satisfy 
-\begin_inset Formula $\mathbf{X}.cols=\mathbf{Y}.rows$
-\end_inset
-
-.
-\end_layout
-
-\begin_layout Standard
-\begin_inset Formula 
-\begin{eqnarray}
-\mathbf{\boldsymbol{V}}\left(\mathbf{X},\mathbf{Y}\right) & \leftarrow & \mathbf{XY}\\
-\nabla_{\mathbf{X}}^{J} & \leftarrow & \nabla_{\mathbf{X}}^{J}+\mathbf{\mathbf{\nabla_{n}^{\mathit{J}}}}\mathbf{\mathbf{Y}}^{T}\\
-\nabla_{\mathbf{\mathbf{Y}}}^{J} & \leftarrow & \nabla_{\mathbf{Y}}^{J}+\mathbf{\mathbf{X}}^{T}\mathbf{\nabla_{n}^{\mathit{J}}}.
-\end{eqnarray}
-
-\end_inset
-
-
-\end_layout
-
-\begin_layout Standard
-The gradient 
-\begin_inset Formula $\nabla_{\mathbf{X}}^{J}$
-\end_inset
-
- can be derived by observing
-\family roman
-\series medium
-\shape up
-\size normal
-\emph off
-\bar no
-\strikeout off
-\uuline off
-\uwave off
-\noun off
-\color none
-
-\begin_inset Formula 
-\begin{equation}
-\frac{\partial\upsilon_{mn}}{\partial x_{ij}}=\begin{cases}
-y_{jn} & m=i\\
-0 & else
-\end{cases}
-\end{equation}
-
-\end_inset
-
-
-\end_layout
-
-\begin_layout Standard
-and
-\end_layout
-
-\begin_layout Standard
-
-\family roman
-\series medium
-\shape up
-\size normal
-\emph off
-\bar no
-\strikeout off
-\uuline off
-\uwave off
-\noun off
-\color none
-\begin_inset Formula 
-\begin{equation}
-\frac{\partial J}{\partial x_{ij}}=\sum_{m,n}\frac{\partial J}{\partial\upsilon_{mn}}\frac{\partial\upsilon_{mn}}{\partial x_{ij}}=\sum_{n}\frac{\partial J}{\partial\upsilon_{in}}y_{jn}.
-\end{equation}
-
-\end_inset
-
-
-\end_layout
-
-\begin_layout Standard
-Similarly to derive the gradient 
-\begin_inset Formula $\nabla_{\mathbf{\mathbf{Y}}}^{J}$
-\end_inset
-
-, we note that
-\end_layout
-
-\begin_layout Standard
-
-\family roman
-\series medium
-\shape up
-\size normal
-\emph off
-\bar no
-\strikeout off
-\uuline off
-\uwave off
-\noun off
-\color none
-\begin_inset Formula 
-\begin{equation}
-\frac{\partial\upsilon_{mn}}{\partial y_{ij}}=\begin{cases}
-x_{mi} & n=j\\
-0 & else
-\end{cases}
-\end{equation}
-
-\end_inset
-
-
-\end_layout
-
-\begin_layout Standard
-and get
-\end_layout
-
-\begin_layout Standard
-
-\family roman
-\series medium
-\shape up
-\size normal
-\emph off
-\bar no
-\strikeout off
-\uuline off
-\uwave off
-\noun off
-\color none
-\begin_inset Formula 
-\begin{equation}
-\frac{\partial J}{\partial y_{ij}}=\sum_{m,n}\frac{\partial J}{\partial\upsilon_{mn}}\frac{\partial\upsilon_{mn}}{\partial y_{ij}}=\sum_{m}\frac{\partial J}{\partial\upsilon_{mj}}x_{mi}
-\end{equation}
-
-\end_inset
-
-
-\end_layout
-
-\begin_layout Itemize
-
-\emph on
-ElementTimes
-\emph default
-
-\begin_inset Index idx
-status open
-
-\begin_layout Plain Layout
-Node ! ElementTimes
-\end_layout
-
-\end_inset
-
-
-\begin_inset Index idx
-status open
-
-\begin_layout Plain Layout
-ElementTimes
-\end_layout
-
-\end_inset
-
-: element-wise product of two matrices.
- Must satisfy 
-\begin_inset Formula $\mathbf{X}.rows=\mathbf{Y}.rows$
-\end_inset
-
- and 
-\begin_inset Formula $\mathbf{X}.cols=\mathbf{Y}.cols$
-\end_inset
-
-.
-\end_layout
-
-\begin_layout Standard
-\begin_inset Formula 
-\begin{eqnarray}
-\upsilon_{ij}\left(\mathbf{X},\mathbf{Y}\right) & \leftarrow & x_{ij}y_{ij}\\
-\nabla_{\mathbf{X}}^{J} & \leftarrow & \nabla_{\mathbf{X}}^{J}+\mathbf{\nabla_{n}^{\mathit{J}}}\bullet\mathbf{Y}\\
-\nabla_{\mathbf{\mathbf{Y}}}^{J} & \leftarrow & \nabla_{\mathbf{\mathbf{Y}}}^{J}+\mathbf{\nabla_{n}^{\mathit{J}}}\bullet\mathbf{X}.
-\end{eqnarray}
-
-\end_inset
-
-
-\end_layout
-
-\begin_layout Standard
-The gradient 
-\begin_inset Formula $\nabla_{\mathbf{X}}^{J}$
-\end_inset
-
- can be derived by observing
-\end_layout
-
-\begin_layout Standard
-
-\family roman
-\series medium
-\shape up
-\size normal
-\emph off
-\bar no
-\strikeout off
-\uuline off
-\uwave off
-\noun off
-\color none
-\begin_inset Formula 
-\begin{equation}
-\frac{\partial\upsilon_{mn}}{\partial x_{ij}}=\begin{cases}
-y_{ij} & m=i\wedge n=j\\
-0 & else
-\end{cases}
-\end{equation}
-
-\end_inset
-
-
-\end_layout
-
-\begin_layout Standard
-and
-\end_layout
-
-\begin_layout Standard
-
-\family roman
-\series medium
-\shape up
-\size normal
-\emph off
-\bar no
-\strikeout off
-\uuline off
-\uwave off
-\noun off
-\color none
-\begin_inset Formula 
-\begin{equation}
-\frac{\partial J}{\partial x_{ij}}=\sum_{m,n}\frac{\partial J}{\partial\upsilon_{mn}}\frac{\partial\upsilon_{mn}}{\partial y_{ij}}=\frac{\partial J}{\partial\upsilon{}_{ij}}y_{ij}.
-\end{equation}
-
-\end_inset
-
-
-\end_layout
-
-\begin_layout Standard
-The gradient 
-\begin_inset Formula $\nabla_{\mathbf{\mathbf{Y}}}^{J}$
-\end_inset
-
- can be derived exactly the same way due to symmetry.
-\end_layout
-
-\begin_layout Itemize
-
-\emph on
-Plus
-\emph default
-
-\begin_inset Index idx
-status open
-
-\begin_layout Plain Layout
-Node ! Plus
-\end_layout
-
-\end_inset
-
-
-\begin_inset Index idx
-status open
-
-\begin_layout Plain Layout
-Plus
-\end_layout
-
-\end_inset
-
-: sum of two matrices 
-\begin_inset Formula $\mathbf{X}$
-\end_inset
-
- and 
-\begin_inset Formula $\mathbf{Y}$
-\end_inset
-
-.
- Must satisfy 
-\begin_inset Formula $\mathbf{X}.rows=\mathbf{Y}.rows$
-\end_inset
-
-.
- If 
-\begin_inset Formula $\mathbf{X}.cols\neq\mathbf{Y}.cols$
-\end_inset
-
- but one of them is a multiple of the other, the smaller matrix needs to
- be expanded by repeating itself.
-\end_layout
-
-\begin_layout Standard
-\begin_inset Formula 
-\begin{eqnarray}
-\mathbf{\boldsymbol{V}}\left(\mathbf{X},\mathbf{Y}\right) & \leftarrow & \mathbf{X+Y}\\
-\nabla_{\mathbf{X}}^{J} & \leftarrow & \begin{cases}
-\nabla_{\mathbf{X}}^{J}+\mathbf{\nabla_{n}^{\mathit{J}}} & \mathbf{X}.rows=\mathbf{V}.rows\wedge\mathbf{X}.cols=\mathbf{V}.cols\\
-\nabla_{\mathbf{X}}^{J}+\mathbf{1_{\mathit{1,\mathbf{V}.rows}}\nabla_{n}^{\mathit{J}}} & \mathbf{X}.rows=1\wedge\mathbf{X}.cols=\mathbf{V}.cols\\
-\nabla_{\mathbf{X}}^{J}+\mathbf{\nabla_{n}^{\mathit{J}}}\mathbf{1}_{\mathbf{V}.cols,1} & \mathbf{X}.rows=\mathbf{V}.rows\wedge\mathbf{X}.cols=1\\
-\nabla_{\mathbf{X}}^{J}+\mathbf{1}_{\mathit{1,\mathbf{V}.rows}}\mathbf{\nabla_{n}^{\mathit{J}}}\mathbf{1}_{v.cols,1} & \mathbf{X}.rows=1\wedge\mathbf{X}.cols=1
-\end{cases}\\
-\nabla_{\mathbf{Y}}^{J} & \leftarrow & \begin{cases}
-\nabla_{\mathbf{Y}}^{J}+\mathbf{\nabla_{n}^{\mathit{J}}} & \mathbf{Y}.rows=\mathbf{V}.rows\wedge\mathbf{Y}.cols=\mathbf{V}.cols\\
-\nabla_{\mathbf{Y}}^{J}+\mathbf{1_{\mathit{1,\mathbf{V}.rows}}\nabla_{n}^{\mathit{J}}} & \mathbf{Y}.rows=1\wedge\mathbf{Y}.cols=\mathbf{V}.cols\\
-\nabla_{\mathbf{Y}}^{J}+\mathbf{\nabla_{n}^{\mathit{J}}}\mathbf{1}_{\mathbf{V}.cols,1} & \mathbf{Y}.rows=\mathbf{V}.rows\wedge\mathbf{Y}.cols=1\\
-\nabla_{\mathbf{Y}}^{J}+\mathbf{1}_{\mathit{1,\mathbf{V}.rows}}\mathbf{\nabla_{n}^{\mathit{J}}}\mathbf{1}_{\mathbf{V}.cols,1} & \mathbf{Y}.rows=1\wedge\mathbf{Y}.cols=1
-\end{cases}
-\end{eqnarray}
-
-\end_inset
-
-
-\end_layout
-
-\begin_layout Standard
-The gradient 
-\begin_inset Formula $\nabla_{\mathbf{X}}^{J}$
-\end_inset
-
- can be derived by observing that when 
-\family roman
-\series medium
-\shape up
-\size normal
-\emph off
-\bar no
-\strikeout off
-\uuline off
-\uwave off
-\noun off
-\color none
-
-\begin_inset Formula $\mathbf{X}$
-\end_inset
-
- has the same dimension as 
-\begin_inset Formula $\mathbf{\mathbf{V}}$
-\end_inset
-
-, we have 
-\begin_inset Formula 
-\begin{equation}
-\frac{\partial\upsilon_{mn}}{\partial x_{ij}}=\begin{cases}
-1 & m=i\wedge n=j\\
-0 & else
-\end{cases}
-\end{equation}
-
-\end_inset
-
-
-\end_layout
-
-\begin_layout Standard
-and
-\end_layout
-
-\begin_layout Standard
-
-\family roman
-\series medium
-\shape up
-\size normal
-\emph off
-\bar no
-\strikeout off
-\uuline off
-\uwave off
-\noun off
-\color none
-\begin_inset Formula 
-\begin{equation}
-\frac{\partial J}{\partial x_{ij}}=\sum_{m,n}\frac{\partial J}{\partial\upsilon_{mn}}\frac{\partial\upsilon_{mn}}{\partial x_{ij}}=\frac{\partial J}{\partial\upsilon_{ij}}
-\end{equation}
-
-\end_inset
-
-
-\end_layout
-
-\begin_layout Standard
-If 
-\family roman
-\series medium
-\shape up
-\size normal
-\emph off
-\bar no
-\strikeout off
-\uuline off
-\uwave off
-\noun off
-\color none
-
-\begin_inset Formula $\mathbf{X}.rows=1\wedge\mathbf{X}.cols=\mathbf{V}.cols$
-\end_inset
-
- we have
-\end_layout
-
-\begin_layout Standard
-
-\family roman
-\series medium
-\shape up
-\size normal
-\emph off
-\bar no
-\strikeout off
-\uuline off
-\uwave off
-\noun off
-\color none
-\begin_inset Formula 
-\begin{equation}
-\frac{\partial\upsilon_{mn}}{\partial x_{ij}}=\begin{cases}
-1 & n=j\\
-0 & else
-\end{cases}
-\end{equation}
-
-\end_inset
-
-
-\end_layout
-
-\begin_layout Standard
-and
-\end_layout
-
-\begin_layout Standard
-
-\family roman
-\series medium
-\shape up
-\size normal
-\emph off
-\bar no
-\strikeout off
-\uuline off
-\uwave off
-\noun off
-\color none
-\begin_inset Formula 
-\begin{equation}
-\frac{\partial J}{\partial x_{ij}}=\sum_{m,n}\frac{\partial J}{\partial\upsilon_{mn}}\frac{\partial\upsilon_{mn}}{\partial x_{ij}}=\sum_{m}\frac{\partial J}{\partial\upsilon_{mj}}
-\end{equation}
-
-\end_inset
-
-
-\end_layout
-
-\begin_layout Standard
-We can derive 
-\begin_inset Formula $\nabla_{\mathbf{X}}^{J}$
-\end_inset
-
- and 
-\begin_inset Formula $\nabla_{\mathbf{Y}}^{J}$
-\end_inset
-
- under other conditions similarly.
-\end_layout
-
-\begin_layout Itemize
-
-\emph on
-Minus
-\emph default
-
-\begin_inset Index idx
-status open
-
-\begin_layout Plain Layout
-Node ! Minus
-\end_layout
-
-\end_inset
-
-
-\begin_inset Index idx
-status open
-
-\begin_layout Plain Layout
-Minus
-\end_layout
-
-\end_inset
-
-: difference of two matrices 
-\begin_inset Formula $\mathbf{X}$
-\end_inset
-
- and 
-\begin_inset Formula $\mathbf{Y}$
-\end_inset
-
-.
- Must satisfy 
-\begin_inset Formula $\mathbf{X}.rows=\mathbf{Y}.rows$
-\end_inset
-
-.
- If 
-\begin_inset Formula $\mathbf{X}.cols\neq\mathbf{Y}.cols$
-\end_inset
-
- but one of them is a multiple of the other, the smaller matrix needs to
- be expanded by repeating itself.
-\end_layout
-
-\begin_layout Standard
-\begin_inset Formula 
-\begin{eqnarray}
-\mathbf{\boldsymbol{V}}\left(\mathbf{X},\mathbf{Y}\right) & \leftarrow & \mathbf{X-Y}\\
-\nabla_{\mathbf{X}}^{J} & \leftarrow & \begin{cases}
-\nabla_{\mathbf{X}}^{J}+\mathbf{\nabla_{n}^{\mathit{J}}} & \mathbf{X}.rows=\mathbf{V}.rows\wedge\mathbf{X}.cols=\mathbf{V}.cols\\
-\nabla_{\mathbf{X}}^{J}+\mathbf{1_{\mathit{1,\mathbf{V}.rows}}\nabla_{n}^{\mathit{J}}} & \mathbf{X}.rows=1\wedge\mathbf{X}.cols=\mathbf{V}.cols\\
-\nabla_{\mathbf{X}}^{J}+\mathbf{\nabla_{n}^{\mathit{J}}}\mathbf{1}_{\mathbf{V}.cols,1} & \mathbf{X}.rows=\mathbf{V}.rows\wedge\mathbf{X}.cols=1\\
-\nabla_{\mathbf{X}}^{J}+\mathbf{1}_{\mathit{1,\mathbf{V}.rows}}\mathbf{\nabla_{n}^{\mathit{J}}}\mathbf{1}_{v.cols,1} & \mathbf{X}.rows=1\wedge\mathbf{X}.cols=1
-\end{cases}\\
-\nabla_{\mathbf{Y}}^{J} & \leftarrow & \begin{cases}
-\nabla_{\mathbf{Y}}^{J}-\mathbf{\nabla_{n}^{\mathit{J}}} & \mathbf{Y}.rows=\mathbf{V}.rows\wedge\mathbf{Y}.cols=\mathbf{V}.cols\\
-\nabla_{\mathbf{Y}}^{J}-\mathbf{1_{\mathit{1,\mathbf{V}.rows}}\nabla_{n}^{\mathit{J}}} & \mathbf{Y}.rows=1\wedge\mathbf{Y}.cols=\mathbf{V}.cols\\
-\nabla_{\mathbf{Y}}^{J}-\mathbf{\nabla_{n}^{\mathit{J}}}\mathbf{1}_{\mathbf{V}.cols,1} & \mathbf{Y}.rows=\mathbf{V}.rows\wedge\mathbf{Y}.cols=1\\
-\nabla_{\mathbf{Y}}^{J}-\mathbf{1}_{\mathit{1,\mathbf{V}.rows}}\mathbf{\nabla_{n}^{\mathit{J}}}\mathbf{1}_{\mathbf{V}.cols,1} & \mathbf{Y}.rows=1\wedge\mathbf{Y}.cols=1
-\end{cases}
-\end{eqnarray}
-
-\end_inset
-
-
-\end_layout
-
-\begin_layout Standard
-The derivation of the gradients is similar to that for the 
-\emph on
-Plus
-\emph default
- node.
-\end_layout
-
-\begin_layout Itemize
-
-\emph on
-DiagTimes
-\emph default
-
-\begin_inset Index idx
-status open
-
-\begin_layout Plain Layout
-Node ! DiagTimes
-\end_layout
-
-\end_inset
-
-
-\begin_inset Index idx
-status open
-
-\begin_layout Plain Layout
-DiagTimes
-\end_layout
-
-\end_inset
-
-: the product of a diagonal matrix (whose diagonal equals to 
-\begin_inset Formula $\mathbf{d}$
-\end_inset
-
-) and an arbitrary matrix 
-\begin_inset Formula $\mathbf{Y}$
-\end_inset
-
-.
- Must satisfy 
-\begin_inset Formula $\mathbf{d}.rows=\mathbf{Y}.rows$
-\end_inset
-
-.
- 
-\end_layout
-
-\begin_layout Standard
-\begin_inset Formula 
-\begin{eqnarray}
-\upsilon_{ij}\left(\mathbf{d},\mathbf{Y}\right) & \leftarrow & d_{i}y_{ij}\\
-\nabla_{\mathbf{d}}^{J} & \leftarrow & \nabla_{\mathbf{d}}^{J}+\mathbf{\mathbf{\nabla_{n}^{\mathit{J}}}}\circledcirc\mathbf{Y}\\
-\nabla_{\mathbf{\mathbf{Y}}}^{J} & \leftarrow & \nabla_{\mathbf{Y}}^{J}+\mathrm{DiagTimes}\left(\mathbf{d},\mathbf{\nabla_{n}^{\mathit{J}}}\right).
-\end{eqnarray}
-
-\end_inset
-
-
-\end_layout
-
-\begin_layout Standard
-The gradient 
-\begin_inset Formula $\nabla_{\mathbf{d}}^{J}$
-\end_inset
-
- can be derived by observing 
-\family roman
-\series medium
-\shape up
-\size normal
-\emph off
-\bar no
-\strikeout off
-\uuline off
-\uwave off
-\noun off
-\color none
-
-\begin_inset Formula 
-\begin{equation}
-\frac{\partial\upsilon_{mn}}{\partial d_{i}}=\begin{cases}
-y_{in} & m=i\\
-0 & else
-\end{cases}
-\end{equation}
-
-\end_inset
-
-
-\end_layout
-
-\begin_layout Standard
-and
-\end_layout
-
-\begin_layout Standard
-
-\family roman
-\series medium
-\shape up
-\size normal
-\emph off
-\bar no
-\strikeout off
-\uuline off
-\uwave off
-\noun off
-\color none
-\begin_inset Formula 
-\begin{equation}
-\frac{\partial J}{\partial d_{i}}=\sum_{m,n}\frac{\partial J}{\partial\upsilon_{mn}}\frac{\partial\upsilon_{mn}}{\partial d_{i}}=\sum_{n}\frac{\partial J}{\partial\upsilon_{in}}y_{in}
-\end{equation}
-
-\end_inset
-
-
-\end_layout
-
-\begin_layout Standard
-Similarly to derive the gradient 
-\begin_inset Formula $\nabla_{\mathbf{\mathbf{Y}}}^{J}$
-\end_inset
-
- we note that
-\end_layout
-
-\begin_layout Standard
-
-\family roman
-\series medium
-\shape up
-\size normal
-\emph off
-\bar no
-\strikeout off
-\uuline off
-\uwave off
-\noun off
-\color none
-\begin_inset Formula 
-\begin{equation}
-\frac{\partial\upsilon_{mn}}{\partial y_{ij}}=\begin{cases}
-d_{i} & m=i\wedge n=j\\
-0 & else
-\end{cases}
-\end{equation}
-
-\end_inset
-
-
-\end_layout
-
-\begin_layout Standard
-and get
-\end_layout
-
-\begin_layout Standard
-
-\family roman
-\series medium
-\shape up
-\size normal
-\emph off
-\bar no
-\strikeout off
-\uuline off
-\uwave off
-\noun off
-\color none
-\begin_inset Formula 
-\begin{equation}
-\frac{\partial J}{\partial y_{ij}}=\sum_{m,n}\frac{\partial J}{\partial\upsilon_{mn}}\frac{\partial\upsilon_{mn}}{\partial y_{ij}}=\frac{\partial J}{\partial\upsilon_{ij}}d_{i}
-\end{equation}
-
-\end_inset
-
-
-\end_layout
-
-\begin_layout Itemize
-
-\emph on
-Dropout
-\emph default
-
-\begin_inset Index idx
-status open
-
-\begin_layout Plain Layout
-Node ! Dropout
-\end_layout
-
-\end_inset
-
-
-\begin_inset Index idx
-status open
-
-\begin_layout Plain Layout
-Dropout
-\end_layout
-
-\end_inset
-
-: randomly set 
-\begin_inset Formula $\lambda$
-\end_inset
-
- percentage of values of 
-\begin_inset Formula $\mathbf{\mathbf{Y}}$
-\end_inset
-
- to be zero and scale the rest so that the expectation of the sum is not
- changed: 
-\end_layout
-
-\begin_layout Standard
-\begin_inset Formula 
-\begin{eqnarray}
-m_{ij}\left(\lambda\right) & \leftarrow & \begin{cases}
-0 & rand\left(0,1\right)\leq\lambda\\
-\frac{1}{1-\lambda} & else
-\end{cases}\\
-v_{ij}\left(\lambda,\mathbf{\mathbf{Y}}\right) & \leftarrow & m_{ij}y_{ij}\\
-\nabla_{\mathbf{\mathbf{Y}}}^{J} & \leftarrow & \nabla_{\mathbf{Y}}^{J}+\begin{cases}
-\mathbf{\nabla_{n}^{\mathit{J}}} & \lambda=0\\
-\mathbf{\nabla_{n}^{\mathit{J}}}\bullet\mathbf{M} & else
-\end{cases}
-\end{eqnarray}
-
-\end_inset
-
-
-\end_layout
-
-\begin_layout Standard
-Note that 
-\begin_inset Formula $\lambda$
-\end_inset
-
- is a given value instead of part of the model.
- We only need to get the gradient with regard to 
-\begin_inset Formula $\mathbf{\mathbf{Y}}$
-\end_inset
-
-.
- If 
-\begin_inset Formula $\lambda=0$
-\end_inset
-
- then 
-\begin_inset Formula $\mathbf{V}=\mathbf{X}$
-\end_inset
-
- which is a trivial case.
- Otherwise it's equivalent to the 
-\emph on
-ElementTimes
-\emph default
- node with a randomly set mask 
-\begin_inset Formula $\mathbf{M}$
-\end_inset
-
-.
- 
-\end_layout
-
-\begin_layout Itemize
-
-\emph on
-KhatriRaoProduct
-\emph default
-
-\begin_inset Index idx
-status open
-
-\begin_layout Plain Layout
-Node ! KhatriRaoProduct
-\end_layout
-
-\end_inset
-
-
-\begin_inset Index idx
-status open
-
-\begin_layout Plain Layout
-KhatriRaoProduct
-\end_layout
-
-\end_inset
-
-: column-wise cross product of two matrices 
-\begin_inset Formula $\mathbf{X}$
-\end_inset
-
- and 
-\begin_inset Formula $\mathbf{Y}$
-\end_inset
-
-.
- Must satisfy 
-\begin_inset Formula $\mathbf{X}.cols=\mathbf{Y}.cols$
-\end_inset
-
-.
- Useful for constructing tensor networks.
-\end_layout
-
-\begin_layout Standard
-\begin_inset Formula 
-\begin{eqnarray}
-\mathbf{\boldsymbol{\upsilon}}_{.j}\left(\mathbf{X},\mathbf{Y}\right) & \leftarrow & \mathbf{x_{\mathit{.j}}\otimes y}_{\mathit{.j}}\\
-\left[\nabla_{\mathbf{X}}^{J}\right]_{.j} & \leftarrow & \left[\nabla_{\mathbf{X}}^{J}\right]_{.j}+\left[\left[\mathbf{\mathbf{\nabla_{n}^{\mathit{J}}}}\right]_{.j}\right]_{\mathbf{X}.rows,\mathbf{Y}.rows}\mathbf{Y}\\
-\left[\nabla_{\mathbf{Y}}^{J}\right]_{.j} & \leftarrow & \left[\nabla_{\mathbf{Y}}^{J}\right]_{.j}+\left[\left[\left[\mathbf{\mathbf{\nabla_{n}^{\mathit{J}}}}\right]_{.j}\right]_{\mathbf{X}.rows,\mathbf{Y}.rows}\right]^{T}\mathbf{X},
-\end{eqnarray}
-
-\end_inset
-
-
-\end_layout
-
-\begin_layout Standard
-where 
-\begin_inset Formula $\left[\mathbf{X}\right]_{m,n}$
-\end_inset
-
- reshapes 
-\begin_inset Formula $\mathbf{X}$
-\end_inset
-
- to become an 
-\begin_inset Formula $m\times n$
-\end_inset
-
- matrix.
- The gradient 
-\begin_inset Formula $\nabla_{\mathbf{X}}^{J}$
-\end_inset
-
- can be derived by observing
-\family roman
-\series medium
-\shape up
-\size normal
-\emph off
-\bar no
-\strikeout off
-\uuline off
-\uwave off
-\noun off
-\color none
-
-\begin_inset Formula 
-\begin{equation}
-\frac{\partial\upsilon_{mn}}{\partial x_{ij}}=\begin{cases}
-y_{kj} & n=j\wedge i=m/\mathbf{Y}.rows\wedge k=modulus(m,\mathbf{Y}.rows)\\
-0 & else
-\end{cases}
-\end{equation}
-
-\end_inset
-
-
-\end_layout
-
-\begin_layout Standard
-and
-\end_layout
-
-\begin_layout Standard
-
-\family roman
-\series medium
-\shape up
-\size normal
-\emph off
-\bar no
-\strikeout off
-\uuline off
-\uwave off
-\noun off
-\color none
-\begin_inset Formula 
-\begin{equation}
-\frac{\partial J}{\partial x_{ij}}=\sum_{m,n}\frac{\partial J}{\partial\upsilon_{mn}}\frac{\partial\upsilon_{mn}}{\partial x_{ij}}=\sum_{i,k}\frac{\partial J}{\partial\upsilon_{i\times y.rows+k,j}}y_{kj}.
-\end{equation}
-
-\end_inset
-
-
-\end_layout
-
-\begin_layout Standard
-The gradient 
-\begin_inset Formula $\nabla_{\mathbf{y}}^{J}$
-\end_inset
-
- can be derived similarly.
-\end_layout
-
-\begin_layout Itemize
-
-\emph on
-Cos
-\emph default
-
-\begin_inset Index idx
-status open
-
-\begin_layout Plain Layout
-Node ! Cos
-\end_layout
-
-\end_inset
-
-
-\begin_inset Index idx
-status open
-
-\begin_layout Plain Layout
-Cos
-\end_layout
-
-\end_inset
-
-: column-wise cosine distance of two matrices 
-\begin_inset Formula $\mathbf{X}$
-\end_inset
-
- and 
-\begin_inset Formula $\mathbf{Y}$
-\end_inset
-
-.
- Must satisfy 
-\begin_inset Formula $\mathbf{X}.cols=\mathbf{Y}.cols$
-\end_inset
-
-.
- The result is a row vector.
- Frequently used in natural language processing tasks.
-\end_layout
-
-\begin_layout Standard
-\begin_inset Formula 
-\begin{eqnarray}
-\mathbf{\boldsymbol{\mathit{\upsilon}}}_{.j}\left(\mathbf{X},\mathbf{Y}\right) & \leftarrow & \frac{\mathbf{x_{\mathit{.j}}^{\mathit{T}}y}_{\mathit{.j}}}{\mathbf{\left\Vert x_{\mathit{.j}}\right\Vert \left\Vert y_{\mathit{.j}}\right\Vert }}\\
-\left[\nabla_{\mathbf{X}}^{J}\right]_{.j} & \leftarrow & \left[\nabla_{\mathbf{X}}^{J}\right]_{.j}+\left[\mathbf{\mathbf{\nabla_{n}^{\mathit{J}}}}\right]_{.j}\bullet\left[\frac{y_{ij}}{\mathbf{\left\Vert x_{\mathit{.j}}\right\Vert \left\Vert y_{\mathit{.j}}\right\Vert }}-\frac{x_{ij}\upsilon_{.,j}}{\mathbf{\left\Vert x_{\mathit{.j}}\right\Vert ^{2}}}\right]\\
-\left[\nabla_{\mathbf{Y}}^{J}\right]_{.j} & \leftarrow & \left[\nabla_{\mathbf{Y}}^{J}\right]_{.j}+\left[\mathbf{\mathbf{\nabla_{n}^{\mathit{J}}}}\right]_{.j}\bullet\left[\frac{x_{ij}}{\mathbf{\left\Vert x_{\mathit{.j}}\right\Vert \left\Vert y_{\mathit{.j}}\right\Vert }}-\frac{y_{ij}\upsilon_{.,j}}{\mathbf{\left\Vert y_{\mathit{.j}}\right\Vert ^{2}}}\right].
-\end{eqnarray}
-
-\end_inset
-
-
-\end_layout
-
-\begin_layout Standard
-The gradient 
-\begin_inset Formula $\nabla_{\mathbf{X}}^{J}$
-\end_inset
-
- can be derived by observing
-\family roman
-\series medium
-\shape up
-\size normal
-\emph off
-\bar no
-\strikeout off
-\uuline off
-\uwave off
-\noun off
-\color none
-
-\begin_inset Formula 
-\begin{equation}
-\frac{\partial\upsilon_{.n}}{\partial x_{ij}}=\begin{cases}
-\frac{y_{ij}}{\mathbf{\left\Vert x_{\mathit{.j}}\right\Vert \left\Vert y_{\mathit{.j}}\right\Vert }}-\frac{x_{ij}\left(\mathbf{x_{\mathit{.j}}^{\mathit{T}}y}_{\mathit{.j}}\right)}{\mathbf{\left\Vert x_{\mathit{.j}}\right\Vert ^{3}}\left\Vert \mathbf{y}_{\mathit{.j}}\right\Vert } & n=j\\
-0 & else
-\end{cases}
-\end{equation}
-
-\end_inset
-
-
-\end_layout
-
-\begin_layout Standard
-and
-\end_layout
-
-\begin_layout Standard
-
-\family roman
-\series medium
-\shape up
-\size normal
-\emph off
-\bar no
-\strikeout off
-\uuline off
-\uwave off
-\noun off
-\color none
-\begin_inset Formula 
-\begin{eqnarray}
-\frac{\partial J}{\partial x_{ij}} & = & \sum_{n}\frac{\partial J}{\partial\upsilon_{.n}}\frac{\partial\upsilon_{.n}}{\partial x_{ij}}=\frac{\partial J}{\partial\upsilon_{.,j}}\left[\frac{y_{ij}}{\mathbf{\left\Vert x_{\mathit{.j}}\right\Vert \left\Vert y_{\mathit{.j}}\right\Vert }}-\frac{x_{ij}\left(\mathbf{x_{\mathit{.j}}^{\mathit{T}}y}_{\mathit{.j}}\right)}{\mathbf{\left\Vert x_{\mathit{.j}}\right\Vert ^{3}}\left\Vert \mathbf{y}_{\mathit{.j}}\right\Vert }\right].\\
- & = & \frac{\partial J}{\partial\upsilon_{.,j}}\left[\frac{y_{ij}}{\mathbf{\left\Vert x_{\mathit{.j}}\right\Vert \left\Vert y_{\mathit{.j}}\right\Vert }}-\frac{x_{ij}\upsilon_{.,j}}{\mathbf{\left\Vert x_{\mathit{.j}}\right\Vert ^{2}}}\right].
-\end{eqnarray}
-
-\end_inset
-
-
-\end_layout
-
-\begin_layout Standard
-The gradient 
-\begin_inset Formula $\nabla_{\mathbf{y}}^{J}$
-\end_inset
-
- can be derived similarly.
-\end_layout
-
-\begin_layout Itemize
-
-\emph on
-ClassificationError
-\emph default
-
-\begin_inset Index idx
-status open
-
-\begin_layout Plain Layout
-Node ! ClassificationError
-\end_layout
-
-\end_inset
-
-
-\begin_inset Index idx
-status open
-
-\begin_layout Plain Layout
-ClassificationError
-\end_layout
-
-\end_inset
-
-: compute the total number of columns in which the indexes of the maximum
- values disagree.
- Each column is considered as a sample and 
-\begin_inset Formula $\delta$
-\end_inset
-
- is the Kronecker delta.
- Must satisfy 
-\begin_inset Formula $\mathbf{X}.cols=\mathbf{Y}.cols$
-\end_inset
-
-.
-\end_layout
-
-\begin_layout Standard
-\begin_inset Formula 
-\begin{eqnarray}
-a_{j}\left(\mathbf{X}\right) & \leftarrow & \arg\max_{i}x_{ij}\\
-b_{j}\left(\mathbf{Y}\right) & \leftarrow & \arg\max_{i}y_{ij}\\
-v\left(\mathbf{X},\mathbf{\mathbf{Y}}\right) & \leftarrow & \sum_{j}\delta\left(a_{j}\left(\mathbf{X}\right)\neq b_{j}\left(\mathbf{Y}\right)\right)
-\end{eqnarray}
-
-\end_inset
-
-
-\end_layout
-
-\begin_layout Standard
-This node type is only used to compute classification errors during the
- decoding time and is not involved in the model training.
- For this reason, calling 
-\begin_inset Formula $ComputePartialGradient(\mathbf{b})$
-\end_inset
-
- should just raise an error.
-\end_layout
-
-\begin_layout Itemize
-
-\emph on
-SquareError
-\emph default
-
-\begin_inset Index idx
-status open
-
-\begin_layout Plain Layout
-Node ! SquareError
-\end_layout
-
-\end_inset
-
-
-\begin_inset Index idx
-status open
-
-\begin_layout Plain Layout
-SquareError
-\end_layout
-
-\end_inset
-
-: compute the square of Frobenius norm of the difference 
-\begin_inset Formula $\mathbf{X}-\mathbf{Y}$
-\end_inset
-
-.
- Must satisfy 
-\begin_inset Formula $\mathbf{X}.rows=\mathbf{Y}.rows$
-\end_inset
-
- and 
-\begin_inset Formula $\mathbf{X}.cols=\mathbf{Y}.cols$
-\end_inset
-
-.
-\end_layout
-
-\begin_layout Standard
-\begin_inset Formula 
-\begin{eqnarray}
-v\left(\mathbf{X},\mathbf{\mathbf{Y}}\right) & \leftarrow & \frac{1}{2}\mathrm{Tr}\left(\left(\mathbf{X}-\mathbf{Y}\right)\left(\mathbf{X}-\mathbf{Y}\right)^{T}\right)\\
-\nabla_{\mathbf{X}}^{J} & \leftarrow & \nabla_{\mathbf{X}}^{J}+\mathbf{\nabla_{n}^{\mathit{J}}}\left(\mathbf{X}-\mathbf{Y}\right)\\
-\nabla_{\mathbf{\mathbf{Y}}}^{J} & \leftarrow & \nabla_{\mathbf{\mathbf{Y}}}^{J}-\mathbf{\nabla_{n}^{\mathit{J}}}\left(\mathbf{X}-\mathbf{Y}\right).
-\end{eqnarray}
-
-\end_inset
-
-
-\end_layout
-
-\begin_layout Standard
-Note that 
-\begin_inset Formula $v$
-\end_inset
-
- is a scalar.
- The derivation of the gradients is trivial given
-\end_layout
-
-\begin_layout Standard
-
-\family roman
-\series medium
-\shape up
-\size normal
-\emph off
-\bar no
-\strikeout off
-\uuline off
-\uwave off
-\noun off
-\color none
-\begin_inset Formula 
-\begin{eqnarray}
-\frac{\partial v}{\partial\mathbf{X}} & = & \mathbf{X}-\mathbf{Y}\\
-\frac{\partial v}{\partial\mathbf{Y}} & = & \mathbf{-\left(X-\mathbf{Y}\right)}.
-\end{eqnarray}
-
-\end_inset
-
-
-\end_layout
-
-\begin_layout Itemize
-
-\emph on
-CrossEntropy
-\emph default
-
-\begin_inset Index idx
-status open
-
-\begin_layout Plain Layout
-Node ! CrossEntropy
-\end_layout
-
-\end_inset
-
-
-\begin_inset Index idx
-status open
-
-\begin_layout Plain Layout
-CrossEntropy
-\end_layout
-
-\end_inset
-
-:
-\family roman
-\series medium
-\shape up
-\size normal
-\emph off
-\bar no
-\strikeout off
-\uuline off
-\uwave off
-\noun off
-\color none
- compute the sum of cross entropy computed column-wise (over samples) where
- each column of 
-\family default
-\series default
-\shape default
-\size default
-\emph default
-\bar default
-\strikeout default
-\uuline default
-\uwave default
-\noun default
-\color inherit
-
-\begin_inset Formula $\mathbf{X}$
-\end_inset
-
- and 
-\begin_inset Formula $\mathbf{Y}$
-\end_inset
-
- is a probability distribution.
- Must satisfy 
-\begin_inset Formula $\mathbf{X}.rows=\mathbf{Y}.rows$
-\end_inset
-
- and 
-\begin_inset Formula $\mathbf{X}.cols=\mathbf{Y}.cols$
-\end_inset
-
-.
-\end_layout
-
-\begin_layout Standard
-\begin_inset Formula 
-\begin{eqnarray}
-\mathbf{R}\left(\mathbf{\mathbf{Y}}\right) & \leftarrow & \log\left(\mathbf{Y}\right)\\
-v\left(\mathbf{X},\mathbf{\mathbf{Y}}\right) & \leftarrow & -\mathrm{vec}\left(\mathbf{X}\right)\circ\mathrm{vec}\left(\mathbf{R}\left(\mathbf{\mathbf{Y}}\right)\right)\\
-\nabla_{\mathbf{X}}^{J} & \leftarrow & \nabla_{\mathbf{X}}^{J}-\mathbf{\nabla_{n}^{\mathit{J}}}\mathbf{R}\left(\mathbf{\mathbf{Y}}\right)\\
-\nabla_{\mathbf{\mathbf{Y}}}^{J} & \leftarrow & \nabla_{\mathbf{\mathbf{Y}}}^{J}-\mathbf{\nabla_{n}^{\mathit{J}}}\left(\mathbf{X}\oslash\mathbf{Y}\right).
-\end{eqnarray}
-
-\end_inset
-
-
-\end_layout
-
-\begin_layout Standard
-Note that 
-\begin_inset Formula $v$
-\end_inset
-
- is a scalar.
- The gradient 
-\begin_inset Formula $\nabla_{\mathbf{X}}^{J}$
-\end_inset
-
- can be derived by observing
-\family roman
-\series medium
-\shape up
-\size normal
-\emph off
-\bar no
-\strikeout off
-\uuline off
-\uwave off
-\noun off
-\color none
- 
-\begin_inset Formula 
-\begin{equation}
-\frac{\partial\upsilon}{\partial x_{ij}}=-\log\left(y_{ij}\right)=-r_{ij}\left(\mathbf{\mathbf{Y}}\right)
-\end{equation}
-
-\end_inset
-
-
-\end_layout
-
-\begin_layout Standard
-and
-\end_layout
-
-\begin_layout Standard
-
-\family roman
-\series medium
-\shape up
-\size normal
-\emph off
-\bar no
-\strikeout off
-\uuline off
-\uwave off
-\noun off
-\color none
-\begin_inset Formula 
-\begin{equation}
-\frac{\partial J}{\partial x_{ij}}=\frac{\partial J}{\partial\upsilon}\frac{\partial\upsilon}{\partial x_{ij}}=-\frac{\partial J}{\partial\upsilon}r_{ij}\left(\mathbf{\mathbf{Y}}\right)
-\end{equation}
-
-\end_inset
-
-
-\end_layout
-
-\begin_layout Standard
-Similarly to derive the gradient 
-\begin_inset Formula $\nabla_{\mathbf{\mathbf{Y}}}^{J}$
-\end_inset
-
- we note that
-\end_layout
-
-\begin_layout Standard
-
-\family roman
-\series medium
-\shape up
-\size normal
-\emph off
-\bar no
-\strikeout off
-\uuline off
-\uwave off
-\noun off
-\color none
-\begin_inset Formula 
-\begin{equation}
-\frac{\partial\upsilon}{\partial y_{ij}}=-\frac{x_{ij}}{y_{ij}}
-\end{equation}
-
-\end_inset
-
-
-\end_layout
-
-\begin_layout Standard
-and get
-\end_layout
-
-\begin_layout Standard
-
-\family roman
-\series medium
-\shape up
-\size normal
-\emph off
-\bar no
-\strikeout off
-\uuline off
-\uwave off
-\noun off
-\color none
-\begin_inset Formula 
-\begin{equation}
-\frac{\partial J}{\partial y_{ij}}=\frac{\partial J}{\partial\upsilon}\frac{\partial\upsilon}{\partial y_{ij}}=-\frac{\partial J}{\partial\upsilon}\frac{x_{ij}}{y_{ij}}.
-\end{equation}
-
-\end_inset
-
-
-\end_layout
-
-\begin_layout Itemize
-
-\emph on
-CrossEntropyWithSoftmax
-\emph default
-
-\begin_inset Index idx
-status open
-
-\begin_layout Plain Layout
-Node ! CrossEntropyWithSoftmax
-\end_layout
-
-\end_inset
-
-
-\begin_inset Index idx
-status open
-
-\begin_layout Plain Layout
-CrossEntropyWithSoftmax
-\end_layout
-
-\end_inset
-
-:
-\family roman
-\series medium
-\shape up
-\size normal
-\emph off
-\bar no
-\strikeout off
-\uuline off
-\uwave off
-\noun off
-\color none
- same as 
-\family default
-\series default
-\shape default
-\size default
-\emph on
-\bar default
-\strikeout default
-\uuline default
-\uwave default
-\noun default
-\color inherit
-CrossEntropy
-\family roman
-\series medium
-\shape up
-\size normal
-\emph off
-\bar no
-\strikeout off
-\uuline off
-\uwave off
-\noun off
-\color none
- except that 
-\begin_inset Formula $\mathbf{Y}$
-\end_inset
-
- contains values before the softmax operation (i.e., unnormalized).
-\end_layout
-
-\begin_layout Standard
-\begin_inset Formula 
-\begin{eqnarray}
-\mathbf{P}\left(\mathbf{\mathbf{Y}}\right) & \leftarrow & \mathrm{Softmax}\left(\mathbf{\mathbf{Y}}\right)\\
-\mathbf{R}\left(\mathbf{\mathbf{Y}}\right) & \leftarrow & \log\left(\mathbf{P}\left(\mathbf{\mathbf{Y}}\right)\right)\\
-v\left(\mathbf{X},\mathbf{\mathbf{Y}}\right) & \leftarrow & \mathrm{vec}\left(\mathbf{X}\right)\circ\mathrm{vec}\left(\mathbf{R}\left(\mathbf{\mathbf{Y}}\right)\right)\\
-\nabla_{\mathbf{X}}^{J} & \leftarrow & \nabla_{\mathbf{X}}^{J}-\mathbf{\nabla_{n}^{\mathit{J}}}\mathbf{R}\left(\mathbf{\mathbf{Y}}\right)\\
-\nabla_{\mathbf{\mathbf{Y}}}^{J} & \leftarrow & \nabla_{\mathbf{\mathbf{Y}}}^{J}+\mathbf{\nabla_{n}^{\mathit{J}}}\left(\mathbf{\mathbf{P}\left(\mathbf{\mathbf{Y}}\right)}-\mathbf{X}\right)
-\end{eqnarray}
-
-\end_inset
-
-
-\end_layout
-
-\begin_layout Standard
-The gradient 
-\begin_inset Formula $\nabla_{\mathbf{X}}^{J}$
-\end_inset
-
- is the same as in the 
-\emph on
-CrossEntropy
-\emph default
- node.
- To derive the gradient 
-\begin_inset Formula $\nabla_{\mathbf{\mathbf{Y}}}^{J}$
-\end_inset
-
- we note that
-\end_layout
-
-\begin_layout Standard
-
-\family roman
-\series medium
-\shape up
-\size normal
-\emph off
-\bar no
-\strikeout off
-\uuline off
-\uwave off
-\noun off
-\color none
-\begin_inset Formula 
-\begin{equation}
-\frac{\partial\upsilon}{\partial y_{ij}}=\mathbf{p}_{ij}\left(\mathbf{\mathbf{Y}}\right)-x_{ij}
-\end{equation}
-
-\end_inset
-
-
-\end_layout
-
-\begin_layout Standard
-and get
-\end_layout
-
-\begin_layout Standard
-
-\family roman
-\series medium
-\shape up
-\size normal
-\emph off
-\bar no
-\strikeout off
-\uuline off
-\uwave off
-\noun off
-\color none
-\begin_inset Formula 
-\begin{equation}
-\frac{\partial J}{\partial y_{ij}}=\frac{\partial J}{\partial\upsilon}\frac{\partial\upsilon}{\partial y_{ij}}=\frac{\partial J}{\partial\upsilon}\left(\mathbf{p}_{ij}\left(\mathbf{\mathbf{Y}}\right)-x_{ij}\right).
-\end{equation}
-
-\end_inset
-
-
-\end_layout
-
-\begin_layout Itemize
-
-\emph on
-ClassBasedCrossEntropyWithSoftmax
-\emph default
-
-\begin_inset Index idx
-status open
-
-\begin_layout Plain Layout
-Node ! ClassBasedCrossEntropyWithSoftmax
-\end_layout
-
-\end_inset
-
-
-\begin_inset Index idx
-status open
-
-\begin_layout Plain Layout
-ClassBasedCrossEntropyWithSoftmax
-\end_layout
-
-\end_inset
-
-:
-\family roman
-\series medium
-\shape up
-\size normal
-\emph off
-\bar no
-\strikeout off
-\uuline off
-\uwave off
-\noun off
-\color none
- same as 
-\family default
-\series default
-\shape default
-\size default
-\emph on
-\bar default
-\strikeout default
-\uuline default
-\uwave default
-\noun default
-\color inherit
-CrossEntropyWithSoftmax
-\family roman
-\series medium
-\shape up
-\size normal
-\emph off
-\bar no
-\strikeout off
-\uuline off
-\uwave off
-\noun off
-\color none
- except that label 
-\begin_inset Formula $\mathbf{Y}$
-\end_inset
-
- is a 4 bye T dense matrix.
- The first row is the word id, the second row is the class id of this word
- id, the third row is the first word id in this class, and the last row
- is the first word id of the next class.
- The last two rows provide the left and right boundary of a slice that correspon
-d to softmax of label given its observation 
-\begin_inset Formula $\mathbf{X}$
-\end_inset
-
-.
- It also takes a weight matrix 
-\begin_inset Formula $\mathbf{W}$
-\end_inset
-
- for computing with observation 
-\begin_inset Formula $\mathbf{X}$
-\end_inset
-
-.
- It also takes outputs 
-\begin_inset Formula $\mathbf{Q}$
-\end_inset
-
- from Times node that provides inputs for computing posterior probability
- given class.
-\end_layout
-
-\begin_layout Standard
-\begin_inset Formula 
-\begin{eqnarray}
-for & t=1 & :T\\
-z_{t} & \leftarrow & Y(0,t)\\
-\mathbf{Z_{t}} & \leftarrow & [0\cdots\delta(i=z_{t})\cdots0]^{T}\\
-c_{t} & \leftarrow & Y(1,t)\\
-\mathbf{C_{t}} & \leftarrow & [0\cdots\delta(i=c_{t})\cdots0]^{T}\\
-l_{t} & \leftarrow & Y(2,t)\\
-r_{t} & \leftarrow & Y(3,t)\\
-\mathbf{W_{t}} & \leftarrow & W[:,l_{t}:r_{t}-1]\\
-\mathbf{P_{t}} & \leftarrow & \mathrm{Softmax}\left(\mathbf{W_{t}^{T}X}\right)\\
-\mathbf{R_{t}} & \leftarrow & \log\left(\mathbf{P_{t}}\right)\\
-v\left(\mathbf{X},\mathbf{\mathbf{Y}}\right) & += & \mathbf{Z_{t}}\circ\mathbf{R_{t}}\\
-\mathbf{U_{t}} & \leftarrow & logSoftmax(\mathbf{Q_{t}})\\
-v\left(\mathbf{X},\mathbf{\mathbf{Y}}\right) & += & \mathbf{C_{t}}\mathbf{\circ U_{t}}\\
-\nabla_{\mathbf{Q}}^{J} & \leftarrow\nabla_{\mathbf{Q}}^{J}+ & \mathbf{\nabla_{n}^{\mathit{J}}}\left(\mathbf{\mathbf{exp(U}_{t})}-\mathbf{C_{t}}\right)\\
-\nabla_{\mathbf{\mathbf{P}}}^{J} & \leftarrow & \mathbf{\nabla_{n}^{\mathit{J}}}\left(\mathbf{\mathbf{P}_{t}}-\mathbf{Z_{t}}\right)\\
-\nabla_{\mathbf{W}}^{J} & \leftarrow\nabla_{\mathbf{W}}^{J}+ & \mathbf{X_{t}\nabla_{P}^{\mathit{J}T}}\\
-\nabla_{\mathbf{X}}^{J} & \leftarrow\nabla_{\mathbf{X}}^{J}+ & \mathbf{W_{t}}\mathbf{\nabla_{P}^{\mathit{J}}}
-\end{eqnarray}
-
-\end_inset
-
-
-\end_layout
-
-\begin_layout Itemize
-
-\emph on
-CRF
-\emph default
-
-\begin_inset Index idx
-status open
-
-\begin_layout Plain Layout
-Node ! CRF
-\end_layout
-
-\end_inset
-
-
-\begin_inset Index idx
-status open
-
-\begin_layout Plain Layout
-CRF
-\end_layout
-
-\end_inset
-
-:
-\family roman
-\series medium
-\shape up
-\size normal
-\emph off
-\bar no
-\strikeout off
-\uuline off
-\uwave off
-\noun off
-\color none
- CRF stands for conditional random fields.
- This node does sequence-level training, using CRF criterion.
- This node has three nputs.
- The first is the label 
-\family default
-\series bold
-\shape default
-\size default
-\emph default
-\bar default
-\strikeout default
-\uuline default
-\uwave default
-\noun default
-\color inherit
-L
-\family roman
-\series medium
-\shape up
-\size normal
-\emph off
-\bar no
-\strikeout off
-\uuline off
-\uwave off
-\noun off
-\color none
-.
- The second is the position dependent score 
-\family default
-\series bold
-\shape default
-\size default
-\emph default
-\bar default
-\strikeout default
-\uuline default
-\uwave default
-\noun default
-\color inherit
-H
-\family roman
-\series medium
-\shape up
-\size normal
-\emph off
-\bar no
-\strikeout off
-\uuline off
-\uwave off
-\noun off
-\color none
-.
- The third input is transition score 
-\family default
-\series bold
-\shape default
-\size default
-\emph default
-\bar default
-\strikeout default
-\uuline default
-\uwave default
-\noun default
-\color inherit
-T
-\family roman
-\series medium
-\shape up
-\size normal
-\emph off
-\bar no
-\strikeout off
-\uuline off
-\uwave off
-\noun off
-\color none
-.
- A typical usage of CRF node is using 
-\family default
-\series bold
-\shape default
-\size default
-\emph default
-\bar default
-\strikeout default
-\uuline default
-\uwave default
-\noun default
-\color inherit
-L
-\family roman
-\series medium
-\shape up
-\size normal
-\emph off
-\bar no
-\strikeout off
-\uuline off
-\uwave off
-\noun off
-\color none
- same as from labels used in cross-entropy node, computing 
-\family default
-\series bold
-\shape default
-\size default
-\emph default
-\bar default
-\strikeout default
-\uuline default
-\uwave default
-\noun default
-\color inherit
-H
-\family roman
-\series medium
-\shape up
-\size normal
-\emph off
-\bar no
-\strikeout off
-\uuline off
-\uwave off
-\noun off
-\color none
- from child nodes using RNNs, and computing transition score 
-\family default
-\series bold
-\shape default
-\size default
-\emph default
-\bar default
-\strikeout default
-\uuline default
-\uwave default
-\noun default
-\color inherit
-A
-\family roman
-\series medium
-\shape up
-\size normal
-\emph off
-\bar no
-\strikeout off
-\uuline off
-\uwave off
-\noun off
-\color none
- from a matrix.
- The matrix for 
-\family default
-\series bold
-\shape default
-\size default
-\emph default
-\bar default
-\strikeout default
-\uuline default
-\uwave default
-\noun default
-\color inherit
-A
-\family roman
-\series medium
-\shape up
-\size normal
-\emph off
-\bar no
-\strikeout off
-\uuline off
-\uwave off
-\noun off
-\color none
- can be initialized with values of 1/|
-\family default
-\series bold
-\shape default
-\size default
-\emph default
-\bar default
-\strikeout default
-\uuline default
-\uwave default
-\noun default
-\color inherit
-L
-\family roman
-\series medium
-\shape up
-\size normal
-\emph off
-\bar no
-\strikeout off
-\uuline off
-\uwave off
-\noun off
-\color none
-|, where |
-\family default
-\series bold
-\shape default
-\size default
-\emph default
-\bar default
-\strikeout default
-\uuline default
-\uwave default
-\noun default
-\color inherit
-L
-\family roman
-\series medium
-\shape up
-\size normal
-\emph off
-\bar no
-\strikeout off
-\uuline off
-\uwave off
-\noun off
-\color none
-| is the cardinality of the label 
-\family default
-\series bold
-\shape default
-\size default
-\emph default
-\bar default
-\strikeout default
-\uuline default
-\uwave default
-\noun default
-\color inherit
-L
-\family roman
-\series medium
-\shape up
-\size normal
-\emph off
-\bar no
-\strikeout off
-\uuline off
-\uwave off
-\noun off
-\color none
-.
- A forward pass computes the following accumulated score for each time t
- for label i.
- A backward pass computes gradients of the final accumulated score with
- respect to the position dependent input 
-\begin_inset Formula $\frac{\partial R}{\partial h_{t}(i)}$
-\end_inset
-
- at time 
-\begin_inset Formula $t$
-\end_inset
-
- for label 
-\begin_inset Formula $i$
-\end_inset
-
- as follows, and similarly for the gradient to the transition weight 
-\begin_inset Formula $\frac{\partial R}{\partial a_{i,j}}$
-\end_inset
-
- for transition from label 
-\begin_inset Formula $i$
-\end_inset
-
- to label 
-\begin_inset Formula $j$
-\end_inset
-
-: 
-\end_layout
-
-\begin_layout Standard
-\begin_inset Formula 
-\begin{eqnarray}
-\alpha_{t}\left(i\right) & \leftarrow & h_{it}+logadd_{k}\left(\delta_{t-1}(k)+\eta a_{ki}\right)\\
-\mathbf{\frac{\partial R}{\partial\delta_{t-1}(i)}} & \leftarrow & \sum_{j}\frac{\partial C_{logadd}}{\partial\delta_{t}(j)}\frac{\exp(\delta_{t-1}(i)+a_{i,j})}{\sum_{k}\exp(\delta_{t-1}(k)+a_{k,j})}\\
-\mathbf{\frac{\partial R}{\partial\delta_{T}(i)}} & \leftarrow & \frac{\exp(\delta_{T}(i))}{\sum_{k}\exp(\delta_{T}(k))}\\
-\frac{\partial R}{\partial h_{t}(i)} & \leftarrow & l_{t}(i)-\frac{\partial R}{\partial\delta_{t}(i)}\\
-\frac{\partial R}{\partial a_{i,j}} & \leftarrow & \sum_{t}[1(l_{t-1}(i)=1\&\&l_{t}(j)=1)-\frac{\partial R}{\partial\delta_{t}(j)}\frac{\exp(\alpha_{t-1}(i)+\eta a_{i,j})}{\sum_{k}\exp(\alpha_{t-1}(k)+\eta a_{k,j})}]
-\end{eqnarray}
-
-\end_inset
-
-
-\end_layout
-
-\begin_layout Standard
-Notice that the gradient to the transition weights need to be summed over
- the whole observation sequence, which is the current minibatch.
- 
-\end_layout
-
-\begin_layout Standard
-
-\end_layout
-
-\begin_layout Subsection
-Computation Node Types for Computing Statistics
-\end_layout
-
-\begin_layout Standard
-Sometimes we only want to get some statistics of the input values (either
- input features or labels).
- For example, to normalize the input features we need to compute the mean
- and standard deviation of the input feature.
- In speech recognition we need to compute the frequencies (mean) of the
- state labels to convert state posterior probability to the scaled likelihood.
- Unlike other computation node types we just described, computation node
- types for computing statistics do not require a gradient computation function
- (i.e., this function should not be called for these types of nodes) because
- they are not learned and often need to be precomputed before model training
- starts.
- Here we list the most popular computation node types in this category.
-\end_layout
-
-\begin_layout Itemize
-
-\emph on
-Mean
-\emph default
-
-\begin_inset Index idx
-status open
-
-\begin_layout Plain Layout
-Node ! Mean
-\end_layout
-
-\end_inset
-
-
-\begin_inset Index idx
-status open
-
-\begin_layout Plain Layout
-Mean
-\end_layout
-
-\end_inset
-
-: compute the mean of the operand 
-\begin_inset Formula $\mathbf{X}$
-\end_inset
-
- across the whole training set.
- When the computation is finished, it needs to be marked so to avoid recomputati
-on.
- When a minibatch of input 
-\begin_inset Formula $\mathbf{X}$
-\end_inset
-
- is fed in
-\end_layout
-
-\begin_layout Standard
-\begin_inset Formula 
-\begin{eqnarray}
-k & \leftarrow & k+\mathbf{X}.cols\\
-\mathbf{\boldsymbol{\upsilon}}\left(\mathbf{X}\right) & \leftarrow & \mathbf{\mathit{\frac{1}{k}}\mathbf{X}1_{X\mathit{.cols,1}}}+\mathit{\frac{k-\mathbf{X}.cols}{k}}\mathbf{\boldsymbol{\upsilon}}\left(\mathbf{X}\right)
-\end{eqnarray}
-
-\end_inset
-
-
-\end_layout
-
-\begin_layout Standard
-Note here
-\family roman
-\series medium
-\shape up
-\size normal
-\emph off
-\bar no
-\strikeout off
-\uuline off
-\uwave off
-\noun off
-\color none
- 
-\begin_inset Formula $\mathbf{X}.cols$
-\end_inset
-
- is the number of samples in the minibatch.
-\end_layout
-
-\begin_layout Itemize
-
-\emph on
-InvStdDev
-\emph default
-
-\begin_inset Index idx
-status open
-
-\begin_layout Plain Layout
-Node ! InvStdDev
-\end_layout
-
-\end_inset
-
-
-\begin_inset Index idx
-status open
-
-\begin_layout Plain Layout
-InvStdDev
-\end_layout
-
-\end_inset
-
-: compute the invert standard deviation of the operand 
-\begin_inset Formula $\mathbf{X}$
-\end_inset
-
- element-wise across the whole training set.
- When the computation is finished, it needs to be marked so to avoid recomputati
-on.
- In the accumulation step
-\end_layout
-
-\begin_layout Standard
-\begin_inset Formula 
-\begin{eqnarray}
-k & \leftarrow & k+\mathbf{X}.cols\\
-\mathbf{\boldsymbol{\upsilon}}\left(\mathbf{X}\right) & \leftarrow & \mathbf{\mathit{\frac{1}{k}}\mathbf{X}1_{X\mathit{.cols,1}}}+\mathit{\frac{k-\mathbf{X}.cols}{k}}\mathbf{\boldsymbol{\upsilon}}\left(\mathbf{X}\right)\\
-\mathbf{\omega}\left(\mathbf{X}\right) & \leftarrow & \mathbf{\mathit{\frac{1}{k}}\left(X\bullet X\right)1}+\mathit{\frac{k-\mathbf{X}.cols}{k}}\mathbf{\omega}\left(\mathbf{X}\right)
-\end{eqnarray}
-
-\end_inset
-
-
-\end_layout
-
-\begin_layout Standard
-When the end of the training set is reached, 
-\end_layout
-
-\begin_layout Standard
-\begin_inset Formula 
-\begin{eqnarray}
-\mathbf{\boldsymbol{\upsilon}} & \leftarrow & \left(\mathbf{\omega}-\left(\upsilon\bullet\upsilon\right)\right)^{1/2}\\
-\mathbf{\boldsymbol{\upsilon}} & \leftarrow & 1\oslash\mathbf{\boldsymbol{\upsilon}}.
-\end{eqnarray}
-
-\end_inset
-
-
-\end_layout
-
-\begin_layout Itemize
-
-\emph on
-PerDimMeanVarNorm
-\emph default
-
-\begin_inset Index idx
-status open
-
-\begin_layout Plain Layout
-Node ! PerDimMeanVarNorm
-\end_layout
-
-\end_inset
-
-
-\begin_inset Index idx
-status open
-
-\begin_layout Plain Layout
-PerDimMeanVarNorm
-\end_layout
-
-\end_inset
-
-: compute the normalized operand 
-\begin_inset Formula $\mathbf{X}$
-\end_inset
-
- using mean 
-\begin_inset Formula $\mathbf{m}$
-\end_inset
-
- and invert standard deviation 
-\begin_inset Formula $\mathbf{s}$
-\end_inset
-
- for each sample.
- Here 
-\begin_inset Formula $\mathbf{X}$
-\end_inset
-
- is matrix whose number of columns equals to the number of samples in the
- minibatch and 
-\begin_inset Formula $\mathbf{m}$
-\end_inset
-
- and 
-\begin_inset Formula $\mathbf{s}$
-\end_inset
-
- are vectors that needs to be expanded before element-wise product is applied.
-\end_layout
-
-\begin_layout Standard
-\begin_inset Formula 
-\begin{eqnarray}
-\mathbf{\boldsymbol{V}}\left(\mathbf{X}\right) & \leftarrow & \left(\mathbf{X}\mathit{-\mathbf{m}}\right)\mathbf{\bullet s}.
-\end{eqnarray}
-
-\end_inset
-
-
-\end_layout
-
-\begin_layout Section
-Convolutional Neural Network
-\end_layout
-
-\begin_layout Standard
-A 
-\begin_inset Index idx
-status open
-
-\begin_layout Plain Layout
-convolutional neural network
-\end_layout
-
-\end_inset
-
-Convolutional neural network (CNN
-\begin_inset Index idx
-status open
-
-\begin_layout Plain Layout
-CNN
-\end_layout
-
-\end_inset
-
-) 
-\begin_inset CommandInset citation
-LatexCommand cite
-key "CNN-lecun:1995,CNN-FastComputing-chellapilla+2006,CNN-FeatureHierarchy-kavukcuoglu+2010,DCNN-ImageNet-krizhevsky+2012,CNN-ASR-abdel+2012,TransferLearning-DNN-Ciresan+2012,CNN-LVCSR-sainath+2013,DCNN-LVCSR-sainath+2013,CNN-ASR-Abdel+2013,CNN-ASR-deng+2013,CNN-atlas1988"
-
-\end_inset
-
- provides shift invariance over time and space and is critical to achieve
- state-of-the-art performance on image recognition.
- It has also been shown to improve speech recognition accuracy over pure
- DNNs on some tasks 
-\begin_inset CommandInset citation
-LatexCommand cite
-key "CNN-ASR-abdel+2012,CNN-ASR-Abdel+2013,CNN-ASR-deng+2013,CNN-LVCSR-sainath+2013,DCNN-LVCSR-sainath+2013"
-
-\end_inset
-
-.
- To support CNN we need to implement several new computation nodes.
-\end_layout
-
-\begin_layout Itemize
-
-\emph on
-Convolution
-\emph default
-
-\begin_inset Index idx
-status open
-
-\begin_layout Plain Layout
-Node ! Convolution
-\end_layout
-
-\end_inset
-
-
-\begin_inset Index idx
-status open
-
-\begin_layout Plain Layout
-Convolution
-\end_layout
-
-\end_inset
-
-: convolve element-wise products of a kernel to an image.
- An example of a convolution operation is shown in Figure 
-\begin_inset CommandInset ref
-LatexCommand ref
-reference "fig:CNN-Computation"
-
-\end_inset
-
-, where the input to the convolution node has three channels (represented
- by three 
-\begin_inset Formula $3\times3$
-\end_inset
-
- matrices) and the output has two channels (represented by two 
-\begin_inset Formula $2\times2$
-\end_inset
-
- matrices at top).
- A channel is a view of the same image.
- For example, an RGB image can be represented with three channels: R, G,
- B.
- Each channel is of the same size.
- 
-\end_layout
-
-\begin_layout Standard
-There is a kernel
-\begin_inset Index idx
-status open
-
-\begin_layout Plain Layout
-kernel ! convolutional neural network
-\end_layout
-
-\end_inset
-
- for each output and input channel pair.
- The total number of kernels equals to the product of the number of input
- channels 
-\begin_inset Formula $C_{x}$
-\end_inset
-
- and the number of output channels 
-\begin_inset Formula $C_{v}$
-\end_inset
-
-.
- In Figure 
-\begin_inset CommandInset ref
-LatexCommand ref
-reference "fig:CNN-Computation"
-
-\end_inset
-
- 
-\begin_inset Formula $C_{x}=3$
-\end_inset
-
-, 
-\begin_inset Formula $C_{v}=2$
-\end_inset
-
- and the total number of kernels is 6.
- Each kernel 
-\begin_inset Formula $\mathbf{K}_{k\ell}$
-\end_inset
-
- of input channel 
-\begin_inset Formula $k$
-\end_inset
-
- and output channel 
-\begin_inset Formula $\ell$
-\end_inset
-
- is a matrix.
- The kernel moves along (and thus shared across) the input with strides
- (or subsampling rate) 
-\begin_inset Formula $S_{r}$
-\end_inset
-
- and 
-\begin_inset Formula $S_{c}$
-\end_inset
-
- at the vertical (row) and horizontal (column) direction, respectively.
- For each output channel 
-\begin_inset Formula $\ell$
-\end_inset
-
- and input slice 
-\begin_inset Formula $\left(i,j\right)$
-\end_inset
-
- (the 
-\begin_inset Formula $i$
-\end_inset
-
--th step along the vertical direction and 
-\begin_inset Formula $j$
-\end_inset
-
--th step along the horizontal direction)
-\end_layout
-
-\begin_layout Standard
-\begin_inset Formula 
-\begin{eqnarray}
-\upsilon_{\ell ij}\left(\mathbf{K,Y}\right) & = & \sum_{k}\mathrm{vec}\left(\mathbf{K}_{k\ell}\right)\circ\mathrm{vec}\left(\mathbf{Y}_{kij}\right),
-\end{eqnarray}
-
-\end_inset
-
-where 
-\family roman
-\series medium
-\shape up
-\size normal
-\emph off
-\bar no
-\strikeout off
-\uuline off
-\uwave off
-\noun off
-\color none
-
-\begin_inset Formula $\mathbf{Y}_{kij}$
-\end_inset
-
- has the same size as 
-\begin_inset Formula $\mathbf{K}_{k\ell}$
-\end_inset
-
-.
-\end_layout
-
-\begin_layout Standard
-This evaluation function involves many small matrix operations and can be
- slow.
- Chellapilla et al.
- 
-\begin_inset CommandInset citation
-LatexCommand cite
-key "CNN-FastComputing-chellapilla+2006"
-
-\end_inset
-
- proposed a technique to convert all these small matrix operations to a
- large matrix product as shown at the bottom of Figure 
-\begin_inset CommandInset ref
-LatexCommand ref
-reference "fig:CNN-Computation"
-
-\end_inset
-
-.
- With this trick all the kernel parameters are combined into a big kernel
- matrix 
-\begin_inset Formula $\mathbf{W}$
-\end_inset
-
- as shown at left bottom of Figure 
-\begin_inset CommandInset ref
-LatexCommand ref
-reference "fig:CNN-Computation"
-
-\end_inset
-
-.
- Note that to allow for the output of the convolution node to be used by
- another convolution node, in Figure 
-\begin_inset CommandInset ref
-LatexCommand ref
-reference "fig:CNN-Computation"
-
-\end_inset
-
- we have organized the conversion slightly differently from what proposed
- by Chellapilla et al.
- 
-\begin_inset CommandInset citation
-LatexCommand cite
-key "CNN-FastComputing-chellapilla+2006"
-
-\end_inset
-
- by transposing both the kernel matrix and the input features matrix as
- well as the order of the matrices in the product.
- By doing so, each sample in the output can be represented by 
-\begin_inset Formula $O_{r}$
-\end_inset
-
-
-\begin_inset Formula $\times O_{c}$
-\end_inset
-
- columns of 
-\begin_inset Formula $C_{v}\times1$
-\end_inset
-
-
-\begin_inset Formula $ $
-\end_inset
-
- vectors which can be reshaped to become a single column, where
-\end_layout
-
-\begin_layout Standard
-\begin_inset Formula 
-\begin{equation}
-O_{r}=\begin{cases}
-\frac{I_{r}-K_{r}}{S_{r}}+1 & \mathrm{no\: padding}\\
-\frac{\left(I_{r}-\mathrm{mod}\left(K_{r},2\right)\right)}{S_{r}}+1 & \mathrm{zero\: padding}
-\end{cases}
-\end{equation}
-
-\end_inset
-
- is the number of rows in the output image, and 
-\end_layout
-
-\begin_layout Standard
-\begin_inset Formula 
-\begin{equation}
-O_{c}=\begin{cases}
-\frac{I_{c}-K_{c}}{S_{c}}+1 & \mathrm{no\: padding}\\
-\frac{\left(I_{c}-\mathrm{mod}\left(K_{c},2\right)\right)}{S_{c}}+1 & \mathrm{zero\: padding}
-\end{cases}
-\end{equation}
-
-\end_inset
-
-is the number of rows in the output image, where 
-\begin_inset Formula $I_{r}$
-\end_inset
-
- and 
-\begin_inset Formula $I_{c}$
-\end_inset
-
- are, respectively, the number of rows and columns of the input image, 
-\begin_inset Formula $K_{r}$
-\end_inset
-
- and 
-\begin_inset Formula $K_{c}$
-\end_inset
-
- are, respectively, the number of rows and columns in each kernel.
- The combined kernel matrix is of size 
-\begin_inset Formula $C_{v}\times\left(O_{r}\times O_{c}\times C_{x}\right)$
-\end_inset
-
-, and the packed input feature matrix is of size 
-\begin_inset Formula $\left(O_{r}\times O_{c}\times C_{x}\right)\times\left(K_{r}\times K_{c}\right)$
-\end_inset
-
-.
-\end_layout
-
-\begin_layout Standard
-With this conversion the related computations of the convolution node with
- operands 
-\begin_inset Formula $\mathbf{W},\mathbf{Y}$
-\end_inset
-
- become
-\end_layout
-
-\begin_layout Standard
-\begin_inset Formula 
-\begin{eqnarray}
-\mathbf{X}\left(\mathit{\mathbf{Y}}\right) & \leftarrow & \mathrm{Pack}\left(\mathbf{Y}\right)\\
-\mathbf{\boldsymbol{V}}\left(\mathbf{W\mathit{,}Y}\right) & \leftarrow & \mathbf{W\mathbf{X}^{\mathit{}}}\\
-\nabla_{\mathbf{W}}^{J} & \leftarrow & \nabla_{W}^{J}+\mathbf{\mathbf{\nabla_{n}^{\mathit{J}}}}\mathbf{\mathbf{X}}^{T}\\
-\nabla_{\mathbf{X}}^{J} & \leftarrow & \mathbf{\mathbf{W}}^{T}\mathbf{\nabla_{n}^{\mathit{J}}}\\
-\nabla_{\mathbf{\mathbf{Y}}}^{J} & \leftarrow & \nabla_{\mathbf{Y}}^{J}+\mathrm{Unpack}\left(\nabla_{\mathbf{X}}^{J}\right).
-\end{eqnarray}
-
-\end_inset
-
-
-\end_layout
-
-\begin_layout Standard
-Note that this technique enables better parallelization with large matrix
- operations but introduces additional cost to pack and unpack the matrices.
- In most conditions, the gain outweighs the cost.
- By composing convolution node with plus nodes and element-wise nonlinear
- functions we can add bias and nonlinearity to the convolution operations.
-\end_layout
-
-\begin_layout Standard
-\begin_inset Float figure
-wide false
-sideways false
-status open
-
-\begin_layout Plain Layout
-\align center
-\begin_inset Graphics
-	filename ../figures/CNNComputation.png
-	lyxscale 90
-	scale 45
-
-\end_inset
-
-
-\begin_inset Caption Standard
-
-\begin_layout Plain Layout
-\begin_inset CommandInset label
-LatexCommand label
-name "fig:CNN-Computation"
-
-\end_inset
-
-Example convolution operations.
- Top: the original convolution operations.
- Bottom: the same operations represented as a large matrix product.
- Our matrix organization is different from what proposed by Chellapilla
- et al.
- 
-\begin_inset CommandInset citation
-LatexCommand cite
-key "CNN-FastComputing-chellapilla+2006"
-
-\end_inset
-
- to allow for stacked convolution operations.
- (Modified from the figure in Chellapilla et al.
- 
-\begin_inset CommandInset citation
-LatexCommand cite
-key "CNN-FastComputing-chellapilla+2006"
-
-\end_inset
-
-, permitted to use by Simard)
-\end_layout
-
-\end_inset
-
-
-\end_layout
-
-\end_inset
-
-
-\end_layout
-
-\begin_layout Itemize
-
-\emph on
-MaxPooling
-\emph default
-
-\begin_inset Index idx
-status open
-
-\begin_layout Plain Layout
-Node ! MaxPooling
-\end_layout
-
-\end_inset
-
-
-\begin_inset Index idx
-status open
-
-\begin_layout Plain Layout
-MaxPooling
-\end_layout
-
-\end_inset
-
-: apply the maximum pooling operation to input 
-\begin_inset Formula $\mathbf{X}$
-\end_inset
-
- inside a window with size 
-\begin_inset Formula $K_{r}\times K_{c}$
-\end_inset
-
- for each channel.
- The operation window moves along the input with strides (or subsampling
- rate) 
-\begin_inset Formula $S_{r}$
-\end_inset
-
- and 
-\begin_inset Formula $S_{c}$
-\end_inset
-
- at the vertical (row) and horizontal (column) direction, respectively.
- The pooling operation does not change the number of channels and so 
-\begin_inset Formula $C_{v}=C_{x}$
-\end_inset
-
-.
- For each output channel 
-\begin_inset Formula $\ell$
-\end_inset
-
- and the 
-\begin_inset Formula $\left(i,j\right)$
-\end_inset
-
--th input slice 
-\family roman
-\series medium
-\shape up
-\size normal
-\emph off
-\bar no
-\strikeout off
-\uuline off
-\uwave off
-\noun off
-\color none
-
-\begin_inset Formula $\mathbf{X}_{\ell ij}$
-\end_inset
-
-
-\family default
-\series default
-\shape default
-\size default
-\emph default
-\bar default
-\strikeout default
-\uuline default
-\uwave default
-\noun default
-\color inherit
- of size 
-\begin_inset Formula $K_{r}\times K_{c}$
-\end_inset
-
- we have
-\end_layout
-
-\begin_layout Standard
-\begin_inset Formula 
-\begin{eqnarray}
-\upsilon_{\ell ij}\left(\mathbf{X}\right) & \leftarrow & \max\left(\mathbf{X}_{\ell ij}\right)\\
-\left[\nabla_{\mathbf{X}}^{J}\right]_{\ell,i_{m},j_{n}} & \leftarrow & \begin{cases}
-\left[\nabla_{\mathbf{X}}^{J}\right]_{\ell,i_{m},j_{n}}+\left[\nabla_{\mathbf{n}}^{J}\right]_{\ell,i_{m},j_{n}} & \left(m,n\right)=arg\max_{m,n}x_{\ell,i_{m},j_{n}}\\
-\left[\nabla_{\mathbf{X}}^{J}\right]_{\ell,i_{m},j_{n}} & else
-\end{cases}
-\end{eqnarray}
-
-\end_inset
-
-
-\end_layout
-
-\begin_layout Standard
-where 
-\begin_inset Formula $i_{m}=i\times S_{r}+m$
-\end_inset
-
-, and 
-\begin_inset Formula $j_{n}=j\times S_{c}+n$
-\end_inset
-
-.
-\end_layout
-
-\begin_layout Itemize
-
-\emph on
-AveragePooling
-\emph default
-
-\begin_inset Index idx
-status open
-
-\begin_layout Plain Layout
-Node ! AveragePooling
-\end_layout
-
-\end_inset
-
-
-\begin_inset Index idx
-status open
-
-\begin_layout Plain Layout
-AveragePooling
-\end_layout
-
-\end_inset
-
-: same as 
-\emph on
-MaxPooling
-\emph default
- except average instead of maximum is applied to input 
-\begin_inset Formula $\mathbf{X}$
-\end_inset
-
- inside a window with size 
-\begin_inset Formula $K_{r}\times K_{c}$
-\end_inset
-
- for each channel.
- The operation window moves along the input with strides (or subsampling
- rate) 
-\begin_inset Formula $S_{r}$
-\end_inset
-
- and 
-\begin_inset Formula $S_{c}$
-\end_inset
-
- at the vertical (row) and horizontal (column) direction, respectively.
- For each output channel 
-\begin_inset Formula $\ell$
-\end_inset
-
- and the 
-\begin_inset Formula $\left(i,j\right)$
-\end_inset
-
--th input slice 
-\family roman
-\series medium
-\shape up
-\size normal
-\emph off
-\bar no
-\strikeout off
-\uuline off
-\uwave off
-\noun off
-\color none
-
-\begin_inset Formula $\mathbf{X}_{\ell ij}$
-\end_inset
-
-
-\family default
-\series default
-\shape default
-\size default
-\emph default
-\bar default
-\strikeout default
-\uuline default
-\uwave default
-\noun default
-\color inherit
- of size 
-\begin_inset Formula $K_{r}\times K_{c}$
-\end_inset
-
- we have
-\end_layout
-
-\begin_layout Standard
-\begin_inset Formula 
-\begin{eqnarray}
-\upsilon_{\ell ij}\left(\mathbf{X}\right) & \leftarrow & \frac{1}{K_{r}\times K_{c}}\sum_{m,n}x_{\ell,i_{m},j_{n}}\\
-\left[\nabla_{\mathbf{X}}^{J}\right]_{\ell ij} & \leftarrow & \left[\nabla_{\mathbf{X}}^{J}\right]_{\ell ij}+\frac{1}{K_{r}\times K_{c}}\left[\nabla_{\mathbf{n}}^{J}\right]_{\ell ij},
-\end{eqnarray}
-
-\end_inset
-
-
-\end_layout
-
-\begin_layout Standard
-where 
-\begin_inset Formula $i_{m}=i\times S_{r}+m$
-\end_inset
-
-, and 
-\begin_inset Formula $j_{n}=j\times S_{c}+n$
-\end_inset
-
-.
- 
-\end_layout
-
-\begin_layout Section
-Recurrent Connections
-\end_layout
-
-\begin_layout Standard
-In the above sections, we assumed that the CN is a DAG.
- However, when there are recurrent connections in the CN, this assumption
- is no longer true.
- The recurrent connection
-\begin_inset Index idx
-status open
-
-\begin_layout Plain Layout
-Recurrent ! connection
-\end_layout
-
-\end_inset
-
- can be implemented using a 
-\emph on
-Delay
-\begin_inset Index idx
-status open
-
-\begin_layout Plain Layout
-Delay
-\end_layout
-
-\end_inset
-
-
-\emph default
- node that retrieves the value 
-\begin_inset Formula $\lambda$
-\end_inset
-
- samples to the past where each column of 
-\begin_inset Formula $\mathbf{Y}$
-\end_inset
-
- is a separate sample stored in the ascending order of time.
-\end_layout
-
-\begin_layout Standard
-\begin_inset Formula 
-\begin{eqnarray}
-\mathbf{\boldsymbol{\upsilon}}_{.j}\left(\mathbf{\lambda},\mathbf{Y}\right) & \leftarrow & \mathbf{Y}_{\mathit{.\left(j-\lambda\right)}}\\
-\left[\nabla_{\mathbf{\mathbf{Y}}}^{J}\right]_{.j} & \leftarrow & \left[\nabla_{\mathbf{\mathbf{Y}}}^{J}\right]_{.j}+\left[\nabla_{\mathbf{\mathbf{n}}}^{J}\right]_{.j+\lambda}.
-\end{eqnarray}
-
-\end_inset
-
- When 
-\begin_inset Formula $j-\lambda<0$
-\end_inset
-
- some default values need to be set for 
-\begin_inset Formula $\mathbf{Y}_{\mathit{.\left(j-\lambda\right)}}$
-\end_inset
-
-.
- The gradient can be derived by observing
-\end_layout
-
-\begin_layout Standard
-
-\family roman
-\series medium
-\shape up
-\size normal
-\emph off
-\bar no
-\strikeout off
-\uuline off
-\uwave off
-\noun off
-\color none
-\begin_inset Formula 
-\begin{equation}
-\frac{\partial\upsilon_{mn}}{\partial y_{ij}}=\begin{cases}
-1 & m=i\wedge n=j+\lambda\\
-0 & else
-\end{cases}
-\end{equation}
-
-\end_inset
-
-and
-\end_layout
-
-\begin_layout Standard
-
-\family roman
-\series medium
-\shape up
-\size normal
-\emph off
-\bar no
-\strikeout off
-\uuline off
-\uwave off
-\noun off
-\color none
-\begin_inset Formula 
-\begin{equation}
-\frac{\partial J}{\partial y_{ij}}=\sum_{m,n}\frac{\partial J}{\partial\upsilon_{mn}}\frac{\partial\upsilon_{mn}}{\partial y_{ij}}=\frac{\partial J}{\partial\upsilon{}_{ij+\lambda}}.
-\end{equation}
-
-\end_inset
-
-
-\end_layout
-
-\begin_layout Standard
-An example CN that contains a delay node is shown in Figure 
-\begin_inset CommandInset ref
-LatexCommand ref
-reference "fig:CN-WithDelayNode"
-
-\end_inset
-
-.
- Different from the CN without a directed loop, a CN with a loop cannot
- be computed for a sequence of samples as a batch since the next sample's
- value depends on the the previous samples.
- A simple way to do forward computation and backpropagation in a recurrent
- network is to unroll all samples in the sequence over time.
- Once unrolled, the graph is expanded into a DAG and the forward computation
- and gradient calcalclation algorithms we just discussed can be directly
- used.
- This means, however, all computation nodes in the CN need to be computed
- sample by sample and this significantly reduces the potential of parallelizatio
-n.
-\end_layout
-
-\begin_layout Standard
-\begin_inset Float figure
-wide false
-sideways false
-status open
-
-\begin_layout Plain Layout
-\align center
-\begin_inset Graphics
-	filename ../figures/CN-WithDelayNode.png
-	scale 70
-
-\end_inset
-
-
-\begin_inset Caption Standard
-
-\begin_layout Plain Layout
-\begin_inset CommandInset label
-LatexCommand label
-name "fig:CN-WithDelayNode"
-
-\end_inset
-
-An example CN with a delay node.
- The shaded nodes form a recurrent loop which can be treated as a composite
- node.
-\end_layout
-
-\end_inset
-
-
-\end_layout
-
-\end_inset
-
-
-\end_layout
-
-\begin_layout Standard
-There are two approaches to speedup the computation of a CN with directed
- loops.
- In the next two subsections, we will discuss them.
-\end_layout
-
-\begin_layout Subsection
-Sample by Sample Processing Only Within Loops
-\end_layout
-
-\begin_layout Standard
-The first approach identifies the loops in the CN and only applies the sample-by
--sample computation for nodes inside the loops.
- For the rest of the computation nodes all samples in the sequence can be
- computed in parallel as a single matrix operation.
- For example, in Figure 
-\begin_inset CommandInset ref
-LatexCommand ref
-reference "fig:CN-WithDelayNode"
-
-\end_inset
-
- all the nodes included in the loop of 
-\begin_inset Formula $\mathbf{T}^{(3)}\rightarrow\mathbf{P}^{(3)}\rightarrow\mathbf{S}^{(1)}\rightarrow\mathbf{D}\rightarrow\mathbf{T}^{(3)}$
-\end_inset
-
- need to be computed sample by sample.
- All the rest of the nodes can be computed in batches.
- A popular technique is to identify the strongly connected components (SCC)
- 
-\begin_inset Index idx
-status open
-
-\begin_layout Plain Layout
-strongly connected components
-\end_layout
-
-\end_inset
-
- in the graph, in which there is a path between each pair of vertices and
- adding any edges or vertices would violate this property, using algorithms
- such as Tarjan's strongly connected components algorithm 
-\begin_inset CommandInset citation
-LatexCommand cite
-key "StronglyConnectedComponents-Tarjan-1972"
-
-\end_inset
-
-
-\begin_inset Foot
-status open
-
-\begin_layout Plain Layout
-Tarjan's algorithm is favored over others such as Kosaraju's algorithm 
-\begin_inset CommandInset citation
-LatexCommand cite
-key "StronglyConnectedComponents-Hopcroft+1983"
-
-\end_inset
-
- since it only requires one depth-first traverse, has a complexity of 
-\begin_inset Formula $O\left(\mathbf{\mathbb{\left|V\right|}}+\left|\mathbf{\mathbb{E}}\right|\right)$
-\end_inset
-
-, and does not require reversing arcs in the graph.
-\end_layout
-
-\end_inset
-
-.
- Once the loops are identified, they can be treated as a composite node
- in the CN and the CN is reduced to a DAG.
- All the nodes inside each loop (or composite node) can be unrolled over
- time and also reduced to a DAG.
- For all these DAGs the forward computation and backprogation algorithms
- we discussed in the previous sections can be applied.
- The detailed procedure in determining the forward computation order in
- the CN with arbitrary recurrent connections is described in Algorithm 
-\begin_inset CommandInset ref
-LatexCommand ref
-reference "alg:Forward-computation-of-arbitrary-CN"
-
-\end_inset
-
-.
- Since the input to the delay nodes are computed in the past they can be
- considered as the leaf if we only consider one time slice.
- This makes the order decision inside loops much easier.
-\end_layout
-
-\begin_layout Standard
-\begin_inset Float algorithm
-wide false
-sideways false
-status open
-
-\begin_layout Plain Layout
-\begin_inset ERT
-status open
-
-\begin_layout Plain Layout
-
-
-\backslash
-begin{algorithmic}[1] 
-\end_layout
-
-\begin_layout Plain Layout
-
-
-\backslash
-Procedure{DecideForwardComputationOrderWithReccurentLoop}{$G=(V,E)$} 
-\backslash
-State{StronglyConnectedComponentsDetection($G,G'$)} 
-\end_layout
-
-\begin_layout Plain Layout
-
-
-\backslash
-Comment{$G'$ is a DAG of strongly connected components (SCC)} 
-\end_layout
-
-\begin_layout Plain Layout
-
-
-\backslash
-State{Call DecideForwardComputationOrder on $G'$ $
-\backslash
-rightarrow$ $order$ for DAG} 
-\end_layout
-
-\begin_layout Plain Layout
-
-
-\backslash
-For {$v
-\backslash
-in G, v
-\backslash
-in V$} 
-\end_layout
-
-\begin_layout Plain Layout
-
-
-\backslash
-State{Set the $order$ of $v$ equal the max order of the SCC $V$} 
-\end_layout
-
-\begin_layout Plain Layout
-
-
-\backslash
-Comment{This guarantee the forward order of SCC is correct} 
-\end_layout
-
-\begin_layout Plain Layout
-
-
-\backslash
-EndFor 
-\end_layout
-
-\begin_layout Plain Layout
-
-
-\backslash
-For {each SCC $V$ in G} 
-\end_layout
-
-\begin_layout Plain Layout
-
-
-\backslash
-State{Call GetLoopForwardOrder($root$ of V)} 
-\end_layout
-
-\begin_layout Plain Layout
-
-$
-\backslash
-rightarrow$ $order$ for each SCC 
-\end_layout
-
-\begin_layout Plain Layout
-
-
-\backslash
-EndFor 
-\end_layout
-
-\begin_layout Plain Layout
-
-
-\backslash
-State{
-\backslash
-Return {$order$ for DAG and $order$ for each SCC (loop)}} 
-\end_layout
-
-\begin_layout Plain Layout
-
-
-\backslash
-EndProcedure
-\end_layout
-
-\begin_layout Plain Layout
-
-\end_layout
-
-\begin_layout Plain Layout
-
-
-\backslash
-Procedure{GetLoopForwardOrder}{$root$} 
-\end_layout
-
-\begin_layout Plain Layout
-
-
-\backslash
-State{Treat all the $delayNode$ as leaf and Call DecideForwardComponentionOrder}
- 
-\end_layout
-
-\begin_layout Plain Layout
-
-
-\backslash
-EndProcedure
-\end_layout
-
-\begin_layout Plain Layout
-
-\end_layout
-
-\begin_layout Plain Layout
-
-
-\backslash
-Procedure{StronglyConnectedComponentsDetection}{$G=(V,E),DAG$}
-\end_layout
-
-\begin_layout Plain Layout
-
-
-\backslash
-State{$index=0, S=empty$} 
-\end_layout
-
-\begin_layout Plain Layout
-
-
-\backslash
-For {$v 
-\backslash
-in V$} 
-\end_layout
-
-\begin_layout Plain Layout
-
-
-\backslash
-If{$v.index$ is undefined} 	
-\end_layout
-
-\begin_layout Plain Layout
-
-StrongConnectComponents($v,DAG$) 
-\end_layout
-
-\begin_layout Plain Layout
-
-
-\backslash
-EndIf 
-\end_layout
-
-\begin_layout Plain Layout
-
-
-\backslash
-EndFor 
-\end_layout
-
-\begin_layout Plain Layout
-
-
-\backslash
-EndProcedure
-\end_layout
-
-\begin_layout Plain Layout
-
-\end_layout
-
-\begin_layout Plain Layout
-
-
-\backslash
-Procedure{StrongConnectComponent}{$v, DAG$} 
-\end_layout
-
-\begin_layout Plain Layout
-
-
-\backslash
-State{$v.index=index,v.lowlink=index,index= index+1$} 
-\end_layout
-
-\begin_layout Plain Layout
-
-
-\backslash
-State{$S.push(v)$} 
-\end_layout
-
-\begin_layout Plain Layout
-
-
-\backslash
-For {$(v,w) 
-\backslash
-in E$} 
-\end_layout
-
-\begin_layout Plain Layout
-
-
-\backslash
-If {$w.index$ is undefined} 
-\end_layout
-
-\begin_layout Plain Layout
-
-
-\backslash
-State{StrongConnectComponent($w$)} 
-\end_layout
-
-\begin_layout Plain Layout
-
-
-\backslash
-State{$v.lowlink=
-\backslash
-min(v.lowlink, w.lowlink)$} 
-\end_layout
-
-\begin_layout Plain Layout
-
-
-\backslash
-ElsIf{$w
-\backslash
-in S$} 
-\end_layout
-
-\begin_layout Plain Layout
-
-
-\backslash
-State{$v.lowlink=
-\backslash
-min(v.lowlink,w.index)$} 
-\end_layout
-
-\begin_layout Plain Layout
-
-
-\backslash
-EndIf 
-\backslash
-EndFor
-\end_layout
-
-\begin_layout Plain Layout
-
-
-\backslash
-If {$v.lowlink=v.index$}
-\end_layout
-
-\begin_layout Plain Layout
-
-
-\backslash
-Comment{If v is a root node, pop the stack and generate an SCC}
-\end_layout
-
-\begin_layout Plain Layout
-
-
-\backslash
-State{start a new strongly connected component} 
-\end_layout
-
-\begin_layout Plain Layout
-
-
-\backslash
-Repeat 
-\end_layout
-
-\begin_layout Plain Layout
-
-
-\backslash
-State{$w=S.pop()$} 
-\end_layout
-
-\begin_layout Plain Layout
-
-
-\backslash
-State{add $w$ to current strongly connected component} 
-\end_layout
-
-\begin_layout Plain Layout
-
-
-\backslash
-Until{$w==v$} 
-\end_layout
-
-\begin_layout Plain Layout
-
-
-\backslash
-State{Save current strongly connected component to $DAG$} 
-\end_layout
-
-\begin_layout Plain Layout
-
-
-\backslash
-EndIf 
-\end_layout
-
-\begin_layout Plain Layout
-
-
-\backslash
-EndProcedure 
-\end_layout
-
-\begin_layout Plain Layout
-
-
-\backslash
-end{algorithmic}
-\end_layout
-
-\end_inset
-
-
-\end_layout
-
-\begin_layout Plain Layout
-\begin_inset Caption Standard
-
-\begin_layout Plain Layout
-Forward computation of an arbitrary CN
-\begin_inset CommandInset label
-LatexCommand label
-name "alg:Forward-computation-of-arbitrary-CN"
-
-\end_inset
-
-
-\end_layout
-
-\end_inset
-
-
-\end_layout
-
-\end_inset
-
-
-\end_layout
-
-\begin_layout Subsection
-Processing Multiple Utterances Simultaneously
-\end_layout
-
-\begin_layout Standard
-The second approach to speed up the processing in the recurrent CN is to
- process multiple sequences at a time.
- To implement this, we need to organize sequences in a way that the frames
- with the same frame id from different sequences are grouped together as
- shown in Figure 
-\begin_inset CommandInset ref
-LatexCommand ref
-reference "fig:CN-SequenceBatch"
-
-\end_inset
-
-.
- By organizing sequences in this way we can compute frames from different
- sequences in batch when inside a loop and compute all samples in all utterances
- in one batch outside loops.
- For example, in Figure 
-\begin_inset CommandInset ref
-LatexCommand ref
-reference "fig:CN-SequenceBatch"
-
-\end_inset
-
- we can compute 4 frames together for each time step.
- If sequences have different lengths, we can truncate them to the same length
- and save the final state of the sequences that are not finished yet.
- The remaining frames can be grouped with other sequences for further processing.
-\end_layout
-
-\begin_layout Standard
-\begin_inset Float figure
-wide false
-sideways false
-status open
-
-\begin_layout Plain Layout
-\align center
-\begin_inset Graphics
-	filename ../figures/SequenceBatch.png
-	lyxscale 80
-	scale 70
-
-\end_inset
-
-
-\begin_inset Caption Standard
-
-\begin_layout Plain Layout
-\begin_inset CommandInset label
-LatexCommand label
-name "fig:CN-SequenceBatch"
-
-\end_inset
-
-Process multiple sequences in a batch.
- Shown in the figure is an example with 4 sequences.
- Each color represents one sequence.
- Frames with the same frame id from different sequences are grouped together
- and computed in batch.
- The right matrix is a reshape of the left matrix.
-\end_layout
-
-\end_inset
-
-
-\end_layout
-
-\end_inset
-
-
-\end_layout
-
-\begin_layout Subsection
-Building Arbitrary Recurrent Neural Networks
-\begin_inset Index idx
-status open
-
-\begin_layout Plain Layout
-Recurrent ! neural network (RNN)
-\end_layout
-
-\end_inset
-
-
-\end_layout
-
-\begin_layout Standard
-With the inclusion of delay nodes, we can easily construct complicated recurrent
- networks and dynamic systems.
- For example, the long-short-term-memory
-\begin_inset Index idx
-status open
-
-\begin_layout Plain Layout
-long-short-term memory
-\end_layout
-
-\end_inset
-
- (LSTM
-\begin_inset Index idx
-status open
-
-\begin_layout Plain Layout
-LSTM
-\end_layout
-
-\end_inset
-
-) 
-\begin_inset CommandInset citation
-LatexCommand cite
-key "LSTM-hochreiter:1997,LSTM-GenSequence-Graves-2013"
-
-\end_inset
-
- neural network that is widely used to recognize and generate hand-written
- characters involves the following operations:
-\end_layout
-
-\begin_layout Standard
-\begin_inset Formula 
-\begin{eqnarray}
-\mathbf{i}_{t} & = & \sigma\left(\mathbf{W}^{(xi)}\mathbf{x}_{t}+\mathbf{W}^{(hi)}\mathbf{h}_{t-1}+\mathbf{W}^{(ci)}\mathbf{c}_{t-1}+\mathbf{b}^{(i)}\right)\\
-\mathbf{f}_{t} & = & \sigma\left(\mathbf{W}^{(xf)}\mathbf{x}_{t}+\mathbf{W}^{(hf)}\mathbf{h}_{t-1}+\mathbf{W}^{(cf)}\mathbf{c}_{t-1}+\mathbf{b}^{(f)}\right)\\
-\mathbf{c}_{t} & = & \mathbf{f}_{t}\bullet\mathbf{c}_{t-1}+\mathbf{i}_{t}\bullet\mathrm{tanh}\left(\mathbf{W}^{(xc)}\mathbf{x}_{t}+\mathbf{W}^{(hc)}\mathbf{h}_{t-1}+\mathbf{b}^{(c)}\right)\\
-\mathbf{o}_{t} & = & \sigma\left(\mathbf{W}^{(xo)}\mathbf{x}_{t}+\mathbf{W}^{(ho)}\mathbf{h}_{t-1}+\mathbf{W}^{(co)}\mathbf{c}_{t}+\mathbf{b}^{(o)}\right)\\
-\mathbf{h}_{t} & = & \mathbf{o}_{t}\bullet\mathrm{tanh}\left(\mathbf{c}_{t}\right),
-\end{eqnarray}
-
-\end_inset
-
-where 
-\begin_inset Formula $σ\left(.\right)$
-\end_inset
-
- is the logistic sigmoid function, 
-\begin_inset Formula $\mathbf{i}_{t}$
-\end_inset
-
-, 
-\begin_inset Formula $\mathbf{f}_{t}$
-\end_inset
-
-, 
-\begin_inset Formula $\mathbf{o}_{t}$
-\end_inset
-
-, 
-\begin_inset Formula $\mathbf{c}_{t}$
-\end_inset
-
- and 
-\begin_inset Formula $\mathbf{h}_{t}$
-\end_inset
-
- are vectors with same size (since there is one and only one of each in
- every cell) to represent values at time 
-\begin_inset Formula $t$
-\end_inset
-
- of the input gate, forget gate, output gate, cell, cell input activation,
- and hidden layer, respectively, 
-\begin_inset Formula $\mathbf{W}$
-\end_inset
-
-'s are the weight matrices connecting different gates, and 
-\begin_inset Formula $\mathbf{b}$
-\end_inset
-
-'s are the corresponding bias vectors.
- All the weight matrices are full except the weight matrix 
-\begin_inset Formula $\mathbf{W}^{(ci)}$
-\end_inset
-
- from the cell to gate vectors which is diagonal.
- It is obvious that the whole LSTM can be described as a CN with following
- node types: 
-\emph on
-Times
-\emph default
-, 
-\emph on
-Plus
-\emph default
-, 
-\emph on
-Sigmoid
-\emph default
-, 
-\emph on
-Tanh
-\emph default
-, 
-\emph on
-DiagTimes
-\emph default
-, 
-\emph on
-ElementTimes
-\emph default
- and 
-\emph on
-Delay
-\emph default
-.
- More specifically, using these computational nodes, the LSTM can be described
- as:
-\end_layout
-
-\begin_layout Standard
-\begin_inset Formula 
-\begin{eqnarray}
-\mathbf{H}^{(d)} & = & Delay\left(\mathbf{H}\right)\\
-\mathbf{C}^{(d)} & = & Delay\left(\mathbf{C}\right)\\
-\mathbf{T}^{\left(1\right)} & = & Macro2W1b(\mathbf{W}^{(xi)},\mathbf{X},\mathbf{W}^{(hi)},\mathbf{H}^{(d)},\mathbf{b}^{(i)})\\
-\mathbf{I} & = & Sigmoid\left(Plus\left(\mathbf{T}^{\left(1\right)},DiagTimes\left(\mathbf{d}^{(ci)},\mathbf{C}^{(d)}\right)\right)\right)\\
-\mathbf{T}^{\left(2\right)} & = & Macro3W1b\left(\mathbf{W}^{(xf)},\mathbf{X},\mathbf{W}^{(hf)},\mathbf{H}^{(d)},\mathbf{W}^{(cf)}\mathbf{C}^{(d)},\mathbf{b}^{(f)}\right)\\
-\mathbf{F} & = & Sigmoid\left(\mathbf{T}^{\left(2\right)}\right)\\
-\mathbf{T}^{\left(3\right)} & = & Macro2W1b\left(\mathbf{W}^{(xc)},\mathbf{X},\mathbf{W}^{(hc)},\mathbf{H}^{(d)},\mathbf{b}^{(c)}\right)\\
-\mathbf{T}^{\left(4\right)} & = & ElementTime\left(\mathbf{F},\mathbf{C}^{(d)}\right)\\
-\mathbf{T}^{\left(5\right)} & = & ElementTimes\left(\mathbf{I},Tanh\left(\mathbf{T}^{\left(3\right)}\right)\right)\\
-\mathbf{C} & = & Plus\left(\mathbf{T}^{\left(4\right)},\mathbf{T}^{\left(5\right)}\right)\\
-\mathbf{T}^{\left(6\right)} & = & Macro3W1b\left(\mathbf{W}^{(xo)},\mathbf{X},\mathbf{W}^{(ho)},\mathbf{H}^{(d)},\mathbf{W}^{(co)}\mathbf{C},\mathbf{b}^{(o)}\right)\\
-\mathbf{O} & = & Sigmoid\left(\mathbf{T}^{\left(6\right)}\right)\\
-\mathbf{H} & = & ElementTime\left(\mathbf{\mathbf{O}},Tanh\left(\mathbf{C}\right)\right),
-\end{eqnarray}
-
-\end_inset
-
-where we have defined the macro 
-\begin_inset Formula $Macro2W1b\left(\mathbf{W}^{\left(1\right)},\mathbf{I}^{\left(1\right)},\mathbf{W}^{\left(2\right)},\mathbf{I}^{\left(2\right)},\mathbf{b}\right)$
-\end_inset
-
- as
-\end_layout
-
-\begin_layout Standard
-\begin_inset Formula 
-\begin{eqnarray}
-\mathbf{S}^{\left(1\right)} & = & Plus\left(Times\left(\mathbf{W}^{\left(1\right)},\mathbf{I}^{\left(1\right)}\right),Times\left(\mathbf{W}^{\left(2\right)},\mathbf{I}^{\left(2\right)}\right)\right)\\
-Macro2W1b & = & Plus\left(\mathbf{S}^{\left(1\right)},\mathbf{b}\right)
-\end{eqnarray}
-
-\end_inset
-
-and macro 
-\begin_inset Formula $Macro3W1b\left(\mathbf{W}^{\left(1\right)},\mathbf{I}^{\left(1\right)},\mathbf{W}^{\left(2\right)},\mathbf{I}^{\left(2\right)},\mathbf{\mathbf{W}^{\mathit{\left(3\right)}},\mathbf{I}^{\mathit{\left(3\right)}},b}\right)$
-\end_inset
-
- as
-\end_layout
-
-\begin_layout Standard
-\begin_inset Formula 
-\begin{eqnarray}
-\mathbf{S}^{\left(1\right)} & = & Macro2W1b\left(\mathbf{W}^{\left(1\right)},\mathbf{I}^{\left(1\right)},\mathbf{W}^{\left(2\right)},\mathbf{I}^{\left(2\right)},\mathbf{b}\right)\\
-Macro3W1b & = & Plus\left(\mathbf{S}^{\left(1\right)},Times\left(\mathbf{W}^{\left(3\right)},\mathbf{I}^{\left(3\right)}\right)\right)
-\end{eqnarray}
-
-\end_inset
-
-
-\end_layout
-
-\end_body
-\end_document
-=======
-#LyX 2.1 created this file. For more info see http://www.lyx.org/
-\lyxformat 474
-\begin_document
-\begin_header
-\textclass extbook
-\begin_preamble
-\usepackage{algorithm}
-\usepackage{algpseudocode}  
-\end_preamble
-\use_default_options false
-\master CNTKBook-master.lyx
-\maintain_unincluded_children false
-\language english
-\language_package default
-\inputencoding auto
-\fontencoding global
-\font_roman default
-\font_sans default
-\font_typewriter default
-\font_math auto
-\font_default_family default
-\use_non_tex_fonts false
-\font_sc false
-\font_osf false
-\font_sf_scale 100
-\font_tt_scale 100
-\graphics default
-\default_output_format default
-\output_sync 0
-\bibtex_command default
-\index_command default
-\paperfontsize 11
-\spacing single
-\use_hyperref false
-\papersize default
-\use_geometry false
-\use_package amsmath 1
-\use_package amssymb 2
-\use_package cancel 0
-\use_package esint 1
-\use_package mathdots 1
-\use_package mathtools 0
-\use_package mhchem 1
-\use_package stackrel 0
-\use_package stmaryrd 0
-\use_package undertilde 0
-\cite_engine basic
-\cite_engine_type default
-\biblio_style plain
-\use_bibtopic false
-\use_indices false
-\paperorientation portrait
-\suppress_date false
-\justification true
-\use_refstyle 0
-\index Index
-\shortcut idx
-\color #008000
-\end_index
-\secnumdepth 3
-\tocdepth 3
-\paragraph_separation indent
-\paragraph_indentation default
-\quotes_language english
-\papercolumns 1
-\papersides 1
-\paperpagestyle default
-\tracking_changes false
-\output_changes false
-\html_math_output 0
-\html_css_as_file 0
-\html_be_strict false
-\end_header
-
-\begin_body
-
-\begin_layout Chapter
-Computational Network
-\begin_inset Index idx
-status open
-
-\begin_layout Plain Layout
-Computational Network
-\end_layout
-
-\end_inset
-
-
-\begin_inset CommandInset label
-LatexCommand label
-name "chap:CN"
-
-\end_inset
-
-
-\end_layout
-
-\begin_layout Section
-Computational Network
-\end_layout
-
-\begin_layout Standard
-There is a common property in key machine learning models, such as deep
- neural networks (DNNs) 
-\begin_inset CommandInset citation
-LatexCommand cite
-key "CD-DNN-HMM-Trans-Dahl+2012,DNN-SWB-seide+2011,FeatEngInDNN-Seide+2011,DNN-Bottlenec-Yu:2011,DNN-LVSR-Jaitly+2012,DNN-4Groups-Hinton+2012"
-
-\end_inset
-
-, convolutional neural networks (CNNs) 
-\begin_inset CommandInset citation
-LatexCommand cite
-key "CNN-lecun:1995,CNN-FastComputing-chellapilla+2006,CNN-FeatureHierarchy-kavukcuoglu+2010,DCNN-ImageNet-krizhevsky+2012,CNN-ASR-abdel+2012,TransferLearning-DNN-Ciresan+2012,CNN-LVCSR-sainath+2013,DCNN-LVCSR-sainath+2013,CNN-ASR-Abdel+2013,CNN-ASR-deng+2013"
-
-\end_inset
-
-, and recurrent neural networks (RNNs) 
-\begin_inset CommandInset citation
-LatexCommand cite
-key "LSTM-hochreiter:1997,ParseLanguageWithRNN-Socher+2011,GenTextWithRNN-Sutskever+2011,CD-RNN-LM-Mikolov:2012,RNNLMWithLinguisticFeature-Shi+2012"
-
-\end_inset
-
-.
- All these models can be described as a series of computational steps.
- For example, a one-hidden-layer sigmoid neural network can be described
- as the computational steps listed in Algorithm 
-\begin_inset CommandInset ref
-LatexCommand ref
-reference "alg:Computation-Steps-One-Hidden-Layer"
-
-\end_inset
-
-.
- If we know how to compute each step and in which order the steps are computed
- we have an implementation of the neural network.
- This observation suggests that we can unify all these models under the
- framework of computational network (CN
-\begin_inset Index idx
-status open
-
-\begin_layout Plain Layout
-CN
-\end_layout
-
-\end_inset
-
-), part of which has been implemented in toolkits such as Theano 
-\begin_inset CommandInset citation
-LatexCommand cite
-key "Theano-bergstra+2010"
-
-\end_inset
-
-, CNTK 
-\begin_inset CommandInset citation
-LatexCommand cite
-key "SGD-CNTK-Guenter+2013"
-
-\end_inset
-
- and RASR/NN 
-\begin_inset CommandInset citation
-LatexCommand cite
-key "RASR-NN-RWTH-Toolkit-Wiesler+2014"
-
-\end_inset
-
-..
-\end_layout
-
-\begin_layout Standard
-\begin_inset Float algorithm
-wide false
-sideways false
-status open
-
-\begin_layout Plain Layout
-\begin_inset ERT
-status open
-
-\begin_layout Plain Layout
-
-
-\backslash
-begin{algorithmic}[1]
-\end_layout
-
-\end_inset
-
- 
-\end_layout
-
-\begin_layout Plain Layout
-\begin_inset ERT
-status open
-
-\begin_layout Plain Layout
-
-
-\backslash
-Procedure
-\end_layout
-
-\end_inset
-
-
-\begin_inset ERT
-status collapsed
-
-\begin_layout Plain Layout
-
-{
-\end_layout
-
-\end_inset
-
-OneHiddenLayerNNComputation
-\begin_inset ERT
-status collapsed
-
-\begin_layout Plain Layout
-
-}
-\end_layout
-
-\end_inset
-
-
-\begin_inset ERT
-status collapsed
-
-\begin_layout Plain Layout
-
-{
-\end_layout
-
-\end_inset
-
-
-\begin_inset Formula $\mathbf{X}$
-\end_inset
-
-
-\begin_inset ERT
-status collapsed
-
-\begin_layout Plain Layout
-
-}
-\end_layout
-
-\end_inset
-
-
-\end_layout
-
-\begin_layout Plain Layout
-\begin_inset ERT
-status open
-
-\begin_layout Plain Layout
-
-
-\backslash
-Comment
-\end_layout
-
-\end_inset
-
-
-\begin_inset ERT
-status collapsed
-
-\begin_layout Plain Layout
-
-{
-\end_layout
-
-\end_inset
-
-
-\family roman
-\series medium
-\shape up
-\size normal
-\emph off
-\bar no
-\strikeout off
-\uuline off
-\uwave off
-\noun off
-\color none
-Each column of 
-\begin_inset Formula $\mathbf{X}$
-\end_inset
-
- is an observation vector
-\family default
-\series default
-\shape default
-\size default
-\emph default
-\bar default
-\strikeout default
-\uuline default
-\uwave default
-\noun default
-\color inherit
-
-\begin_inset ERT
-status collapsed
-
-\begin_layout Plain Layout
-
-}
-\end_layout
-
-\end_inset
-
- 
-\end_layout
-
-\begin_layout Plain Layout
-\begin_inset ERT
-status open
-
-\begin_layout Plain Layout
-
-
-\backslash
-State
-\end_layout
-
-\end_inset
-
- 
-\begin_inset Formula $\mathbf{T}^{(1)}\leftarrow\mathbf{W^{\mathrm{(1)}}\mathbf{X}}$
-\end_inset
-
- 
-\end_layout
-
-\begin_layout Plain Layout
-\begin_inset ERT
-status open
-
-\begin_layout Plain Layout
-
-
-\backslash
-State
-\end_layout
-
-\end_inset
-
- 
-\begin_inset Formula $\mathbf{P}^{(1)}\leftarrow\mathbf{T^{\mathrm{(1)}}}+\mathbf{B}^{(1)}$
-\end_inset
-
- 
-\begin_inset ERT
-status collapsed
-
-\begin_layout Plain Layout
-
-
-\backslash
-Comment
-\end_layout
-
-\end_inset
-
-
-\begin_inset ERT
-status collapsed
-
-\begin_layout Plain Layout
-
-{
-\end_layout
-
-\end_inset
-
-
-\family roman
-\series medium
-\shape up
-\size normal
-\emph off
-\bar no
-\strikeout off
-\uuline off
-\uwave off
-\noun off
-\color none
-Each column of 
-\family default
-\series default
-\shape default
-\size default
-\emph default
-\bar default
-\strikeout default
-\uuline default
-\uwave default
-\noun default
-\color inherit
-
-\begin_inset Formula $\mathbf{B}^{(1)}$
-\end_inset
-
- is the bias 
-\begin_inset Formula $\mathbf{b}^{(1)}$
-\end_inset
-
- 
-\begin_inset ERT
-status collapsed
-
-\begin_layout Plain Layout
-
-}
-\end_layout
-
-\end_inset
-
- 
-\end_layout
-
-\begin_layout Plain Layout
-\begin_inset ERT
-status open
-
-\begin_layout Plain Layout
-
-
-\backslash
-State
-\end_layout
-
-\end_inset
-
- 
-\begin_inset Formula $\mathbf{S}^{(1)}\leftarrow\sigma\left(\mathbf{P}^{(1)}\right)$
-\end_inset
-
-
-\begin_inset ERT
-status open
-
-\begin_layout Plain Layout
-
-
-\backslash
-Comment
-\end_layout
-
-\end_inset
-
-
-\begin_inset ERT
-status open
-
-\begin_layout Plain Layout
-
-{
-\end_layout
-
-\end_inset
-
-
-\family roman
-\series medium
-\shape up
-\size normal
-\emph off
-\bar no
-\strikeout off
-\uuline off
-\uwave off
-\noun off
-\color none
-
-\begin_inset Formula $\sigma\left(.\right)$
-\end_inset
-
-
-\family default
-\series default
-\shape default
-\size default
-\emph default
-\bar default
-\strikeout default
-\uuline default
-\uwave default
-\noun default
-\color inherit
- is the sigmoid function applied element-wise
-\begin_inset ERT
-status collapsed
-
-\begin_layout Plain Layout
-
-}
-\end_layout
-
-\end_inset
-
- 
-\end_layout
-
-\begin_layout Plain Layout
-\begin_inset ERT
-status open
-
-\begin_layout Plain Layout
-
-
-\backslash
-State
-\end_layout
-
-\end_inset
-
- 
-\begin_inset Formula $\mathbf{T}^{(2)}\leftarrow\mathbf{W\mathbf{^{\mathrm{(2)}}S^{\mathrm{(1)}}}}$
-\end_inset
-
- 
-\end_layout
-
-\begin_layout Plain Layout
-\begin_inset ERT
-status open
-
-\begin_layout Plain Layout
-
-
-\backslash
-State
-\end_layout
-
-\end_inset
-
- 
-\begin_inset Formula $\mathbf{P}^{(2)}\leftarrow\mathbf{T}^{(2)}+\mathbf{B}^{(2)}$
-\end_inset
-
- 
-\begin_inset ERT
-status collapsed
-
-\begin_layout Plain Layout
-
-
-\backslash
-Comment
-\end_layout
-
-\end_inset
-
-
-\begin_inset ERT
-status collapsed
-
-\begin_layout Plain Layout
-
-{
-\end_layout
-
-\end_inset
-
-
-\family roman
-\series medium
-\shape up
-\size normal
-\emph off
-\bar no
-\strikeout off
-\uuline off
-\uwave off
-\noun off
-\color none
-Each column of 
-\family default
-\series default
-\shape default
-\size default
-\emph default
-\bar default
-\strikeout default
-\uuline default
-\uwave default
-\noun default
-\color inherit
-
-\begin_inset Formula $\mathbf{B}^{(2)}$
-\end_inset
-
- is the bias 
-\begin_inset Formula $\mathbf{b}^{(2)}$
-\end_inset
-
- 
-\begin_inset ERT
-status collapsed
-
-\begin_layout Plain Layout
-
-}
-\end_layout
-
-\end_inset
-
- 
-\end_layout
-
-\begin_layout Plain Layout
-
-\family roman
-\series medium
-\shape up
-\size normal
-\emph off
-\bar no
-\strikeout off
-\uuline off
-\uwave off
-\noun off
-\color none
-\begin_inset ERT
-status open
-
-\begin_layout Plain Layout
-
-
-\backslash
-State
-\end_layout
-
-\end_inset
-
-
-\begin_inset Formula $\mathbf{O}\leftarrow\textnormal{softmax}\left(\mathbf{P}^{(2)}\right)$
-\end_inset
-
-
-\family default
-\series default
-\shape default
-\size default
-\emph default
-\bar default
-\strikeout default
-\uuline default
-\uwave default
-\noun default
-\color inherit
-
-\begin_inset ERT
-status collapsed
-
-\begin_layout Plain Layout
-
-
-\backslash
-Comment
-\end_layout
-
-\end_inset
-
-
-\begin_inset ERT
-status collapsed
-
-\begin_layout Plain Layout
-
-{
-\end_layout
-
-\end_inset
-
-
-\family roman
-\series medium
-\shape up
-\size normal
-\emph off
-\bar no
-\strikeout off
-\uuline off
-\uwave off
-\noun off
-\color none
-Apply softmax column-wise
-\family default
-\series default
-\shape default
-\size default
-\emph default
-\bar default
-\strikeout default
-\uuline default
-\uwave default
-\noun default
-\color inherit
- to get output 
-\family roman
-\series medium
-\shape up
-\size normal
-\emph off
-\bar no
-\strikeout off
-\uuline off
-\uwave off
-\noun off
-\color none
-
-\begin_inset Formula $\mathbf{O}$
-\end_inset
-
-
-\family default
-\series default
-\shape default
-\size default
-\emph default
-\bar default
-\strikeout default
-\uuline default
-\uwave default
-\noun default
-\color inherit
-
-\begin_inset ERT
-status collapsed
-
-\begin_layout Plain Layout
-
-}
-\end_layout
-
-\end_inset
-
- 
-\end_layout
-
-\begin_layout Plain Layout
-\begin_inset ERT
-status collapsed
-
-\begin_layout Plain Layout
-
-
-\backslash
-EndProcedure
-\end_layout
-
-\end_inset
-
- 
-\end_layout
-
-\begin_layout Plain Layout
-\begin_inset ERT
-status collapsed
-
-\begin_layout Plain Layout
-
-
-\backslash
-end{algorithmic}
-\end_layout
-
-\end_inset
-
- 
-\begin_inset Caption Standard
-
-\begin_layout Plain Layout
-Computational Steps Involved in an One-Hidden-Layer Sigmoid Neural Network
-\begin_inset CommandInset label
-LatexCommand label
-name "alg:Computation-Steps-One-Hidden-Layer"
-
-\end_inset
-
-
-\end_layout
-
-\end_inset
-
-
-\end_layout
-
-\end_inset
-
-
-\end_layout
-
-\begin_layout Standard
-A computational network
-\begin_inset Index idx
-status open
-
-\begin_layout Plain Layout
-computational network
-\end_layout
-
-\end_inset
-
- is a directed graph 
-\begin_inset Formula $\left\{ \mathbf{\mathbb{V}},\mathbf{\mathbb{E}}\right\} $
-\end_inset
-
-, where 
-\begin_inset Formula $\mathbf{\mathbb{V}}$
-\end_inset
-
- is a set of vertices and 
-\begin_inset Formula $\mathbf{\mathbb{E}}$
-\end_inset
-
- is a set of directed edges.
- Each vertex, called a computation node
-\begin_inset Index idx
-status open
-
-\begin_layout Plain Layout
-computation node
-\end_layout
-
-\end_inset
-
-, represents a computation.
- Vertices with edges toward a computation node are the operands of the associate
-d computation and sometimes called the children of the computation node.
- Here the order of operands matters for some operations such as matrix multiplic
-ation.
- Leaf nodes do not have children and are used to represent input values
- or model parameters that are not result of some computation.
- A CN can be easily represented as a set of computation nodes 
-\begin_inset Formula $n$
-\end_inset
-
- and their children 
-\begin_inset Formula $\left\{ n:c_{1},\cdots,c_{K_{n}}\right\} $
-\end_inset
-
-, where 
-\begin_inset Formula $K_{n}$
-\end_inset
-
- is the number of children of node 
-\begin_inset Formula $n$
-\end_inset
-
-.
- For leaf nodes 
-\begin_inset Formula $K_{n}=0$
-\end_inset
-
-.
- Each computation node knows how to compute the value of itself given the
- input operands (children).
-\end_layout
-
-\begin_layout Standard
-Figure 
-\begin_inset CommandInset ref
-LatexCommand ref
-reference "fig:CN-1HiddenNN"
-
-\end_inset
-
- is the one-hidden-layer sigmoid neural network of Algorithm 
-\begin_inset CommandInset ref
-LatexCommand ref
-reference "alg:Computation-Steps-One-Hidden-Layer"
-
-\end_inset
-
- represented as a CN in which each node 
-\begin_inset Formula $n$
-\end_inset
-
- is identified by a 
-\begin_inset Formula $\{nodename:operatortype\}$
-\end_inset
-
- pair and takes its ordered children as the operator's inputs.
- From the figure, we can observe that in CN there is no concept of layers.
- Instead, a computation node is the basic element of operations.
- This makes the description of a simple model such as DNN more cumbersome,
- but this can be alleviated by grouping computation nodes together with
- macros.
- In return, CN provides us with greater flexibility in describing arbitrary
- networks and allows us to build almost all models we are interested in
- within the same unified framework.
- For example, we can easily modify the network illustrated in Figure 
-\begin_inset CommandInset ref
-LatexCommand ref
-reference "fig:CN-1HiddenNN"
-
-\end_inset
-
- to use rectified linear unit instead of a sigmoid nonlinearity.
- We can also build a network that has two input nodes as shown in Figure
- 
-\begin_inset CommandInset ref
-LatexCommand ref
-reference "fig:CN-2Inputs"
-
-\end_inset
-
- or a network with shared model parameters as shown in Figure 
-\begin_inset CommandInset ref
-LatexCommand ref
-reference "fig:CN-ShareWeights"
-
-\end_inset
-
-.
- 
-\end_layout
-
-\begin_layout Standard
-\begin_inset Float figure
-wide false
-sideways false
-status open
-
-\begin_layout Plain Layout
-\align center
-\begin_inset Graphics
-	filename ../figures/CN-1HiddenNN.png
-	scale 70
-
-\end_inset
-
-
-\begin_inset Caption Standard
-
-\begin_layout Plain Layout
-\begin_inset CommandInset label
-LatexCommand label
-name "fig:CN-1HiddenNN"
-
-\end_inset
-
-Represent the one-hidden-layer sigmoid neural network of Algorithm 
-\begin_inset CommandInset ref
-LatexCommand ref
-reference "alg:Computation-Steps-One-Hidden-Layer"
-
-\end_inset
-
- with a computational network
-\end_layout
-
-\end_inset
-
-
-\end_layout
-
-\end_inset
-
-
-\end_layout
-
-\begin_layout Standard
-\begin_inset Float figure
-wide false
-sideways false
-status open
-
-\begin_layout Plain Layout
-\align center
-\begin_inset Graphics
-	filename ../figures/CN-2Inputs.png
-	scale 70
-
-\end_inset
-
-
-\begin_inset Caption Standard
-
-\begin_layout Plain Layout
-\begin_inset CommandInset label
-LatexCommand label
-name "fig:CN-2Inputs"
-
-\end_inset
-
-A computational network with two input nodes (highlighted).
-\end_layout
-
-\end_inset
-
-
-\end_layout
-
-\end_inset
-
-
-\end_layout
-
-\begin_layout Standard
-\begin_inset Float figure
-wide false
-sideways false
-status open
-
-\begin_layout Plain Layout
-\align center
-\begin_inset Graphics
-	filename ../figures/CN-ShareWeight.png
-	scale 70
-
-\end_inset
-
-
-\begin_inset Caption Standard
-
-\begin_layout Plain Layout
-\begin_inset CommandInset label
-LatexCommand label
-name "fig:CN-ShareWeights"
-
-\end_inset
-
-A computational network with shared model parameters (highlighted).
- Here we assume the input 
-\begin_inset Formula $\mathbf{X}$
-\end_inset
-
-, hidden layer 
-\begin_inset Formula $\mathbf{S}^{(1)}$
-\end_inset
-
-, and output layer 
-\begin_inset Formula $\mathbf{O}$
-\end_inset
-
- have the same dimension.
-\end_layout
-
-\end_inset
-
-
-\end_layout
-
-\end_inset
-
-
-\end_layout
-
-\begin_layout Section
-Forward Computation
-\begin_inset Index idx
-status open
-
-\begin_layout Plain Layout
-Forward Computation
-\end_layout
-
-\end_inset
-
-
-\end_layout
-
-\begin_layout Standard
-When the model parameters (i.e., weight nodes in Figure 
-\begin_inset CommandInset ref
-LatexCommand ref
-reference "fig:CN-1HiddenNN"
-
-\end_inset
-
-) are known, we can compute the value of any node given the new input values.
- Unlike in the DNN case, where the computation order can be trivially determined
- as layer-by-layer computation from bottom up, in CN different network structure
- comes with a different computation order.
- When the CN is a directed acyclic graph
-\begin_inset Index idx
-status open
-
-\begin_layout Plain Layout
-directed acyclic graph
-\end_layout
-
-\end_inset
-
- (DAG
-\begin_inset Index idx
-status open
-
-\begin_layout Plain Layout
-DAG
-\end_layout
-
-\end_inset
-
-) the computation order can be determined with a depth-first traverse
-\begin_inset Index idx
-status open
-
-\begin_layout Plain Layout
-depth-first traverse
-\end_layout
-
-\end_inset
-
- over the DAG.
- Note that in a DAG there is no directed cycles (i.e., no recurrent loop).
- However, there might be loops if we don't consider edge directions, for
- which Figure 
-\begin_inset CommandInset ref
-LatexCommand ref
-reference "fig:CN-ShareWeights"
-
-\end_inset
-
- is an example.
- This is because the same computation node may be a child of several other
- nodes.
- Algorithm 
-\begin_inset CommandInset ref
-LatexCommand ref
-reference "alg:CN-ForwardOrder-DAG"
-
-\end_inset
-
-.
- determines the computation order of a DAG and takes care of this condition.
- Once the order is decided, it will remain the same for all the subsequent
- runs, regardless of the computational environment.
- In other words, this algorithm only needs to be executed per output node
- and then cache the computation order.
- Following the order determined by Algorithm 
-\begin_inset CommandInset ref
-LatexCommand ref
-reference "alg:CN-ForwardOrder-DAG"
-
-\end_inset
-
-, the forward computation
-\begin_inset Index idx
-status open
-
-\begin_layout Plain Layout
-Forward Computation
-\end_layout
-
-\end_inset
-
- of the CN is carried out synchronously.
- The computation of the next node starts only after the computation of the
- previous node has finished.
- It is suitable for environments where single computing device, such as
- one GPGPU or one CPU host, is used, or the CN itself is inherently sequential,
- e.g., when the CN represents a DNN.
-\end_layout
-
-\begin_layout Standard
-\begin_inset Float algorithm
-wide false
-sideways false
-status open
-
-\begin_layout Plain Layout
-\begin_inset ERT
-status open
-
-\begin_layout Plain Layout
-
-
-\backslash
-begin{algorithmic}[1]
-\end_layout
-
-\end_inset
-
- 
-\end_layout
-
-\begin_layout Plain Layout
-\begin_inset ERT
-status open
-
-\begin_layout Plain Layout
-
-
-\backslash
-Procedure
-\end_layout
-
-\end_inset
-
-
-\begin_inset ERT
-status collapsed
-
-\begin_layout Plain Layout
-
-{
-\end_layout
-
-\end_inset
-
-DecideForwardComputationOrder
-\begin_inset ERT
-status collapsed
-
-\begin_layout Plain Layout
-
-}
-\end_layout
-
-\end_inset
-
-
-\begin_inset ERT
-status collapsed
-
-\begin_layout Plain Layout
-
-{
-\end_layout
-
-\end_inset
-
-
-\begin_inset Formula $root$
-\end_inset
-
-, 
-\begin_inset Formula $visited$
-\end_inset
-
-, 
-\begin_inset Formula $order$
-\end_inset
-
-
-\begin_inset ERT
-status open
-
-\begin_layout Plain Layout
-
-}
-\end_layout
-
-\end_inset
-
-
-\end_layout
-
-\begin_layout Plain Layout
-\begin_inset ERT
-status open
-
-\begin_layout Plain Layout
-
-
-\backslash
-Comment
-\end_layout
-
-\end_inset
-
-
-\begin_inset ERT
-status open
-
-\begin_layout Plain Layout
-
-{
-\end_layout
-
-\end_inset
-
-Enumerate nodes in the DAG in the depth-first order.
-\begin_inset ERT
-status open
-
-\begin_layout Plain Layout
-
-}
-\end_layout
-
-\end_inset
-
- 
-\end_layout
-
-\begin_layout Plain Layout
-\begin_inset ERT
-status open
-
-\begin_layout Plain Layout
-
-
-\backslash
-Comment
-\end_layout
-
-\end_inset
-
-
-\begin_inset ERT
-status open
-
-\begin_layout Plain Layout
-
-{
-\end_layout
-
-\end_inset
-
-
-\begin_inset Formula $visited$
-\end_inset
-
- is initialized as an empty set.
- 
-\begin_inset Formula $order$
-\end_inset
-
- is initialized as an empty queue
-\begin_inset ERT
-status open
-
-\begin_layout Plain Layout
-
-}
-\end_layout
-
-\end_inset
-
- 
-\end_layout
-
-\begin_layout Plain Layout
-\begin_inset ERT
-status open
-
-\begin_layout Plain Layout
-
-
-\backslash
-If
-\end_layout
-
-\end_inset
-
- 
-\begin_inset ERT
-status open
-
-\begin_layout Plain Layout
-
-{
-\end_layout
-
-\end_inset
-
-
-\begin_inset Formula $root\notin visited$
-\end_inset
-
-
-\begin_inset ERT
-status open
-
-\begin_layout Plain Layout
-
-}
-\end_layout
-
-\end_inset
-
-
-\begin_inset ERT
-status collapsed
-
-\begin_layout Plain Layout
-
-
-\backslash
-Comment
-\end_layout
-
-\end_inset
-
-
-\begin_inset ERT
-status collapsed
-
-\begin_layout Plain Layout
-
-{
-\end_layout
-
-\end_inset
-
-
-\family roman
-\series medium
-\shape up
-\size normal
-\emph off
-\bar no
-\strikeout off
-\uuline off
-\uwave off
-\noun off
-\color none
-the same node may be a child of several nodes.
-\family default
-\series default
-\shape default
-\size default
-\emph default
-\bar default
-\strikeout default
-\uuline default
-\uwave default
-\noun default
-\color inherit
-
-\begin_inset ERT
-status collapsed
-
-\begin_layout Plain Layout
-
-}
-\end_layout
-
-\end_inset
-
- 
-\end_layout
-
-\begin_layout Plain Layout
-
-\family roman
-\series medium
-\shape up
-\size normal
-\emph off
-\bar no
-\strikeout off
-\uuline off
-\uwave off
-\noun off
-\color none
-\begin_inset ERT
-status open
-
-\begin_layout Plain Layout
-
-
-\backslash
-State
-\end_layout
-
-\end_inset
-
-
-\family default
-\series default
-\shape default
-\size default
-\emph default
-\bar default
-\strikeout default
-\uuline default
-\uwave default
-\noun default
-\color inherit
- 
-\begin_inset Formula $visited\leftarrow visited\cup root$
-\end_inset
-
-
-\end_layout
-
-\begin_layout Plain Layout
-\begin_inset ERT
-status open
-
-\begin_layout Plain Layout
-
-
-\backslash
-For
-\end_layout
-
-\end_inset
-
-
-\begin_inset ERT
-status collapsed
-
-\begin_layout Plain Layout
-
-{
-\end_layout
-
-\end_inset
-
-each 
-\begin_inset Formula $c\in root.children$
-\end_inset
-
-
-\begin_inset ERT
-status open
-
-\begin_layout Plain Layout
-
-}
-\end_layout
-
-\end_inset
-
-
-\begin_inset ERT
-status collapsed
-
-\begin_layout Plain Layout
-
-
-\backslash
-Comment
-\end_layout
-
-\end_inset
-
-
-\begin_inset ERT
-status collapsed
-
-\begin_layout Plain Layout
-
-{
-\end_layout
-
-\end_inset
-
-
-\family roman
-\series medium
-\shape up
-\size normal
-\emph off
-\bar no
-\strikeout off
-\uuline off
-\uwave off
-\noun off
-\color none
-apply to children recursive
-\family default
-\series default
-\shape default
-\size default
-\emph default
-\bar default
-\strikeout default
-\uuline default
-\uwave default
-\noun default
-\color inherit
-ly
-\begin_inset ERT
-status collapsed
-
-\begin_layout Plain Layout
-
-}
-\end_layout
-
-\end_inset
-
- 
-\end_layout
-
-\begin_layout Plain Layout
-\begin_inset ERT
-status collapsed
-
-\begin_layout Plain Layout
-
-
-\backslash
-State
-\end_layout
-
-\end_inset
-
- call 
-\noun on
-DecideForwardComputationOrder
-\noun default
-(
-\begin_inset Formula $c$
-\end_inset
-
-, 
-\begin_inset Formula $visited$
-\end_inset
-
-, 
-\begin_inset Formula $order$
-\end_inset
-
-)
-\end_layout
-
-\begin_layout Plain Layout
-\begin_inset ERT
-status open
-
-\begin_layout Plain Layout
-
-
-\backslash
-EndFor
-\end_layout
-
-\end_inset
-
-
-\end_layout
-
-\begin_layout Plain Layout
-\begin_inset ERT
-status collapsed
-
-\begin_layout Plain Layout
-
-
-\backslash
-State
-\end_layout
-
-\end_inset
-
- 
-\begin_inset Formula $order\leftarrow order+root$
-\end_inset
-
-
-\begin_inset ERT
-status open
-
-\begin_layout Plain Layout
-
-
-\backslash
-Comment
-\end_layout
-
-\end_inset
-
-
-\begin_inset ERT
-status open
-
-\begin_layout Plain Layout
-
-{
-\end_layout
-
-\end_inset
-
-
-\family roman
-\series medium
-\shape up
-\size normal
-\emph off
-\bar no
-\strikeout off
-\uuline off
-\uwave off
-\noun off
-\color none
-Add 
-\begin_inset Formula $root$
-\end_inset
-
-
-\family default
-\series default
-\shape default
-\size default
-\emph default
-\bar default
-\strikeout default
-\uuline default
-\uwave default
-\noun default
-\color inherit
- to the end of 
-\begin_inset Formula $order$
-\end_inset
-
-
-\begin_inset ERT
-status collapsed
-
-\begin_layout Plain Layout
-
-}
-\end_layout
-
-\end_inset
-
- 
-\end_layout
-
-\begin_layout Plain Layout
-\begin_inset ERT
-status open
-
-\begin_layout Plain Layout
-
-
-\backslash
-EndIf
-\end_layout
-
-\end_inset
-
-
-\end_layout
-
-\begin_layout Plain Layout
-\begin_inset ERT
-status collapsed
-
-\begin_layout Plain Layout
-
-
-\backslash
-EndProcedure
-\end_layout
-
-\end_inset
-
- 
-\end_layout
-
-\begin_layout Plain Layout
-\begin_inset ERT
-status collapsed
-
-\begin_layout Plain Layout
-
-
-\backslash
-end{algorithmic}
-\end_layout
-
-\end_inset
-
- 
-\begin_inset Caption Standard
-
-\begin_layout Plain Layout
-Synchronous forward computation of a CN.
- The computation order is determined by a depth-first traverse over the
- DAG.
- 
-\begin_inset CommandInset label
-LatexCommand label
-name "alg:CN-ForwardOrder-DAG"
-
-\end_inset
-
-
-\end_layout
-
-\end_inset
-
-
-\end_layout
-
-\end_inset
-
-
-\end_layout
-
-\begin_layout Standard
-The forward computation can also be carried out asynchronously with which
- the order of the computation is determined dynamically.
- This can be helpful when the CN has many parallel branches and there are
- more than one computing device to compute these branches in parallel.
- Algorithm 
-\begin_inset CommandInset ref
-LatexCommand ref
-reference "alg:CN-ForwardAsync-DAG"
-
-\end_inset
-
- shows an algorithm that carries out the forward computation of a CN asynchronou
-sly.
- In this algorithm, all the nodes whose children have not been computed
- are in the waiting set and those whose children are computed are in the
- ready set.
- At the beginning, all non-leaf descendents of 
-\begin_inset Formula $root$
-\end_inset
-
- are in the waiting set and all leaf descendents  are in the ready set.
- The scheduler picks a node from the ready set based on some policy, removes
- it from the ready set, and dispatches it for computation.
- Popular policies include first-come/first-serve, shortest task first, and
- least data movement.
- When the computation of the node finishes, the system calls the 
-\noun on
-SignalComplete
-\noun default
- method to signal to all its parent nodes.
- If all the children of a node have been computed, the node is moved from
- the waiting set to the ready set.
- The algorithm stops when all nodes are computed.
- Although not explicitly indicated in the Algorithm 
-\begin_inset CommandInset ref
-LatexCommand ref
-reference "alg:CN-ForwardAsync-DAG"
-
-\end_inset
-
-, the 
-\noun on
-SignalComplete
-\noun default
- procedure is called under concurrent threads and should be guarded for
- thread safety.
- This algorithm can be exploited to carry out computation on any DAG instead
- of just a CN.
-\end_layout
-
-\begin_layout Standard
-\begin_inset Float algorithm
-wide false
-sideways false
-status open
-
-\begin_layout Plain Layout
-\begin_inset ERT
-status open
-
-\begin_layout Plain Layout
-
-
-\backslash
-begin{algorithmic}[1]
-\end_layout
-
-\end_inset
-
- 
-\end_layout
-
-\begin_layout Plain Layout
-\begin_inset ERT
-status open
-
-\begin_layout Plain Layout
-
-
-\backslash
-Procedure
-\end_layout
-
-\end_inset
-
-
-\begin_inset ERT
-status collapsed
-
-\begin_layout Plain Layout
-
-{
-\end_layout
-
-\end_inset
-
-SignalComplete
-\begin_inset ERT
-status collapsed
-
-\begin_layout Plain Layout
-
-}
-\end_layout
-
-\end_inset
-
-
-\begin_inset ERT
-status collapsed
-
-\begin_layout Plain Layout
-
-{
-\end_layout
-
-\end_inset
-
-
-\begin_inset Formula $node$
-\end_inset
-
-, 
-\begin_inset Formula $waiting$
-\end_inset
-
-, 
-\begin_inset Formula $ready$
-\end_inset
-
-
-\begin_inset ERT
-status open
-
-\begin_layout Plain Layout
-
-}
-\end_layout
-
-\end_inset
-
-
-\end_layout
-
-\begin_layout Plain Layout
-\begin_inset ERT
-status open
-
-\begin_layout Plain Layout
-
-
-\backslash
-Comment
-\end_layout
-
-\end_inset
-
-
-\begin_inset ERT
-status open
-
-\begin_layout Plain Layout
-
-{
-\end_layout
-
-\end_inset
-
-Called when the computation of the 
-\begin_inset Formula $node$
-\end_inset
-
- is finished.
- Needs to be thread safe.
-\begin_inset ERT
-status open
-
-\begin_layout Plain Layout
-
-}
-\end_layout
-
-\end_inset
-
- 
-\end_layout
-
-\begin_layout Plain Layout
-\begin_inset ERT
-status open
-
-\begin_layout Plain Layout
-
-
-\backslash
-Comment
-\end_layout
-
-\end_inset
-
-
-\begin_inset ERT
-status open
-
-\begin_layout Plain Layout
-
-{
-\end_layout
-
-\end_inset
-
-
-\begin_inset Formula $waiting$
-\end_inset
-
- is initialized to include all non-leaf descendents of 
-\begin_inset Formula $root$
-\end_inset
-
-.
-\begin_inset ERT
-status open
-
-\begin_layout Plain Layout
-
-}
-\end_layout
-
-\end_inset
-
- 
-\end_layout
-
-\begin_layout Plain Layout
-\begin_inset ERT
-status open
-
-\begin_layout Plain Layout
-
-
-\backslash
-Comment
-\end_layout
-
-\end_inset
-
-
-\begin_inset ERT
-status open
-
-\begin_layout Plain Layout
-
-{
-\end_layout
-
-\end_inset
-
- 
-\begin_inset Formula $ready$
-\end_inset
-
- is initialized to include all leaf descendents of 
-\begin_inset Formula $root$
-\end_inset
-
-.
-\begin_inset ERT
-status open
-
-\begin_layout Plain Layout
-
-}
-\end_layout
-
-\end_inset
-
- 
-\end_layout
-
-\begin_layout Plain Layout
-\begin_inset ERT
-status open
-
-\begin_layout Plain Layout
-
-
-\backslash
-For
-\end_layout
-
-\end_inset
-
-
-\begin_inset ERT
-status collapsed
-
-\begin_layout Plain Layout
-
-{
-\end_layout
-
-\end_inset
-
-each 
-\begin_inset Formula $p\in node.parents\wedge p\in waiting$
-\end_inset
-
- 
-\begin_inset ERT
-status open
-
-\begin_layout Plain Layout
-
-}
-\end_layout
-
-\end_inset
-
-
-\end_layout
-
-\begin_layout Plain Layout
-
-\family roman
-\series medium
-\shape up
-\size normal
-\emph off
-\bar no
-\strikeout off
-\uuline off
-\uwave off
-\noun off
-\color none
-\begin_inset ERT
-status open
-
-\begin_layout Plain Layout
-
-
-\backslash
-State
-\end_layout
-
-\end_inset
-
-
-\family default
-\series default
-\shape default
-\size default
-\emph default
-\bar default
-\strikeout default
-\uuline default
-\uwave default
-\noun default
-\color inherit
- 
-\begin_inset Formula $p.numFinishedChildren++$
-\end_inset
-
-
-\end_layout
-
-\begin_layout Plain Layout
-\begin_inset ERT
-status open
-
-\begin_layout Plain Layout
-
-
-\backslash
-If
-\end_layout
-
-\end_inset
-
- 
-\begin_inset ERT
-status open
-
-\begin_layout Plain Layout
-
-{
-\end_layout
-
-\end_inset
-
-
-\begin_inset Formula $p.numFinishedChildren==p.numChildren$
-\end_inset
-
-
-\begin_inset ERT
-status open
-
-\begin_layout Plain Layout
-
-}
-\end_layout
-
-\end_inset
-
-
-\end_layout
-
-\begin_layout Plain Layout
-\begin_inset ERT
-status collapsed
-
-\begin_layout Plain Layout
-
-
-\backslash
-Comment
-\end_layout
-
-\end_inset
-
-
-\begin_inset ERT
-status collapsed
-
-\begin_layout Plain Layout
-
-{
-\end_layout
-
-\end_inset
-
-
-\family roman
-\series medium
-\shape up
-\size normal
-\emph off
-\bar no
-\strikeout off
-\uuline off
-\uwave off
-\noun off
-\color none
-all ch
-\family default
-\series default
-\shape default
-\size default
-\emph default
-\bar default
-\strikeout default
-\uuline default
-\uwave default
-\noun default
-\color inherit
-ildren have been computed
-\begin_inset ERT
-status collapsed
-
-\begin_layout Plain Layout
-
-}
-\end_layout
-
-\end_inset
-
- 
-\end_layout
-
-\begin_layout Plain Layout
-
-\family roman
-\series medium
-\shape up
-\size normal
-\emph off
-\bar no
-\strikeout off
-\uuline off
-\uwave off
-\noun off
-\color none
-\begin_inset ERT
-status open
-
-\begin_layout Plain Layout
-
-
-\backslash
-State
-\end_layout
-
-\end_inset
-
-
-\family default
-\series default
-\shape default
-\size default
-\emph default
-\bar default
-\strikeout default
-\uuline default
-\uwave default
-\noun default
-\color inherit
- 
-\begin_inset Formula $waiting\leftarrow waiting-node$
-\end_inset
-
-
-\end_layout
-
-\begin_layout Plain Layout
-
-\family roman
-\series medium
-\shape up
-\size normal
-\emph off
-\bar no
-\strikeout off
-\uuline off
-\uwave off
-\noun off
-\color none
-\begin_inset ERT
-status open
-
-\begin_layout Plain Layout
-
-
-\backslash
-State
-\end_layout
-
-\end_inset
-
-
-\family default
-\series default
-\shape default
-\size default
-\emph default
-\bar default
-\strikeout default
-\uuline default
-\uwave default
-\noun default
-\color inherit
- 
-\begin_inset Formula $ready\leftarrow ready\cup node$
-\end_inset
-
-
-\end_layout
-
-\begin_layout Plain Layout
-\begin_inset ERT
-status open
-
-\begin_layout Plain Layout
-
-
-\backslash
-EndIf
-\end_layout
-
-\end_inset
-
-
-\end_layout
-
-\begin_layout Plain Layout
-\begin_inset ERT
-status open
-
-\begin_layout Plain Layout
-
-
-\backslash
-EndFor
-\end_layout
-
-\end_inset
-
-
-\end_layout
-
-\begin_layout Plain Layout
-\begin_inset ERT
-status collapsed
-
-\begin_layout Plain Layout
-
-
-\backslash
-EndProcedure
-\end_layout
-
-\end_inset
-
- 
-\end_layout
-
-\begin_layout Plain Layout
-\begin_inset ERT
-status open
-
-\begin_layout Plain Layout
-
-
-\backslash
-Procedure
-\end_layout
-
-\end_inset
-
-
-\begin_inset ERT
-status collapsed
-
-\begin_layout Plain Layout
-
-{
-\end_layout
-
-\end_inset
-
-ScheduleComputation
-\begin_inset ERT
-status collapsed
-
-\begin_layout Plain Layout
-
-}
-\end_layout
-
-\end_inset
-
-
-\begin_inset ERT
-status collapsed
-
-\begin_layout Plain Layout
-
-{
-\end_layout
-
-\end_inset
-
-
-\begin_inset Formula $ready$
-\end_inset
-
-
-\begin_inset ERT
-status open
-
-\begin_layout Plain Layout
-
-}
-\end_layout
-
-\end_inset
-
-
-\end_layout
-
-\begin_layout Plain Layout
-\begin_inset ERT
-status open
-
-\begin_layout Plain Layout
-
-
-\backslash
-Comment
-\end_layout
-
-\end_inset
-
-
-\begin_inset ERT
-status open
-
-\begin_layout Plain Layout
-
-{
-\end_layout
-
-\end_inset
-
-Called by the job scheduler when a new node is ready or computation resource
- is available.
-\begin_inset ERT
-status open
-
-\begin_layout Plain Layout
-
-}
-\end_layout
-
-\end_inset
-
- 
-\end_layout
-
-\begin_layout Plain Layout
-
-\family roman
-\series medium
-\shape up
-\size normal
-\emph off
-\bar no
-\strikeout off
-\uuline off
-\uwave off
-\noun off
-\color none
-\begin_inset ERT
-status open
-
-\begin_layout Plain Layout
-
-
-\backslash
-State
-\end_layout
-
-\end_inset
-
- pick
-\family default
-\series default
-\shape default
-\size default
-\emph default
-\bar default
-\strikeout default
-\uuline default
-\uwave default
-\noun default
-\color inherit
- 
-\begin_inset Formula $node\in ready$
-\end_inset
-
- according to some policy
-\end_layout
-
-\begin_layout Plain Layout
-
-\family roman
-\series medium
-\shape up
-\size normal
-\emph off
-\bar no
-\strikeout off
-\uuline off
-\uwave off
-\noun off
-\color none
-\begin_inset ERT
-status open
-
-\begin_layout Plain Layout
-
-
-\backslash
-State
-\end_layout
-
-\end_inset
-
- 
-\begin_inset Formula $ready\leftarrow ready-node$
-\end_inset
-
-
-\end_layout
-
-\begin_layout Plain Layout
-
-\family roman
-\series medium
-\shape up
-\size normal
-\emph off
-\bar no
-\strikeout off
-\uuline off
-\uwave off
-\noun off
-\color none
-\begin_inset ERT
-status open
-
-\begin_layout Plain Layout
-
-
-\backslash
-State
-\end_layout
-
-\end_inset
-
- dispatch 
-\begin_inset Formula $node$
-\end_inset
-
- for computation.
-\end_layout
-
-\begin_layout Plain Layout
-\begin_inset ERT
-status collapsed
-
-\begin_layout Plain Layout
-
-
-\backslash
-EndProcedure
-\end_layout
-
-\end_inset
-
- 
-\end_layout
-
-\begin_layout Plain Layout
-\begin_inset ERT
-status collapsed
-
-\begin_layout Plain Layout
-
-
-\backslash
-end{algorithmic}
-\end_layout
-
-\end_inset
-
- 
-\begin_inset Caption Standard
-
-\begin_layout Plain Layout
-Asynchronous forward computation of a CN.
- A node is moved to the ready set when all its children have been computed.
- A scheduler monitors the ready set and decides where to compute each node
- in the set.
- 
-\begin_inset CommandInset label
-LatexCommand label
-name "alg:CN-ForwardAsync-DAG"
-
-\end_inset
-
-
-\end_layout
-
-\end_inset
-
-
-\end_layout
-
-\end_inset
-
-
-\end_layout
-
-\begin_layout Standard
-In many cases, we may need to compute the value for a node with changing
- input values.
- To avoid duplicate computation of shared branches, we can add a time stamp
-\begin_inset Index idx
-status open
-
-\begin_layout Plain Layout
-time stamp
-\end_layout
-
-\end_inset
-
- to each node and only recompute the value of the node if at least one of
- the children has newer value.
- This can be easily implemented by updating the time stamp whenever a new
- value is provided or computed, and by excluding nodes whose children is
- older from the actual computation.
-\end_layout
-
-\begin_layout Standard
-In both Algorithms 
-\begin_inset CommandInset ref
-LatexCommand ref
-reference "alg:CN-ForwardOrder-DAG"
-
-\end_inset
-
- and 
-\begin_inset CommandInset ref
-LatexCommand ref
-reference "alg:CN-ForwardAsync-DAG"
-
-\end_inset
-
- each computation node needs to know how to compute its value when the operands
- are known.
- The computation can be as simple as matrix summation or element-wise applicatio
-n of sigmoid function or as complex as whatever it may be.
- We will describes the evaluation functions for popular computation node
- types in Section 
-\begin_inset CommandInset ref
-LatexCommand ref
-reference "sec:Typical-Computation-Nodes"
-
-\end_inset
-
-.
-\end_layout
-
-\begin_layout Section
-Model Training
-\begin_inset Index idx
-status open
-
-\begin_layout Plain Layout
-Model Training
-\end_layout
-
-\end_inset
-
-
-\end_layout
-
-\begin_layout Standard
-To train a CN, we need to define a training criterion 
-\begin_inset Formula $J$
-\end_inset
-
-.
- Popular criteria include cross-entropy
-\begin_inset Index idx
-status open
-
-\begin_layout Plain Layout
-cross-entropy
-\end_layout
-
-\end_inset
-
- (CE) for classification and mean square error
-\begin_inset Index idx
-status open
-
-\begin_layout Plain Layout
-mean square error
-\end_layout
-
-\end_inset
-
- (MSE) for regression.
- Since the training criterion is also a result of some computation, it can
- be represented as a computation node and inserted into the CN.
- Figure 
-\begin_inset CommandInset ref
-LatexCommand ref
-reference "fig:CN-1HiddenNN+CE"
-
-\end_inset
-
- illustrates a CN that represents an one-hidden-layer sigmoid neural network
- augmented with a CE training criterion node.
- If the training criterion contains regularization terms the regularization
- terms can also be implemented as computation nodes and the final training
- criterion node is a weighted sum of the main criterion and the regularization
- term.
-\end_layout
-
-\begin_layout Standard
-\begin_inset Float figure
-wide false
-sideways false
-status open
-
-\begin_layout Plain Layout
-\align center
-\begin_inset Graphics
-	filename ../figures/CN+TrainingCriterion.png
-	scale 70
-
-\end_inset
-
-
-\begin_inset Caption Standard
-
-\begin_layout Plain Layout
-\begin_inset CommandInset label
-LatexCommand label
-name "fig:CN-1HiddenNN+CE"
-
-\end_inset
-
-The one-hidden-layer sigmoid neural network augmented with a cross entropy
- training criterion node 
-\begin_inset Formula $J$
-\end_inset
-
- and a label node 
-\begin_inset Formula $L$
-\end_inset
-
-.
-\end_layout
-
-\end_inset
-
-
-\end_layout
-
-\end_inset
-
-
-\end_layout
-
-\begin_layout Standard
-The model parameters in a CN can be optimized over a training set
-\begin_inset Newline newline
-\end_inset
-
- 
-\begin_inset Formula $\mathbb{S=}\left\{ \left(\mathbf{x}^{m},\mathbf{y}^{m}\right)|0\leq m<M\right\} $
-\end_inset
-
- using the minibatch based backpropagation (BP) algorithm.
- More specifically, we improve the model parameter 
-\begin_inset Formula $\mathbf{W}$
-\end_inset
-
- at each step 
-\begin_inset Formula $t+1$
-\end_inset
-
- as
-\end_layout
-
-\begin_layout Standard
-\begin_inset Formula 
-\begin{equation}
-\mathbf{W}_{t+1}\leftarrow\mathbf{\mathbf{W}_{\textrm{t}}}-\varepsilon\triangle\mathbf{W}_{t},\label{eq:CN-weightupdate}
-\end{equation}
-
-\end_inset
-
-where 
-\begin_inset Formula 
-\begin{equation}
-\triangle\mathbf{W}_{t}=\frac{1}{M_{b}}\sum_{m=1}^{M_{b}}\nabla_{\mathbf{W}_{t}}J\left(\mathbf{W};\mathbf{x}^{m},\mathbf{y}^{m}\right),\label{eq:CN-delta-W}
-\end{equation}
-
-\end_inset
-
-and 
-\begin_inset Formula $M_{b}$
-\end_inset
-
- is the minibatch size.
- The key here is the computation of 
-\family roman
-\series medium
-\shape up
-\size normal
-\emph off
-\bar no
-\strikeout off
-\uuline off
-\uwave off
-\noun off
-\color none
-
-\begin_inset Formula $\nabla_{\mathbf{W}_{t}}J\left(\mathbf{W};\mathbf{x}^{m},\mathbf{y}^{m}\right)$
-\end_inset
-
-
-\family default
-\series default
-\shape default
-\size default
-\emph default
-\bar default
-\strikeout default
-\uuline default
-\uwave default
-\noun default
-\color inherit
- which we will simplify as 
-\begin_inset Formula $\nabla_{\mathbf{W}}^{J}$
-\end_inset
-
-.
- Since a CN can have arbitrary structure, we cannot use the exact same BP
- algorithm described in Algorithm 
-\begin_inset CommandInset ref
-LatexCommand ref
-reference "alg:DNN-Backpropagation"
-
-\end_inset
-
- to compute 
-\begin_inset Formula $\nabla_{\mathbf{W}}^{J}$
-\end_inset
-
-.
- 
-\end_layout
-
-\begin_layout Standard
-A naive solution to compute 
-\begin_inset Formula $\nabla_{\mathbf{W}}^{J}$
-\end_inset
-
- is illustrated in Figure 
-\begin_inset CommandInset ref
-LatexCommand ref
-reference "fig:CN-NaiveGradient"
-
-\end_inset
-
-, in which 
-\begin_inset Formula $\mathbf{W}^{(1)}$
-\end_inset
-
- and 
-\begin_inset Formula $\mathbf{W}^{(2)}$
-\end_inset
-
- are model parameters.
- In this solution, each edge is associated with a partial derivative, and
-\end_layout
-
-\begin_layout Standard
-\begin_inset Formula 
-\begin{eqnarray}
-\nabla_{\mathbf{W^{(1)}}}^{J} & = & \frac{\partial J}{\partial\mathbf{V}^{(1)}}\frac{\partial\mathbf{V}^{(1)}}{\partial\mathbf{V}^{(2)}}\frac{\partial\mathbf{V}^{(2)}}{\partial\mathbf{W^{\mathrm{(1)}}}}+\frac{\partial J}{\partial\mathbf{V}^{(3)}}\frac{\partial\mathbf{V}^{(3)}}{\partial\mathbf{V}^{(4)}}\frac{\partial\mathbf{V}^{(4)}}{\partial\mathbf{W^{\mathrm{(1)}}}}\\
-\nabla_{\mathbf{\mathbf{W^{\mathrm{(2)}}}}}^{J} & = & \frac{\partial J}{\partial\mathbf{V}^{(1)}}\frac{\partial\mathbf{V}^{(1)}}{\partial\mathbf{V}^{(2)}}\frac{\partial\mathbf{V}^{(2)}}{\partial\mathbf{W^{\mathrm{(2)}}}}.
-\end{eqnarray}
-
-\end_inset
-
-
-\end_layout
-
-\begin_layout Standard
-This solution comes with two major drawbacks.
- First, each derivative can have very high dimension.
- If 
-\begin_inset Formula $\mathbf{V}\in\mathbb{R}^{N_{1}\times N_{2}}$
-\end_inset
-
- and 
-\begin_inset Formula $\mathbf{W}\in\mathbb{R}^{N_{3}\times N_{4}}$
-\end_inset
-
- then 
-\begin_inset Formula $\mathbf{\frac{\partial\mathbf{V}}{\partial\mathbf{W}}}\in\mathbb{R}^{\left(N_{1}\times N_{2}\right)\times\left(N_{3}\times N_{4}\right)}$
-\end_inset
-
-.
- This means a large amount of memory is needed to keep the derivatives.
- Second, there are many duplicated computations.
- For example, 
-\begin_inset Formula $\frac{\partial J}{\partial\mathbf{V}^{(1)}}\frac{\partial\mathbf{V}^{(1)}}{\partial\mathbf{V}^{(2)}}$
-\end_inset
-
- is computed twice in this example, once for 
-\begin_inset Formula $\nabla_{\mathbf{W^{(1)}}}^{J}$
-\end_inset
-
- and once for 
-\begin_inset Formula $\nabla_{\mathbf{\mathbf{W^{\mathrm{(2)}}}}}^{J}$
-\end_inset
-
-.
-\end_layout
-
-\begin_layout Standard
-\begin_inset Float figure
-wide false
-sideways false
-status open
-
-\begin_layout Plain Layout
-\align center
-\begin_inset Graphics
-	filename ../figures/CN-NaiveGradient.png
-	scale 70
-
-\end_inset
-
-
-\begin_inset Caption Standard
-
-\begin_layout Plain Layout
-\begin_inset CommandInset label
-LatexCommand label
-name "fig:CN-NaiveGradient"
-
-\end_inset
-
-The naive gradient computation in CN.
- 
-\begin_inset Formula $\mathbf{W}^{(1)}$
-\end_inset
-
- and 
-\begin_inset Formula $\mathbf{W}^{(2)}$
-\end_inset
-
- are model parameters and each edge is associated with a partial derivative.
-\end_layout
-
-\end_inset
-
-
-\end_layout
-
-\end_inset
-
-
-\end_layout
-
-\begin_layout Standard
-Fortunately, there is a much simpler and more efficient approach to compute
- the gradient as illustrated in Figure 
-\begin_inset CommandInset ref
-LatexCommand ref
-reference "fig:CN-EfficientGradient"
-
-\end_inset
-
-.
- In this approach, each node 
-\begin_inset Formula $n$
-\end_inset
-
- keeps two values: the evaluation (forward computation) result 
-\begin_inset Formula $\boldsymbol{\mathbf{V}}_{n}$
-\end_inset
-
- and the gradient 
-\begin_inset Formula $\nabla_{n}^{J}$
-\end_inset
-
- .
- Note that the training criterion 
-\begin_inset Formula $J$
-\end_inset
-
- is always a scalar, If 
-\begin_inset Formula $\boldsymbol{\mathbf{V}}_{n}\in\mathbb{R}^{N_{1}\times N_{2}}$
-\end_inset
-
- then 
-\begin_inset Formula $\nabla_{n}^{J}\in\mathbb{R}^{N_{1}\times N_{2}}$
-\end_inset
-
-.
- This requires significantly less memory than that required in the naive
- solution illustrated in Figure 
-\begin_inset CommandInset ref
-LatexCommand ref
-reference "fig:CN-NaiveGradient"
-
-\end_inset
-
-.
- This approach also allows for factorizing out the common prefix terms and
- making computation linear in the number of nodes in the graph.
- For example, 
-\begin_inset Formula $\frac{\partial J}{\partial\mathbf{V}^{(2)}}$
-\end_inset
-
- is computed only once and used twice when computing 
-\family roman
-\series medium
-\shape up
-\size normal
-\emph off
-\bar no
-\strikeout off
-\uuline off
-\uwave off
-\noun off
-\color none
-
-\begin_inset Formula $\frac{\partial J}{\partial\mathbf{W}^{(1)}}$
-\end_inset
-
- and
-\family default
-\series default
-\shape default
-\size default
-\emph default
-\bar default
-\strikeout default
-\uuline default
-\uwave default
-\noun default
-\color inherit
- 
-\family roman
-\series medium
-\shape up
-\size normal
-\emph off
-\bar no
-\strikeout off
-\uuline off
-\uwave off
-\noun off
-\color none
-
-\begin_inset Formula $\frac{\partial J}{\partial\mathbf{W}^{(2)}}$
-\end_inset
-
-
-\family default
-\series default
-\shape default
-\size default
-\emph default
-\bar default
-\strikeout default
-\uuline default
-\uwave default
-\noun default
-\color inherit
- with this approach.
- This is analogous to common subexpression elimination in a conventional
- expression graph, only here the common subexpressions are the parents of
- the nodes, rather than the children.
- 
-\end_layout
-
-\begin_layout Standard
-\begin_inset Float figure
-wide false
-sideways false
-status open
-
-\begin_layout Plain Layout
-\align center
-\begin_inset Graphics
-	filename ../figures/CN-EfficientGradient.png
-	scale 70
-
-\end_inset
-
-
-\begin_inset Caption Standard
-
-\begin_layout Plain Layout
-\begin_inset CommandInset label
-LatexCommand label
-name "fig:CN-EfficientGradient"
-
-\end_inset
-
-An efficient gradient computation algorithm in CN.
- 
-\begin_inset Formula $\mathbf{W}^{(1)}$
-\end_inset
-
- and 
-\begin_inset Formula $\mathbf{W}^{(2)}$
-\end_inset
-
- are model parameters.
- Each node 
-\begin_inset Formula $n$
-\end_inset
-
- stores both the value of the node 
-\begin_inset Formula $\boldsymbol{\upsilon}_{n}$
-\end_inset
-
- and the gradient 
-\begin_inset Formula $\nabla_{n}^{J}$
-\end_inset
-
- .
- 
-\end_layout
-
-\end_inset
-
-
-\end_layout
-
-\end_inset
-
-
-\end_layout
-
-\begin_layout Standard
-Automatic differentiation has been an active research area for decades and
- many techniques have been proposed ( 
-\begin_inset CommandInset citation
-LatexCommand cite
-key "EvaluatingDerivatives-griewank+2008"
-
-\end_inset
-
-).
- A simple recursive algorithm for deciding the gradient computation order
-\begin_inset Index idx
-status open
-
-\begin_layout Plain Layout
-gradient computation order
-\end_layout
-
-\end_inset
-
- so that the gradient computation can be efficiently carried out is shown
- in Algorithm 
-\begin_inset CommandInset ref
-LatexCommand ref
-reference "alg:CN-Gradient"
-
-\end_inset
-
- to which a similar recursive algorithm for scalar functions has been provided
- 
-\begin_inset CommandInset citation
-LatexCommand cite
-key "AutomaticDifferentiation-bischof+1997,SymbolicDifferentiation-guenter2007"
-
-\end_inset
-
-.
- This algorithm assumes that each node has a 
-\begin_inset Formula $\mathrm{ComputePartialGradient}(child)$
-\end_inset
-
- function which computes the gradient of the training criterion with regard
- to the node's child 
-\begin_inset Formula $child$
-\end_inset
-
- and is called in the order that is decided by the algorithm.
- Before the algorithm is computed, the gradient 
-\begin_inset Formula $\nabla_{n}^{J}$
-\end_inset
-
- at each node 
-\begin_inset Formula $n$
-\end_inset
-
- is set to 0, the queue 
-\begin_inset Formula $order$
-\end_inset
-
- is set to empty, and 
-\begin_inset Formula $parentsLeft$
-\end_inset
-
- is set to the number of parents of each node.
- This function is then called on a criterion node that evaluates to a scalar.
- Similar to the forward computation, an asynchronous algorithm can be derived.
- Once the gradient is known, the minibatch based stochastic gradient descent
- (SGD) algorithm  and other training algorithms that depend on gradient
- only can be used to train the model.
-\end_layout
-
-\begin_layout Standard
-Alternatively, the gradients can be computed by following the reverse order
- of the forward computation and calling each node's parents' 
-\begin_inset Formula $\mathrm{ComputePartialGradient}(child)$
-\end_inset
-
- function and passing itself as the 
-\emph on
-child
-\emph default
- argument.
- This approach, however, requires additional book keeping, e.g., keeping pointers
- to a node's parents which can introduce additional overhead when manipulating
- the network architecture.
-\end_layout
-
-\begin_layout Standard
-\begin_inset Float algorithm
-wide false
-sideways false
-status open
-
-\begin_layout Plain Layout
-\begin_inset ERT
-status open
-
-\begin_layout Plain Layout
-
-
-\backslash
-begin{algorithmic}[1]
-\end_layout
-
-\end_inset
-
- 
-\end_layout
-
-\begin_layout Plain Layout
-\begin_inset ERT
-status open
-
-\begin_layout Plain Layout
-
-
-\backslash
-Procedure
-\end_layout
-
-\end_inset
-
-
-\begin_inset ERT
-status collapsed
-
-\begin_layout Plain Layout
-
-{
-\end_layout
-
-\end_inset
-
-DecideGradientComputationOrder
-\begin_inset ERT
-status collapsed
-
-\begin_layout Plain Layout
-
-}
-\end_layout
-
-\end_inset
-
-
-\begin_inset ERT
-status collapsed
-
-\begin_layout Plain Layout
-
-{
-\end_layout
-
-\end_inset
-
-
-\begin_inset Formula $node$
-\end_inset
-
-, 
-\begin_inset Formula $parentsLeft$
-\end_inset
-
-, 
-\begin_inset Formula $order$
-\end_inset
-
-
-\begin_inset ERT
-status open
-
-\begin_layout Plain Layout
-
-}
-\end_layout
-
-\end_inset
-
-
-\end_layout
-
-\begin_layout Plain Layout
-\begin_inset ERT
-status open
-
-\begin_layout Plain Layout
-
-
-\backslash
-Comment
-\end_layout
-
-\end_inset
-
-
-\begin_inset ERT
-status open
-
-\begin_layout Plain Layout
-
-{
-\end_layout
-
-\end_inset
-
-Decide the order to compute the gradient at all descendents of 
-\begin_inset Formula $node$
-\end_inset
-
-.
-\begin_inset ERT
-status open
-
-\begin_layout Plain Layout
-
-}
-\end_layout
-
-\end_inset
-
- 
-\end_layout
-
-\begin_layout Plain Layout
-\begin_inset ERT
-status open
-
-\begin_layout Plain Layout
-
-
-\backslash
-Comment
-\end_layout
-
-\end_inset
-
-
-\begin_inset ERT
-status open
-
-\begin_layout Plain Layout
-
-{
-\end_layout
-
-\end_inset
-
-
-\begin_inset Formula $parentsLeft$
-\end_inset
-
- is initialized to the number of parents of each node.
-\begin_inset ERT
-status open
-
-\begin_layout Plain Layout
-
-}
-\end_layout
-
-\end_inset
-
- 
-\end_layout
-
-\begin_layout Plain Layout
-\begin_inset ERT
-status open
-
-\begin_layout Plain Layout
-
-
-\backslash
-Comment
-\end_layout
-
-\end_inset
-
-
-\begin_inset ERT
-status open
-
-\begin_layout Plain Layout
-
-{
-\end_layout
-
-\end_inset
-
-
-\begin_inset Formula $order$
-\end_inset
-
- is initialized to an empty queue.
-\begin_inset ERT
-status open
-
-\begin_layout Plain Layout
-
-}
-\end_layout
-
-\end_inset
-
- 
-\end_layout
-
-\begin_layout Plain Layout
-\begin_inset ERT
-status open
-
-\begin_layout Plain Layout
-
-
-\backslash
-If
-\end_layout
-
-\end_inset
-
- 
-\begin_inset ERT
-status open
-
-\begin_layout Plain Layout
-
-{
-\end_layout
-
-\end_inset
-
-
-\family roman
-\series medium
-\shape up
-\size normal
-\emph off
-\bar no
-\strikeout off
-\uuline off
-\uwave off
-\noun off
-\color none
-IsNotLeaf
-\family default
-\series default
-\shape default
-\size default
-\emph default
-\bar default
-\strikeout default
-\uuline default
-\uwave default
-\noun default
-\color inherit
-
-\begin_inset Formula $(node)$
-\end_inset
-
-
-\begin_inset ERT
-status open
-
-\begin_layout Plain Layout
-
-}
-\end_layout
-
-\end_inset
-
-
-\end_layout
-
-\begin_layout Plain Layout
-\begin_inset ERT
-status open
-
-\begin_layout Plain Layout
-
-
-\backslash
-State
-\end_layout
-
-\end_inset
-
- 
-\family roman
-\series medium
-\shape up
-\size normal
-\emph off
-\bar no
-\strikeout off
-\uuline off
-\uwave off
-\noun off
-\color none
-
-\begin_inset Formula $parentsLeft[node]--$
-\end_inset
-
-
-\end_layout
-
-\begin_layout Plain Layout
-\begin_inset ERT
-status open
-
-\begin_layout Plain Layout
-
-
-\backslash
-If
-\end_layout
-
-\end_inset
-
- 
-\begin_inset ERT
-status open
-
-\begin_layout Plain Layout
-
-{
-\end_layout
-
-\end_inset
-
-
-\begin_inset Formula $parentsLeft[node]$
-\end_inset
-
- == 
-\begin_inset Formula $0$
-\end_inset
-
- 
-\begin_inset Formula $\wedge$
-\end_inset
-
- 
-\family roman
-\series medium
-\shape up
-\size normal
-\emph off
-\bar no
-\strikeout off
-\uuline off
-\uwave off
-\noun off
-\color none
-
-\begin_inset Formula $node\notin order$
-\end_inset
-
-
-\family default
-\series default
-\shape default
-\size default
-\emph default
-\bar default
-\strikeout default
-\uuline default
-\uwave default
-\noun default
-\color inherit
-
-\begin_inset ERT
-status open
-
-\begin_layout Plain Layout
-
-}
-\end_layout
-
-\end_inset
-
-
-\begin_inset ERT
-status collapsed
-
-\begin_layout Plain Layout
-
-
-\backslash
-Comment
-\end_layout
-
-\end_inset
-
-
-\begin_inset ERT
-status collapsed
-
-\begin_layout Plain Layout
-
-{
-\end_layout
-
-\end_inset
-
-
-\family roman
-\series medium
-\shape up
-\size normal
-\emph off
-\bar no
-\strikeout off
-\uuline off
-\uwave off
-\noun off
-\color none
-All parents have been computed.
-\family default
-\series default
-\shape default
-\size default
-\emph default
-\bar default
-\strikeout default
-\uuline default
-\uwave default
-\noun default
-\color inherit
-
-\begin_inset ERT
-status collapsed
-
-\begin_layout Plain Layout
-
-}
-\end_layout
-
-\end_inset
-
- 
-\end_layout
-
-\begin_layout Plain Layout
-\begin_inset ERT
-status collapsed
-
-\begin_layout Plain Layout
-
-
-\backslash
-State
-\end_layout
-
-\end_inset
-
- 
-\begin_inset Formula $order\leftarrow order+node$
-\end_inset
-
-
-\begin_inset ERT
-status open
-
-\begin_layout Plain Layout
-
-
-\backslash
-Comment
-\end_layout
-
-\end_inset
-
-
-\begin_inset ERT
-status open
-
-\begin_layout Plain Layout
-
-{
-\end_layout
-
-\end_inset
-
-
-\family roman
-\series medium
-\shape up
-\size normal
-\emph off
-\bar no
-\strikeout off
-\uuline off
-\uwave off
-\noun off
-\color none
-Add 
-\begin_inset Formula $node$
-\end_inset
-
-
-\family default
-\series default
-\shape default
-\size default
-\emph default
-\bar default
-\strikeout default
-\uuline default
-\uwave default
-\noun default
-\color inherit
- to the end of 
-\begin_inset Formula $order$
-\end_inset
-
-
-\begin_inset ERT
-status collapsed
-
-\begin_layout Plain Layout
-
-}
-\end_layout
-
-\end_inset
-
- 
-\end_layout
-
-\begin_layout Plain Layout
-\begin_inset ERT
-status open
-
-\begin_layout Plain Layout
-
-
-\backslash
-For
-\end_layout
-
-\end_inset
-
-
-\begin_inset ERT
-status collapsed
-
-\begin_layout Plain Layout
-
-{
-\end_layout
-
-\end_inset
-
-each 
-\begin_inset Formula $c\in node.children$
-\end_inset
-
-
-\begin_inset ERT
-status open
-
-\begin_layout Plain Layout
-
-}
-\end_layout
-
-\end_inset
-
-
-\end_layout
-
-\begin_layout Plain Layout
-\begin_inset ERT
-status collapsed
-
-\begin_layout Plain Layout
-
-
-\backslash
-State
-\end_layout
-
-\end_inset
-
- call 
-\noun on
-DecideGradientComputationOrder
-\noun default
-(
-\begin_inset Formula $c$
-\end_inset
-
-, 
-\begin_inset Formula $parentsLeft$
-\end_inset
-
-, 
-\begin_inset Formula $order$
-\end_inset
-
-)
-\end_layout
-
-\begin_layout Plain Layout
-\begin_inset ERT
-status open
-
-\begin_layout Plain Layout
-
-
-\backslash
-EndFor
-\end_layout
-
-\end_inset
-
-
-\end_layout
-
-\begin_layout Plain Layout
-\begin_inset ERT
-status open
-
-\begin_layout Plain Layout
-
-
-\backslash
-EndIf
-\end_layout
-
-\end_inset
-
-
-\end_layout
-
-\begin_layout Plain Layout
-\begin_inset ERT
-status open
-
-\begin_layout Plain Layout
-
-
-\backslash
-EndIf
-\end_layout
-
-\end_inset
-
-
-\end_layout
-
-\begin_layout Plain Layout
-\begin_inset ERT
-status collapsed
-
-\begin_layout Plain Layout
-
-
-\backslash
-EndProcedure
-\end_layout
-
-\end_inset
-
- 
-\end_layout
-
-\begin_layout Plain Layout
-\begin_inset ERT
-status collapsed
-
-\begin_layout Plain Layout
-
-
-\backslash
-end{algorithmic}
-\end_layout
-
-\end_inset
-
- 
-\begin_inset Caption Standard
-
-\begin_layout Plain Layout
-Reverse automatic gradient computation algorithm.
- At the top level 
-\begin_inset Formula $node$
-\end_inset
-
- must be a training criterion node that evaluates to a scalar.
-\begin_inset CommandInset label
-LatexCommand label
-name "alg:CN-Gradient"
-
-\end_inset
-
-
-\end_layout
-
-\end_inset
-
-
-\end_layout
-
-\end_inset
-
-
-\end_layout
-
-\begin_layout Standard
-In many cases, not all the gradients need to be computed.
- For example, the gradient with regard to the input value is never needed.
- When adapting the model, some of the model parameters don't need to be
- updated and thus it is unnecessary to compute the gradients with regard
- to these parameters.
- We can reduce the gradient computation by keeping a 
-\begin_inset Formula $needGradient$
-\end_inset
-
- flag for each node.
- Once the flags of leaf nodes (either input values or model parameters)
- are known, the flags of the non-leaf nodes can be determined using Algorithm
- 
-\begin_inset CommandInset ref
-LatexCommand ref
-reference "alg:CN-NeedGradient"
-
-\end_inset
-
-, which is essentially a depth-first traversal over the DAG.
- Since both Algorithms 
-\begin_inset CommandInset ref
-LatexCommand ref
-reference "alg:CN-ForwardOrder-DAG"
-
-\end_inset
-
- and 
-\begin_inset CommandInset ref
-LatexCommand ref
-reference "alg:CN-NeedGradient"
-
-\end_inset
-
- are essentially depth-first traversal over the DAG and both only need to
- be executed once they may be combined in one function.
-\end_layout
-
-\begin_layout Standard
-\begin_inset Float algorithm
-wide false
-sideways false
-status open
-
-\begin_layout Plain Layout
-\begin_inset ERT
-status open
-
-\begin_layout Plain Layout
-
-
-\backslash
-begin{algorithmic}[1]
-\end_layout
-
-\end_inset
-
-
-\end_layout
-
-\begin_layout Plain Layout
-\begin_inset ERT
-status open
-
-\begin_layout Plain Layout
-
-
-\backslash
-Procedure
-\end_layout
-
-\end_inset
-
-
-\begin_inset ERT
-status collapsed
-
-\begin_layout Plain Layout
-
-{
-\end_layout
-
-\end_inset
-
-UpdateNeedGradientFlag
-\begin_inset ERT
-status collapsed
-
-\begin_layout Plain Layout
-
-}
-\end_layout
-
-\end_inset
-
-
-\begin_inset ERT
-status collapsed
-
-\begin_layout Plain Layout
-
-{
-\end_layout
-
-\end_inset
-
-
-\begin_inset Formula $root$
-\end_inset
-
-, 
-\begin_inset Formula $visited$
-\end_inset
-
-
-\begin_inset ERT
-status open
-
-\begin_layout Plain Layout
-
-}
-\end_layout
-
-\end_inset
-
-
-\end_layout
-
-\begin_layout Plain Layout
-\begin_inset ERT
-status open
-
-\begin_layout Plain Layout
-
-
-\backslash
-Comment
-\end_layout
-
-\end_inset
-
-
-\begin_inset ERT
-status open
-
-\begin_layout Plain Layout
-
-{
-\end_layout
-
-\end_inset
-
-Enumerate nodes in the DAG in the depth-first order.
-\begin_inset ERT
-status open
-
-\begin_layout Plain Layout
-
-}
-\end_layout
-
-\end_inset
-
- 
-\end_layout
-
-\begin_layout Plain Layout
-\begin_inset ERT
-status open
-
-\begin_layout Plain Layout
-
-
-\backslash
-Comment
-\end_layout
-
-\end_inset
-
-
-\begin_inset ERT
-status open
-
-\begin_layout Plain Layout
-
-{
-\end_layout
-
-\end_inset
-
-
-\begin_inset Formula $visited$
-\end_inset
-
- is initialized as an empty set.
-\begin_inset ERT
-status open
-
-\begin_layout Plain Layout
-
-}
-\end_layout
-
-\end_inset
-
- 
-\end_layout
-
-\begin_layout Plain Layout
-\begin_inset ERT
-status open
-
-\begin_layout Plain Layout
-
-
-\backslash
-If
-\end_layout
-
-\end_inset
-
- 
-\begin_inset ERT
-status open
-
-\begin_layout Plain Layout
-
-{
-\end_layout
-
-\end_inset
-
-
-\begin_inset Formula $root\notin visited$
-\end_inset
-
-
-\begin_inset ERT
-status open
-
-\begin_layout Plain Layout
-
-}
-\end_layout
-
-\end_inset
-
-
-\begin_inset ERT
-status collapsed
-
-\begin_layout Plain Layout
-
-
-\backslash
-Comment
-\end_layout
-
-\end_inset
-
-
-\begin_inset ERT
-status collapsed
-
-\begin_layout Plain Layout
-
-{
-\end_layout
-
-\end_inset
-
-
-\family roman
-\series medium
-\shape up
-\size normal
-\emph off
-\bar no
-\strikeout off
-\uuline off
-\uwave off
-\noun off
-\color none
-The same node may be a child of several nodes and revisited.
-\family default
-\series default
-\shape default
-\size default
-\emph default
-\bar default
-\strikeout default
-\uuline default
-\uwave default
-\noun default
-\color inherit
-
-\begin_inset ERT
-status collapsed
-
-\begin_layout Plain Layout
-
-}
-\end_layout
-
-\end_inset
-
- 
-\end_layout
-
-\begin_layout Plain Layout
-
-\family roman
-\series medium
-\shape up
-\size normal
-\emph off
-\bar no
-\strikeout off
-\uuline off
-\uwave off
-\noun off
-\color none
-\begin_inset ERT
-status open
-
-\begin_layout Plain Layout
-
-
-\backslash
-State
-\end_layout
-
-\end_inset
-
-
-\family default
-\series default
-\shape default
-\size default
-\emph default
-\bar default
-\strikeout default
-\uuline default
-\uwave default
-\noun default
-\color inherit
- 
-\begin_inset Formula $visited\leftarrow visited\cup root$
-\end_inset
-
-
-\end_layout
-
-\begin_layout Plain Layout
-\begin_inset ERT
-status open
-
-\begin_layout Plain Layout
-
-
-\backslash
-For
-\end_layout
-
-\end_inset
-
-
-\begin_inset ERT
-status collapsed
-
-\begin_layout Plain Layout
-
-{
-\end_layout
-
-\end_inset
-
-each 
-\begin_inset Formula $c\in root.children$
-\end_inset
-
-
-\begin_inset ERT
-status open
-
-\begin_layout Plain Layout
-
-}
-\end_layout
-
-\end_inset
-
-
-\end_layout
-
-\begin_layout Plain Layout
-\begin_inset ERT
-status open
-
-\begin_layout Plain Layout
-
-
-\backslash
-State
-\end_layout
-
-\end_inset
-
- call 
-\noun on
-UpdateNeedGradientFlag
-\noun default
-(
-\begin_inset Formula $c$
-\end_inset
-
-, 
-\begin_inset Formula $visited$
-\end_inset
-
-, 
-\begin_inset Formula $order$
-\end_inset
-
-)
-\end_layout
-
-\begin_layout Plain Layout
-\begin_inset ERT
-status open
-
-\begin_layout Plain Layout
-
-
-\backslash
-If
-\end_layout
-
-\end_inset
-
- 
-\begin_inset ERT
-status open
-
-\begin_layout Plain Layout
-
-{
-\end_layout
-
-\end_inset
-
-
-\begin_inset Formula $IsNotLeaf(node)$
-\end_inset
-
-
-\begin_inset ERT
-status open
-
-\begin_layout Plain Layout
-
-}
-\end_layout
-
-\end_inset
-
-
-\end_layout
-
-\begin_layout Plain Layout
-\begin_inset ERT
-status open
-
-\begin_layout Plain Layout
-
-
-\backslash
-If
-\end_layout
-
-\end_inset
-
- 
-\begin_inset ERT
-status open
-
-\begin_layout Plain Layout
-
-{
-\end_layout
-
-\end_inset
-
-
-\begin_inset Formula $node.AnyChildNeedGradient()$
-\end_inset
-
-
-\begin_inset ERT
-status open
-
-\begin_layout Plain Layout
-
-}
-\end_layout
-
-\end_inset
-
-
-\end_layout
-
-\begin_layout Plain Layout
-
-\family roman
-\series medium
-\shape up
-\size normal
-\emph off
-\bar no
-\strikeout off
-\uuline off
-\uwave off
-\noun off
-\color none
-\begin_inset ERT
-status open
-
-\begin_layout Plain Layout
-
-
-\backslash
-State
-\end_layout
-
-\end_inset
-
-
-\family default
-\series default
-\shape default
-\size default
-\emph default
-\bar default
-\strikeout default
-\uuline default
-\uwave default
-\noun default
-\color inherit
- 
-\begin_inset Formula $node.needGradient\leftarrow true$
-\end_inset
-
-
-\end_layout
-
-\begin_layout Plain Layout
-\begin_inset ERT
-status open
-
-\begin_layout Plain Layout
-
-
-\backslash
-Else
-\end_layout
-
-\end_inset
-
-
-\end_layout
-
-\begin_layout Plain Layout
-
-\family roman
-\series medium
-\shape up
-\size normal
-\emph off
-\bar no
-\strikeout off
-\uuline off
-\uwave off
-\noun off
-\color none
-\begin_inset ERT
-status open
-
-\begin_layout Plain Layout
-
-
-\backslash
-State
-\end_layout
-
-\end_inset
-
-
-\family default
-\series default
-\shape default
-\size default
-\emph default
-\bar default
-\strikeout default
-\uuline default
-\uwave default
-\noun default
-\color inherit
- 
-\begin_inset Formula $node.needGradient\leftarrow false$
-\end_inset
-
-
-\end_layout
-
-\begin_layout Plain Layout
-\begin_inset ERT
-status open
-
-\begin_layout Plain Layout
-
-
-\backslash
-EndIf
-\end_layout
-
-\end_inset
-
-
-\end_layout
-
-\begin_layout Plain Layout
-\begin_inset ERT
-status open
-
-\begin_layout Plain Layout
-
-
-\backslash
-EndIf
-\end_layout
-
-\end_inset
-
-
-\end_layout
-
-\begin_layout Plain Layout
-\begin_inset ERT
-status open
-
-\begin_layout Plain Layout
-
-
-\backslash
-EndFor
-\end_layout
-
-\end_inset
-
-
-\end_layout
-
-\begin_layout Plain Layout
-\begin_inset ERT
-status open
-
-\begin_layout Plain Layout
-
-
-\backslash
-EndIf
-\end_layout
-
-\end_inset
-
-
-\end_layout
-
-\begin_layout Plain Layout
-\begin_inset ERT
-status collapsed
-
-\begin_layout Plain Layout
-
-
-\backslash
-EndProcedure
-\end_layout
-
-\end_inset
-
- 
-\end_layout
-
-\begin_layout Plain Layout
-\begin_inset ERT
-status collapsed
-
-\begin_layout Plain Layout
-
-
-\backslash
-end{algorithmic}
-\end_layout
-
-\end_inset
-
- 
-\begin_inset Caption Standard
-
-\begin_layout Plain Layout
-Update the 
-\begin_inset Formula $needGradient$
-\end_inset
-
- flag recursively.
- 
-\begin_inset CommandInset label
-LatexCommand label
-name "alg:CN-NeedGradient"
-
-\end_inset
-
-
-\end_layout
-
-\end_inset
-
-
-\end_layout
-
-\end_inset
-
-
-\end_layout
-
-\begin_layout Standard
-Since every instantiation of a CN is task dependent and different, it is
- critical to have a way to check and verify the gradients computed automatically.
- A simple technique to estimate the gradient numerically
-\begin_inset Index idx
-status open
-
-\begin_layout Plain Layout
-gradient checker
-\end_layout
-
-\end_inset
-
- is:
-\end_layout
-
-\begin_layout Standard
-\begin_inset Formula 
-\begin{equation}
-\frac{\partial J}{\partial w_{ij}}\approx\frac{J\left(w_{ij}+\epsilon\right)-J\left(w_{ij}-\epsilon\right)}{2\epsilon},
-\end{equation}
-
-\end_inset
-
-where 
-\family roman
-\series medium
-\shape up
-\size normal
-\emph off
-\bar no
-\strikeout off
-\uuline off
-\uwave off
-\noun off
-\color none
-
-\begin_inset Formula $w_{ij}$
-\end_inset
-
- is the 
-\begin_inset Formula $\left(i,j\right)$
-\end_inset
-
--th element of a model parameter 
-\begin_inset Formula $\mathbf{W}$
-\end_inset
-
-, 
-\begin_inset Formula $\epsilon$
-\end_inset
-
- is a small constant typically set to 
-\begin_inset Formula $10^{-4}$
-\end_inset
-
-, and 
-\begin_inset Formula $J\left(w_{ij}+\epsilon\right)$
-\end_inset
-
- and 
-\begin_inset Formula $J\left(w_{ij}-\epsilon\right)$
-\end_inset
-
- are the objective function values evaluated with all other parameters fixed
- and 
-\begin_inset Formula $w_{ij}$
-\end_inset
-
- changed to 
-\begin_inset Formula $w_{ij}+\epsilon$
-\end_inset
-
- and 
-\begin_inset Formula $w_{ij}-\epsilon$
-\end_inset
-
-, respectively.
- In most cases the numerically estimated gradient and the gradient computed
- from the automatic gradient computation agree to at least 4 significant
- digits if double precision computation is used.
- Note that this technique works well with a large range of 
-\begin_inset Formula $\epsilon$
-\end_inset
-
- values, except extremely small values such as 
-\begin_inset Formula $10^{-20}$
-\end_inset
-
- which would lead to numerical roundoff errors.
- 
-\end_layout
-
-\begin_layout Section
-Typical Computation
-\begin_inset Index idx
-status open
-
-\begin_layout Plain Layout
-Node! Typical Computation
-\end_layout
-
-\end_inset
-
- Nodes
-\begin_inset CommandInset label
-LatexCommand label
-name "sec:Typical-Computation-Nodes"
-
-\end_inset
-
-
-\end_layout
-
-\begin_layout Standard
-For the forward computation and gradient calculation algorithms described
- above to work we assume that each type of computation node implements a
- function 
-\begin_inset Formula $Evaluate$
-\end_inset
-
- to evaluate the value of the node given the values of its child nodes,
- and the function 
-\begin_inset Formula $ComputePartialGradient(child)$
-\end_inset
-
- to compute the gradient of the training criterion with regard to the child
- node 
-\begin_inset Formula $child$
-\end_inset
-
- given the node value 
-\begin_inset Formula $\boldsymbol{\mathbf{V}}_{n}$
-\end_inset
-
- and the gradient 
-\begin_inset Formula $\nabla_{n}^{J}$
-\end_inset
-
- of the node 
-\begin_inset Formula $n$
-\end_inset
-
- and values of all its child nodes.
- For simplicity we will remove the subscript in the following discussion.
-\end_layout
-
-\begin_layout Standard
-In this section we introduce the most widely used computation node types
- and the corresponding 
-\begin_inset Formula $Evaluate$
-\end_inset
-
- and 
-\begin_inset Formula $ComputePartialGradient(child)$
-\end_inset
-
- functions.
- In the following discussion we use symbols listed in Table 
-\begin_inset CommandInset ref
-LatexCommand ref
-reference "tab:CN-Notations"
-
-\end_inset
-
- to describe the computations.
- We treat each minibatch of input values as a matrix in which each column
- is a sample.
- In all the derivations of the gradients we use the identity
-\end_layout
-
-\begin_layout Standard
-
-\family roman
-\series medium
-\shape up
-\size normal
-\emph off
-\bar no
-\strikeout off
-\uuline off
-\uwave off
-\noun off
-\color none
-\begin_inset Formula 
-\begin{equation}
-\frac{\partial J}{\partial x_{ij}}=\sum_{m,n}\frac{\partial J}{\partial\upsilon_{mn}}\frac{\partial\upsilon_{mn}}{\partial x_{ij}},
-\end{equation}
-
-\end_inset
-
-
-\family default
-\series default
-\shape default
-\size default
-\emph default
-\bar default
-\strikeout default
-\uuline default
-\uwave default
-\noun default
-\color inherit
-where 
-\begin_inset Formula $\upsilon_{mn}$
-\end_inset
-
- is the 
-\begin_inset Formula $\left(m,n\right)$
-\end_inset
-
--th element of the matrix 
-\begin_inset Formula $\mathbf{V}$
-\end_inset
-
-, and 
-\begin_inset Formula $x_{ij}$
-\end_inset
-
- is the 
-\begin_inset Formula $\left(i,j\right)$
-\end_inset
-
--th element of matrix 
-\begin_inset Formula $\mathbf{X}$
-\end_inset
-
-.
-\end_layout
-
-\begin_layout Standard
-\begin_inset Float table
-wide false
-sideways false
-status open
-
-\begin_layout Plain Layout
-\align center
-\begin_inset Tabular
-<lyxtabular version="3" rows="17" columns="2">
-<features rotate="0" tabularvalignment="middle">
-<column alignment="center" valignment="top">
-<column alignment="center" valignment="top">
-<row>
-<cell alignment="center" valignment="top" topline="true" bottomline="true" leftline="true" usebox="none">
-\begin_inset Text
-
-\begin_layout Plain Layout
-Symbols
-\end_layout
-
-\end_inset
-</cell>
-<cell alignment="center" valignment="top" topline="true" bottomline="true" leftline="true" rightline="true" usebox="none">
-\begin_inset Text
-
-\begin_layout Plain Layout
-Description
-\end_layout
-
-\end_inset
-</cell>
-</row>
-<row>
-<cell alignment="center" valignment="top" topline="true" leftline="true" usebox="none">
-\begin_inset Text
-
-\begin_layout Plain Layout
-
-\family roman
-\series medium
-\shape up
-\size normal
-\emph off
-\bar no
-\strikeout off
-\uuline off
-\uwave off
-\noun off
-\color none
-\begin_inset Formula $\lambda$
-\end_inset
-
- 
-\end_layout
-
-\end_inset
-</cell>
-<cell alignment="center" valignment="top" topline="true" leftline="true" rightline="true" usebox="none">
-\begin_inset Text
-
-\begin_layout Plain Layout
-
-\family roman
-\series medium
-\shape up
-\size normal
-\emph off
-\bar no
-\strikeout off
-\uuline off
-\uwave off
-\noun off
-\color none
-a scalar
-\end_layout
-
-\end_inset
-</cell>
-</row>
-<row>
-<cell alignment="center" valignment="top" topline="true" leftline="true" usebox="none">
-\begin_inset Text
-
-\begin_layout Plain Layout
-\begin_inset Formula $\mathbf{d}$
-\end_inset
-
- 
-\end_layout
-
-\end_inset
-</cell>
-<cell alignment="center" valignment="top" topline="true" leftline="true" rightline="true" usebox="none">
-\begin_inset Text
-
-\begin_layout Plain Layout
-column vector that represents the diagonal of a square matrix
-\end_layout
-
-\end_inset
-</cell>
-</row>
-<row>
-<cell alignment="center" valignment="top" topline="true" leftline="true" usebox="none">
-\begin_inset Text
-
-\begin_layout Plain Layout
-\begin_inset Formula $\mathbf{X}$
-\end_inset
-
-
-\end_layout
-
-\end_inset
-</cell>
-<cell alignment="center" valignment="top" topline="true" leftline="true" rightline="true" usebox="none">
-\begin_inset Text
-
-\begin_layout Plain Layout
-matrix of the first operand
-\end_layout
-
-\end_inset
-</cell>
-</row>
-<row>
-<cell alignment="center" valignment="top" topline="true" leftline="true" usebox="none">
-\begin_inset Text
-
-\begin_layout Plain Layout
-\begin_inset Formula $\mathbf{Y}$
-\end_inset
-
-
-\end_layout
-
-\end_inset
-</cell>
-<cell alignment="center" valignment="top" topline="true" leftline="true" rightline="true" usebox="none">
-\begin_inset Text
-
-\begin_layout Plain Layout
-matrix of the second operand
-\end_layout
-
-\end_inset
-</cell>
-</row>
-<row>
-<cell alignment="center" valignment="top" topline="true" leftline="true" usebox="none">
-\begin_inset Text
-
-\begin_layout Plain Layout
-
-\family roman
-\series medium
-\shape up
-\size normal
-\emph off
-\bar no
-\strikeout off
-\uuline off
-\uwave off
-\noun off
-\color none
-\begin_inset Formula $\mathbf{\boldsymbol{V}}$
-\end_inset
-
-
-\end_layout
-
-\end_inset
-</cell>
-<cell alignment="center" valignment="top" topline="true" leftline="true" rightline="true" usebox="none">
-\begin_inset Text
-
-\begin_layout Plain Layout
-
-\family roman
-\series medium
-\shape up
-\size normal
-\emph off
-\bar no
-\strikeout off
-\uuline off
-\uwave off
-\noun off
-\color none
-value of current node
-\end_layout
-
-\end_inset
-</cell>
-</row>
-<row>
-<cell alignment="center" valignment="top" topline="true" leftline="true" usebox="none">
-\begin_inset Text
-
-\begin_layout Plain Layout
-\begin_inset Formula $\nabla_{n}^{J}$
-\end_inset
-
- (or 
-\begin_inset Formula $\nabla_{\mathbf{V}}^{J}$
-\end_inset
-
-)
-\end_layout
-
-\end_inset
-</cell>
-<cell alignment="center" valignment="top" topline="true" leftline="true" rightline="true" usebox="none">
-\begin_inset Text
-
-\begin_layout Plain Layout
-gradient of the current node
-\end_layout
-
-\end_inset
-</cell>
-</row>
-<row>
-<cell alignment="center" valignment="top" topline="true" leftline="true" usebox="none">
-\begin_inset Text
-
-\begin_layout Plain Layout
-
-\family roman
-\series medium
-\shape up
-\size normal
-\emph off
-\bar no
-\strikeout off
-\uuline off
-\uwave off
-\noun off
-\color none
-\begin_inset Formula $\nabla_{\mathbf{X}}^{J}$
-\end_inset
-
-
-\end_layout
-
-\end_inset
-</cell>
-<cell alignment="center" valignment="top" topline="true" leftline="true" rightline="true" usebox="none">
-\begin_inset Text
-
-\begin_layout Plain Layout
-gradient of the child node (operand) 
-\begin_inset Formula $\mathbf{X}$
-\end_inset
-
-
-\end_layout
-
-\end_inset
-</cell>
-</row>
-<row>
-<cell alignment="center" valignment="top" topline="true" leftline="true" usebox="none">
-\begin_inset Text
-
-\begin_layout Plain Layout
-\begin_inset Formula $\nabla_{\mathbf{\mathbf{Y}}}^{J}$
-\end_inset
-
- 
-\end_layout
-
-\end_inset
-</cell>
-<cell alignment="center" valignment="top" topline="true" leftline="true" rightline="true" usebox="none">
-\begin_inset Text
-
-\begin_layout Plain Layout
-gradient of the child node (operand) 
-\begin_inset Formula $\mathbf{Y}$
-\end_inset
-
-
-\end_layout
-
-\end_inset
-</cell>
-</row>
-<row>
-<cell alignment="center" valignment="top" topline="true" leftline="true" usebox="none">
-\begin_inset Text
-
-\begin_layout Plain Layout
-\begin_inset Formula $\bullet$
-\end_inset
-
- 
-\end_layout
-
-\end_inset
-</cell>
-<cell alignment="center" valignment="top" topline="true" leftline="true" rightline="true" usebox="none">
-\begin_inset Text
-
-\begin_layout Plain Layout
-element-wise product
-\end_layout
-
-\end_inset
-</cell>
-</row>
-<row>
-<cell alignment="center" valignment="top" topline="true" leftline="true" usebox="none">
-\begin_inset Text
-
-\begin_layout Plain Layout
-\begin_inset Formula $\oslash$
-\end_inset
-
-
-\end_layout
-
-\end_inset
-</cell>
-<cell alignment="center" valignment="top" topline="true" leftline="true" rightline="true" usebox="none">
-\begin_inset Text
-
-\begin_layout Plain Layout
-element-wise division
-\end_layout
-
-\end_inset
-</cell>
-</row>
-<row>
-<cell alignment="center" valignment="top" topline="true" leftline="true" usebox="none">
-\begin_inset Text
-
-\begin_layout Plain Layout
-\begin_inset Formula $\circ$
-\end_inset
-
- 
-\end_layout
-
-\end_inset
-</cell>
-<cell alignment="center" valignment="top" topline="true" leftline="true" rightline="true" usebox="none">
-\begin_inset Text
-
-\begin_layout Plain Layout
-inner product of vectors applied on matrices column-wise
-\end_layout
-
-\end_inset
-</cell>
-</row>
-<row>
-<cell alignment="center" valignment="top" topline="true" leftline="true" usebox="none">
-\begin_inset Text
-
-\begin_layout Plain Layout
-\begin_inset Formula $\circledcirc$
-\end_inset
-
- 
-\end_layout
-
-\end_inset
-</cell>
-<cell alignment="center" valignment="top" topline="true" leftline="true" rightline="true" usebox="none">
-\begin_inset Text
-
-\begin_layout Plain Layout
-inner product applied to each row
-\end_layout
-
-\end_inset
-</cell>
-</row>
-<row>
-<cell alignment="center" valignment="top" topline="true" leftline="true" usebox="none">
-\begin_inset Text
-
-\begin_layout Plain Layout
-\begin_inset Formula $\delta\left(.\right)$
-\end_inset
-
-
-\end_layout
-
-\end_inset
-</cell>
-<cell alignment="center" valignment="top" topline="true" leftline="true" rightline="true" usebox="none">
-\begin_inset Text
-
-\begin_layout Plain Layout
-Kronecker delta
-\end_layout
-
-\end_inset
-</cell>
-</row>
-<row>
-<cell alignment="center" valignment="top" topline="true" leftline="true" usebox="none">
-\begin_inset Text
-
-\begin_layout Plain Layout
-\begin_inset Formula $\mathbf{1}_{m,n}$
-\end_inset
-
-
-\end_layout
-
-\end_inset
-</cell>
-<cell alignment="center" valignment="top" topline="true" leftline="true" rightline="true" usebox="none">
-\begin_inset Text
-
-\begin_layout Plain Layout
-an 
-\begin_inset Formula $m\times n$
-\end_inset
-
- matrix with all 1's
-\end_layout
-
-\end_inset
-</cell>
-</row>
-<row>
-<cell alignment="center" valignment="top" topline="true" leftline="true" usebox="none">
-\begin_inset Text
-
-\begin_layout Plain Layout
-
-\family roman
-\series medium
-\shape up
-\size normal
-\emph off
-\bar no
-\strikeout off
-\uuline off
-\uwave off
-\noun off
-\color none
-\begin_inset Formula $\mathbf{\boldsymbol{X}^{\alpha}}$
-\end_inset
-
- 
-\end_layout
-
-\end_inset
-</cell>
-<cell alignment="center" valignment="top" topline="true" leftline="true" rightline="true" usebox="none">
-\begin_inset Text
-
-\begin_layout Plain Layout
-
-\family roman
-\series medium
-\shape up
-\size normal
-\emph off
-\bar no
-\strikeout off
-\uuline off
-\uwave off
-\noun off
-\color none
-element-wise power
-\end_layout
-
-\end_inset
-</cell>
-</row>
-<row>
-<cell alignment="center" valignment="top" topline="true" bottomline="true" leftline="true" usebox="none">
-\begin_inset Text
-
-\begin_layout Plain Layout
-\begin_inset Formula $\mathrm{vec}\left(\mathbf{X}\right)$
-\end_inset
-
- 
-\end_layout
-
-\end_inset
-</cell>
-<cell alignment="center" valignment="top" topline="true" bottomline="true" leftline="true" rightline="true" usebox="none">
-\begin_inset Text
-
-\begin_layout Plain Layout
-vector formed by concatenating columns of 
-\begin_inset Formula $\mathbf{X}$
-\end_inset
-
-
-\end_layout
-
-\end_inset
-</cell>
-</row>
-</lyxtabular>
-
-\end_inset
-
-
-\end_layout
-
-\begin_layout Plain Layout
-\begin_inset Caption Standard
-
-\begin_layout Plain Layout
-Symbols used in describing the computation nodes
-\begin_inset CommandInset label
-LatexCommand label
-name "tab:CN-Notations"
-
-\end_inset
-
-
-\end_layout
-
-\end_inset
-
-
-\end_layout
-
-\end_inset
-
-
-\end_layout
-
-\begin_layout Subsection
-Computation Node Types with No Operand
-\begin_inset Index idx
-status open
-
-\begin_layout Plain Layout
-Node ! No Operand
-\end_layout
-
-\end_inset
-
-
-\end_layout
-
-\begin_layout Standard
-The values of a computation node that has no operand are given instead of
- computed.
- As a result both 
-\begin_inset Index idx
-status open
-
-\begin_layout Plain Layout
-Evaluate 
-\end_layout
-
-\end_inset
-
-
-\begin_inset Formula $Evaluate$
-\end_inset
-
- and 
-\begin_inset Index idx
-status open
-
-\begin_layout Plain Layout
-ComputePartialGradient 
-\end_layout
-
-\end_inset
-
-
-\begin_inset Formula $ComputePartialGradient(child)$
-\end_inset
-
- functions for these computation node types are empty.
-\end_layout
-
-\begin_layout Itemize
-
-\emph on
-Parameter
-\begin_inset Index idx
-status collapsed
-
-\begin_layout Plain Layout
-Parameter ! computation node
-\end_layout
-
-\end_inset
-
-
-\noun on
-: u
-\emph default
-\noun default
-sed to represent model parameters that need to be saved as part of the model.
- 
-\end_layout
-
-\begin_layout Itemize
-
-\emph on
-InputValue
-\emph default
-: used to represent features, labels, or control parameters that are provided
- by users at run time.
-\end_layout
-
-\begin_layout Subsection
-Computation Node Types with One Operand
-\begin_inset Index idx
-status open
-
-\begin_layout Plain Layout
-Node ! One Operand
-\end_layout
-
-\end_inset
-
-
-\end_layout
-
-\begin_layout Standard
-In these computation node types, 
-\family roman
-\series medium
-\shape up
-\size normal
-\emph off
-\bar no
-\strikeout off
-\uuline off
-\uwave off
-\noun off
-\color none
-
-\begin_inset Formula $Evaluate=\mathbf{\boldsymbol{V}}\left(\mathbf{X}\right)$
-\end_inset
-
- and 
-\family default
-\series default
-\shape default
-\size default
-\emph default
-\bar default
-\strikeout default
-\uuline default
-\uwave default
-\noun default
-\color inherit
-
-\begin_inset Formula $ComputePartialGradient(\mathbf{X})=\nabla_{\mathbf{\mathbf{X}}}^{J}$
-\end_inset
-
- 
-\end_layout
-
-\begin_layout Itemize
-
-\emph on
-Negate
-\emph default
-
-\begin_inset Index idx
-status open
-
-\begin_layout Plain Layout
-Negate
-\end_layout
-
-\end_inset
-
-: reverse the sign of each element in the operand 
-\begin_inset Formula $\mathbf{X}$
-\end_inset
-
-.
-\end_layout
-
-\begin_layout Standard
-\begin_inset Formula 
-\begin{eqnarray}
-\mathbf{\boldsymbol{V}}\left(\mathbf{X}\right) & \leftarrow & -\mathbf{X}\\
-\nabla_{\mathbf{\mathbf{X}}}^{J} & \leftarrow & \nabla_{\mathbf{\mathbf{X}}}^{J}-\mathbf{\nabla_{n}^{\mathit{J}}}.
-\end{eqnarray}
-
-\end_inset
-
-
-\end_layout
-
-\begin_layout Standard
-The gradient can be derived by observing
-\end_layout
-
-\begin_layout Standard
-
-\family roman
-\series medium
-\shape up
-\size normal
-\emph off
-\bar no
-\strikeout off
-\uuline off
-\uwave off
-\noun off
-\color none
-\begin_inset Formula 
-\begin{equation}
-\frac{\partial\upsilon_{mn}}{\partial x_{ij}}=\begin{cases}
--1 & m=i\wedge n=j\\
-0 & else
-\end{cases}
-\end{equation}
-
-\end_inset
-
-
-\end_layout
-
-\begin_layout Standard
-and
-\end_layout
-
-\begin_layout Standard
-
-\family roman
-\series medium
-\shape up
-\size normal
-\emph off
-\bar no
-\strikeout off
-\uuline off
-\uwave off
-\noun off
-\color none
-\begin_inset Formula 
-\begin{equation}
-\frac{\partial J}{\partial x_{ij}}=\sum_{m,n}\frac{\partial J}{\partial\upsilon_{mn}}\frac{\partial\upsilon_{mn}}{\partial x_{ij}}=-\frac{\partial J}{\partial\upsilon{}_{ij}}.
-\end{equation}
-
-\end_inset
-
-
-\end_layout
-
-\begin_layout Itemize
-
-\emph on
-Sigmoid
-\emph default
-
-\begin_inset Index idx
-status open
-
-\begin_layout Plain Layout
-Sigmoid
-\end_layout
-
-\end_inset
-
-: apply the sigmoid function element-wise to the operand 
-\begin_inset Formula $\mathbf{X}$
-\end_inset
-
-.
-\end_layout
-
-\begin_layout Standard
-\begin_inset Formula 
-\begin{eqnarray}
-\mathbf{\boldsymbol{V}}\left(\mathbf{X}\right) & \leftarrow & \frac{1}{1+e^{-\mathbf{X}}}\\
-\nabla_{\mathbf{X}}^{J} & \leftarrow & \nabla_{\mathbf{X}}^{J}+\mathbf{\nabla_{n}^{\mathit{J}}}\bullet\left[\mathbf{\boldsymbol{V}}\bullet\left(1-\mathbf{\boldsymbol{V}}\right)\right].
-\end{eqnarray}
-
-\end_inset
-
-
-\end_layout
-
-\begin_layout Standard
-The gradient can be derived by observing
-\family roman
-\series medium
-\shape up
-\size normal
-\emph off
-\bar no
-\strikeout off
-\uuline off
-\uwave off
-\noun off
-\color none
-
-\begin_inset Formula 
-\begin{equation}
-\frac{\partial\upsilon_{mn}}{\partial x_{ij}}=\begin{cases}
-\upsilon_{ij}\left(1-\upsilon_{ij}\right) & m=i\wedge n=j\\
-0 & else
-\end{cases}
-\end{equation}
-
-\end_inset
-
-
-\end_layout
-
-\begin_layout Standard
-and
-\end_layout
-
-\begin_layout Standard
-
-\family roman
-\series medium
-\shape up
-\size normal
-\emph off
-\bar no
-\strikeout off
-\uuline off
-\uwave off
-\noun off
-\color none
-\begin_inset Formula 
-\begin{equation}
-\frac{\partial J}{\partial x_{ij}}=\sum_{m,n}\frac{\partial J}{\partial\upsilon_{mn}}\frac{\partial\upsilon_{mn}}{\partial x_{ij}}=\frac{\partial J}{\partial\upsilon{}_{ij}}\upsilon_{ij}\left(1-\upsilon_{ij}\right).
-\end{equation}
-
-\end_inset
-
-
-\end_layout
-
-\begin_layout Itemize
-
-\emph on
-Tanh
-\emph default
-
-\begin_inset Index idx
-status open
-
-\begin_layout Plain Layout
-Tanh
-\end_layout
-
-\end_inset
-
-: apply the tanh function element-wise to the operand 
-\begin_inset Formula $\mathbf{X}$
-\end_inset
-
-.
-\end_layout
-
-\begin_layout Standard
-\begin_inset Formula 
-\begin{eqnarray}
-\mathbf{\boldsymbol{V}}\left(\mathbf{X}\right) & \leftarrow & \frac{e^{\mathbf{X}}-e^{-\mathbf{X}}}{e^{\mathbf{X}}+e^{-\mathbf{X}}}\\
-\nabla_{\mathbf{X}}^{J} & \leftarrow & \nabla_{\mathbf{X}}^{J}+\mathbf{\nabla_{n}^{\mathit{J}}}\bullet\left(1-\mathbf{\boldsymbol{V}}\bullet\mathbf{\boldsymbol{V}}\right).
-\end{eqnarray}
-
-\end_inset
-
-
-\end_layout
-
-\begin_layout Standard
-The gradient can be derived by observing
-\end_layout
-
-\begin_layout Standard
-
-\family roman
-\series medium
-\shape up
-\size normal
-\emph off
-\bar no
-\strikeout off
-\uuline off
-\uwave off
-\noun off
-\color none
-\begin_inset Formula 
-\begin{equation}
-\frac{\partial\upsilon_{mn}}{\partial x_{ij}}=\begin{cases}
-1-\upsilon_{ij}^{2} & m=i\wedge n=j\\
-0 & else
-\end{cases}
-\end{equation}
-
-\end_inset
-
-
-\end_layout
-
-\begin_layout Standard
-and
-\end_layout
-
-\begin_layout Standard
-
-\family roman
-\series medium
-\shape up
-\size normal
-\emph off
-\bar no
-\strikeout off
-\uuline off
-\uwave off
-\noun off
-\color none
-\begin_inset Formula 
-\begin{equation}
-\frac{\partial J}{\partial x_{ij}}=\sum_{m,n}\frac{\partial J}{\partial\upsilon_{mn}}\frac{\partial\upsilon_{mn}}{\partial x_{ij}}=\frac{\partial J}{\partial\upsilon{}_{ij}}\left(1-\upsilon_{ij}^{2}\right)
-\end{equation}
-
-\end_inset
-
-
-\end_layout
-
-\begin_layout Itemize
-
-\emph on
-ReLU
-\emph default
-
-\begin_inset Index idx
-status open
-
-\begin_layout Plain Layout
-ReLU
-\end_layout
-
-\end_inset
-
-: apply the rectified linear operation element-wise to the operand 
-\begin_inset Formula $\mathbf{X}$
-\end_inset
-
-.
-\end_layout
-
-\begin_layout Standard
-\begin_inset Formula 
-\begin{eqnarray}
-\mathbf{\boldsymbol{V}}\left(\mathbf{X}\right) & \leftarrow & \max\left(0,\mathbf{X}\right)\\
-\nabla_{\mathbf{X}}^{J} & \leftarrow & \nabla_{\mathbf{X}}^{J}+\mathbf{\nabla_{n}^{\mathit{J}}}\bullet\delta\left(\mathbf{X}>0\right).
-\end{eqnarray}
-
-\end_inset
-
-
-\end_layout
-
-\begin_layout Standard
-The gradient can be derived by observing
-\end_layout
-
-\begin_layout Standard
-
-\family roman
-\series medium
-\shape up
-\size normal
-\emph off
-\bar no
-\strikeout off
-\uuline off
-\uwave off
-\noun off
-\color none
-\begin_inset Formula 
-\begin{equation}
-\frac{\partial\upsilon_{mn}}{\partial x_{ij}}=\begin{cases}
-\delta\left(x_{ij}>0\right) & m=i\wedge n=j\\
-0 & else
-\end{cases}
-\end{equation}
-
-\end_inset
-
-
-\end_layout
-
-\begin_layout Standard
-we have
-\end_layout
-
-\begin_layout Standard
-
-\family roman
-\series medium
-\shape up
-\size normal
-\emph off
-\bar no
-\strikeout off
-\uuline off
-\uwave off
-\noun off
-\color none
-\begin_inset Formula 
-\begin{equation}
-\frac{\partial J}{\partial x_{ij}}=\sum_{m,n}\frac{\partial J}{\partial\upsilon_{mn}}\frac{\partial\upsilon_{mn}}{\partial x_{ij}}=\frac{\partial J}{\partial\upsilon{}_{ij}}\delta\left(x_{ij}>0\right).
-\end{equation}
-
-\end_inset
-
-
-\end_layout
-
-\begin_layout Itemize
-
-\emph on
-Log
-\emph default
-
-\begin_inset Index idx
-status open
-
-\begin_layout Plain Layout
-Log
-\end_layout
-
-\end_inset
-
-: apply the log function element-wise to the operand 
-\begin_inset Formula $\mathbf{X}$
-\end_inset
-
-.
-\end_layout
-
-\begin_layout Standard
-\begin_inset Formula 
-\begin{eqnarray}
-\mathbf{\boldsymbol{V}}\left(\mathbf{X}\right) & \leftarrow & \log\left(\mathbf{X}\right)\\
-\nabla_{\mathbf{X}}^{J} & \leftarrow & \nabla_{\mathbf{X}}^{J}+\mathbf{\nabla_{n}^{\mathit{J}}}\bullet\frac{1}{\mathbf{X}}.
-\end{eqnarray}
-
-\end_inset
-
-
-\end_layout
-
-\begin_layout Standard
-The gradient can be derived by observing
-\end_layout
-
-\begin_layout Standard
-
-\family roman
-\series medium
-\shape up
-\size normal
-\emph off
-\bar no
-\strikeout off
-\uuline off
-\uwave off
-\noun off
-\color none
-\begin_inset Formula 
-\begin{equation}
-\frac{\partial\upsilon_{mn}}{\partial x_{ij}}=\begin{cases}
-\frac{1}{x_{ij}} & m=i\wedge n=j\\
-0 & else
-\end{cases}
-\end{equation}
-
-\end_inset
-
-
-\end_layout
-
-\begin_layout Standard
-and
-\end_layout
-
-\begin_layout Standard
-
-\family roman
-\series medium
-\shape up
-\size normal
-\emph off
-\bar no
-\strikeout off
-\uuline off
-\uwave off
-\noun off
-\color none
-\begin_inset Formula 
-\begin{equation}
-\frac{\partial J}{\partial x_{ij}}=\sum_{m,n}\frac{\partial J}{\partial\upsilon_{mn}}\frac{\partial\upsilon_{mn}}{\partial x_{ij}}=\frac{\partial J}{\partial\upsilon{}_{ij}}\frac{1}{x_{ij}}.
-\end{equation}
-
-\end_inset
-
-
-\end_layout
-
-\begin_layout Itemize
-
-\emph on
-Exp
-\emph default
-
-\begin_inset Index idx
-status open
-
-\begin_layout Plain Layout
-Exp
-\end_layout
-
-\end_inset
-
-: apply the exponent function element-wise to the operand 
-\begin_inset Formula $\mathbf{X}$
-\end_inset
-
-.
-\end_layout
-
-\begin_layout Standard
-\begin_inset Formula 
-\begin{eqnarray}
-\mathbf{\boldsymbol{V}}\left(\mathbf{X}\right) & \leftarrow & \exp\left(\mathbf{X}\right)\\
-\nabla_{\mathbf{X}}^{J} & \leftarrow & \nabla_{\mathbf{X}}^{J}+\mathbf{\nabla_{n}^{\mathit{J}}}\bullet\mathbf{\boldsymbol{V}}.
-\end{eqnarray}
-
-\end_inset
-
-
-\end_layout
-
-\begin_layout Standard
-The gradient can be derived by observing
-\end_layout
-
-\begin_layout Standard
-
-\family roman
-\series medium
-\shape up
-\size normal
-\emph off
-\bar no
-\strikeout off
-\uuline off
-\uwave off
-\noun off
-\color none
-\begin_inset Formula 
-\begin{equation}
-\frac{\partial\upsilon_{mn}}{\partial x_{ij}}=\begin{cases}
-\upsilon_{ij} & m=i\wedge n=j\\
-0 & else
-\end{cases}
-\end{equation}
-
-\end_inset
-
-
-\end_layout
-
-\begin_layout Standard
-we have
-\end_layout
-
-\begin_layout Standard
-
-\family roman
-\series medium
-\shape up
-\size normal
-\emph off
-\bar no
-\strikeout off
-\uuline off
-\uwave off
-\noun off
-\color none
-\begin_inset Formula 
-\begin{equation}
-\frac{\partial J}{\partial x_{ij}}=\sum_{m,n}\frac{\partial J}{\partial\upsilon_{mn}}\frac{\partial\upsilon_{mn}}{\partial x_{ij}}=\frac{\partial J}{\partial\upsilon{}_{ij}}\upsilon_{ij}.
-\end{equation}
-
-\end_inset
-
-
-\end_layout
-
-\begin_layout Itemize
-
-\emph on
-Softmax
-\emph default
-
-\begin_inset Index idx
-status open
-
-\begin_layout Plain Layout
-Softmax
-\end_layout
-
-\end_inset
-
-: apply the softmax function column-wise to the operand 
-\begin_inset Formula $\mathbf{X}$
-\end_inset
-
-.
- Each column is treated as a separate sample.
-\end_layout
-
-\begin_layout Standard
-\begin_inset Formula 
-\begin{eqnarray}
-m_{j}\left(\mathbf{X}\right) & \leftarrow & \max_{i}x_{ij}\\
-e_{ij}\left(\mathbf{X}\right) & \leftarrow & e^{x_{ij-m_{j}\left(\mathbf{X}\right)}}\\
-s_{j}\left(\mathbf{X}\right) & \leftarrow & \sum_{i}e_{ij}\left(\mathbf{X}\right)\\
-\upsilon_{ij}\left(\mathbf{X}\right) & \leftarrow & \frac{e_{ij}\left(\mathbf{X}\right)}{s_{j}\left(\mathbf{X}\right)}\\
-\nabla_{\mathbf{X}}^{J} & \leftarrow & \nabla_{\mathbf{X}}^{J}+\left[\mathbf{\nabla_{n}^{\mathit{J}}}-\mathbf{\nabla_{n}^{\mathit{J}}}\circ\mathbf{\boldsymbol{V}}\right]\bullet\mathbf{\boldsymbol{V}}.
-\end{eqnarray}
-
-\end_inset
-
-
-\end_layout
-
-\begin_layout Standard
-The gradient can be derived by observing
-\end_layout
-
-\begin_layout Standard
-
-\family roman
-\series medium
-\shape up
-\size normal
-\emph off
-\bar no
-\strikeout off
-\uuline off
-\uwave off
-\noun off
-\color none
-\begin_inset Formula 
-\begin{equation}
-\frac{\partial\upsilon_{mn}}{\partial x_{ij}}=\begin{cases}
-\upsilon_{ij}\left(1-\upsilon_{ij}\right) & m=i\wedge n=j\\
--\upsilon_{mj}\upsilon_{ij} & m\neq i\wedge n=j\\
-0 & else
-\end{cases}
-\end{equation}
-
-\end_inset
-
-
-\end_layout
-
-\begin_layout Standard
-we have
-\end_layout
-
-\begin_layout Standard
-
-\family roman
-\series medium
-\shape up
-\size normal
-\emph off
-\bar no
-\strikeout off
-\uuline off
-\uwave off
-\noun off
-\color none
-\begin_inset Formula 
-\begin{equation}
-\frac{\partial J}{\partial x_{ij}}=\sum_{m,n}\frac{\partial J}{\partial\upsilon_{mn}}\frac{\partial\upsilon_{mn}}{\partial x_{ij}}=\left(\frac{\partial J}{\partial\upsilon{}_{ij}}-\sum_{m}\frac{\partial J}{\partial\upsilon_{mj}}\upsilon_{mj}\right)\upsilon_{ij}.
-\end{equation}
-
-\end_inset
-
-
-\end_layout
-
-\begin_layout Itemize
-
-\emph on
-LogSoftmax
-\emph default
-
-\begin_inset Index idx
-status open
-
-\begin_layout Plain Layout
-LogSoftmax
-\end_layout
-
-\end_inset
-
-: apply the log of softmax function column-wise to the operand 
-\begin_inset Formula $\mathbf{X}$
-\end_inset
-
-.
- Each column is treated as a separate sample.
-\end_layout
-
-\begin_layout Standard
-\begin_inset Formula 
-\begin{eqnarray}
-m_{j}\left(\mathbf{X}\right) & \leftarrow & \max_{i}x_{ij}\\
-e_{ij}\left(\mathbf{X}\right) & \leftarrow & e^{x_{ij-m_{j}\left(\mathbf{X}\right)}}\\
-s_{j}\left(\mathbf{X}\right) & \leftarrow & \sum_{i}e_{ij}\left(\mathbf{X}\right)\\
-\upsilon_{ij}\left(\mathbf{X}\right) & \leftarrow log & \frac{e_{ij}\left(\mathbf{X}\right)}{s_{j}\left(\mathbf{X}\right)}\\
-\nabla_{\mathbf{X}}^{J} & \leftarrow & \nabla_{\mathbf{X}}^{J}+\left[\mathbf{\nabla_{n}^{\mathit{J}}}-exp\left(\mathbf{\boldsymbol{V}}\right)Diag\left(VectorSum\left(\mathbf{\nabla_{n}^{\mathit{J}}}\right)\right)\right],
-\end{eqnarray}
-
-\end_inset
-
-
-\end_layout
-
-\begin_layout Standard
-where 
-\begin_inset Formula $VectorSum\left(\mathbf{.}\right)$
-\end_inset
-
- sums each column vector, and 
-\family roman
-\series medium
-\shape up
-\size normal
-\emph off
-\bar no
-\strikeout off
-\uuline off
-\uwave off
-\noun off
-\color none
-
-\begin_inset Formula $Diag\left(\mathbf{x}\right)$
-\end_inset
-
-
-\family default
-\series default
-\shape default
-\size default
-\emph default
-\bar default
-\strikeout default
-\uuline default
-\uwave default
-\noun default
-\color inherit
- is a diagonal matrix formed by vector 
-\family roman
-\series medium
-\shape up
-\size normal
-\emph off
-\bar no
-\strikeout off
-\uuline off
-\uwave off
-\noun off
-\color none
-
-\begin_inset Formula $\mathbf{x}$
-\end_inset
-
-
-\family default
-\series default
-\shape default
-\size default
-\emph default
-\bar default
-\strikeout default
-\uuline default
-\uwave default
-\noun default
-\color inherit
-.
- The gradient can be derived by observing
-\end_layout
-
-\begin_layout Standard
-
-\family roman
-\series medium
-\shape up
-\size normal
-\emph off
-\bar no
-\strikeout off
-\uuline off
-\uwave off
-\noun off
-\color none
-\begin_inset Formula 
-\begin{equation}
-\frac{\partial\upsilon_{mn}}{\partial x_{ij}}=\begin{cases}
-1-exp\left(\upsilon_{ij}\right) & m=i\wedge n=j\\
--exp\left(\upsilon_{ij}\right) & m\neq i\wedge n=j\\
-0 & else
-\end{cases}
-\end{equation}
-
-\end_inset
-
-
-\end_layout
-
-\begin_layout Standard
-we have
-\end_layout
-
-\begin_layout Standard
-
-\family roman
-\series medium
-\shape up
-\size normal
-\emph off
-\bar no
-\strikeout off
-\uuline off
-\uwave off
-\noun off
-\color none
-\begin_inset Formula 
-\begin{equation}
-\frac{\partial J}{\partial x_{ij}}=\sum_{m,n}\frac{\partial J}{\partial\upsilon_{mn}}\frac{\partial\upsilon_{mn}}{\partial x_{ij}}=\left(\frac{\partial J}{\partial\upsilon{}_{ij}}-\sum_{m}\frac{\partial J}{\partial\upsilon_{mj}}exp\left(\upsilon_{ij}\right)\right).
-\end{equation}
-
-\end_inset
-
-
-\end_layout
-
-\begin_layout Itemize
-
-\emph on
-Sum
-\emph default
-Elements
-\begin_inset Index idx
-status open
-
-\begin_layout Plain Layout
-SumElements
-\end_layout
-
-\end_inset
-
-: sum over all elements in the operand 
-\begin_inset Formula $\mathbf{X}$
-\end_inset
-
-.
-\end_layout
-
-\begin_layout Standard
-\begin_inset Formula 
-\begin{eqnarray}
-\mathbf{\boldsymbol{\upsilon}}\left(\mathbf{X}\right) & \leftarrow & \sum_{i,j}x_{ij}\\
-\nabla_{\mathbf{X}}^{J} & \leftarrow & \nabla_{\mathbf{X}}^{J}+\mathbf{\nabla_{n}^{\mathit{J}}}.
-\end{eqnarray}
-
-\end_inset
-
-
-\end_layout
-
-\begin_layout Standard
-The gradient can be derived by noting that 
-\family roman
-\series medium
-\shape up
-\size normal
-\emph off
-\bar no
-\strikeout off
-\uuline off
-\uwave off
-\noun off
-\color none
-
-\begin_inset Formula $\upsilon$
-\end_inset
-
- and 
-\begin_inset Formula $\mathbf{\nabla_{n}^{\mathit{J}}}$
-\end_inset
-
- are scalars,
-\end_layout
-
-\begin_layout Standard
-
-\family roman
-\series medium
-\shape up
-\size normal
-\emph off
-\bar no
-\strikeout off
-\uuline off
-\uwave off
-\noun off
-\color none
-\begin_inset Formula 
-\begin{equation}
-\frac{\partial\upsilon}{\partial x_{ij}}=1
-\end{equation}
-
-\end_inset
-
-
-\end_layout
-
-\begin_layout Standard
-and
-\end_layout
-
-\begin_layout Standard
-
-\family roman
-\series medium
-\shape up
-\size normal
-\emph off
-\bar no
-\strikeout off
-\uuline off
-\uwave off
-\noun off
-\color none
-\begin_inset Formula 
-\begin{equation}
-\frac{\partial J}{\partial x_{ij}}=\frac{\partial J}{\partial\upsilon}\frac{\partial\upsilon}{\partial x_{ij}}=\frac{\partial J}{\partial\upsilon}.
-\end{equation}
-
-\end_inset
-
-
-\end_layout
-
-\begin_layout Itemize
-
-\emph on
-L1Norm
-\emph default
-
-\begin_inset Index idx
-status open
-
-\begin_layout Plain Layout
-L1Norm
-\end_layout
-
-\end_inset
-
-: take the matrix 
-\begin_inset Formula $L_{1}$
-\end_inset
-
- norm of the operand X.
-\end_layout
-
-\begin_layout Standard
-\begin_inset Formula 
-\begin{eqnarray}
-\mathbf{\boldsymbol{\upsilon}}\left(\mathbf{X}\right) & \leftarrow & \sum_{i,j}|x_{ij}|\\
-\nabla_{\mathbf{X}}^{J} & \leftarrow & \nabla_{\mathbf{X}}^{J}+\mathbf{\nabla_{n}^{\mathit{J}}}\mathrm{sgn}\left(\mathbf{X}\right).
-\end{eqnarray}
-
-\end_inset
-
-
-\end_layout
-
-\begin_layout Standard
-The gradient can be derived by noting that 
-\family roman
-\series medium
-\shape up
-\size normal
-\emph off
-\bar no
-\strikeout off
-\uuline off
-\uwave off
-\noun off
-\color none
-
-\begin_inset Formula $\upsilon$
-\end_inset
-
- and 
-\begin_inset Formula $\mathbf{\nabla_{n}^{\mathit{J}}}$
-\end_inset
-
- are scalars,
-\end_layout
-
-\begin_layout Standard
-
-\family roman
-\series medium
-\shape up
-\size normal
-\emph off
-\bar no
-\strikeout off
-\uuline off
-\uwave off
-\noun off
-\color none
-\begin_inset Formula 
-\begin{equation}
-\frac{\partial\upsilon}{\partial x_{ij}}=\mathrm{sgn}\left(x_{ij}\right)
-\end{equation}
-
-\end_inset
-
-
-\end_layout
-
-\begin_layout Standard
-and
-\end_layout
-
-\begin_layout Standard
-
-\family roman
-\series medium
-\shape up
-\size normal
-\emph off
-\bar no
-\strikeout off
-\uuline off
-\uwave off
-\noun off
-\color none
-\begin_inset Formula 
-\begin{equation}
-\frac{\partial J}{\partial x_{ij}}=\frac{\partial J}{\partial\upsilon}\frac{\partial\upsilon}{\partial x_{ij}}=\frac{\partial J}{\partial\upsilon}\mathrm{sgn}\left(x_{ij}\right).
-\end{equation}
-
-\end_inset
-
-
-\end_layout
-
-\begin_layout Itemize
-
-\emph on
-L2Norm
-\emph default
-
-\begin_inset Index idx
-status open
-
-\begin_layout Plain Layout
-L2Norm
-\end_layout
-
-\end_inset
-
-: take the matrix 
-\begin_inset Formula $L_{2}$
-\end_inset
-
- norm (Frobenius norm)of the operand 
-\begin_inset Formula $\mathbf{X}$
-\end_inset
-
-.
-\end_layout
-
-\begin_layout Standard
-\begin_inset Formula 
-\begin{eqnarray}
-\mathbf{\boldsymbol{\mathit{\upsilon}}}\left(\mathbf{X}\right) & \leftarrow & \sqrt{\sum_{i,j}\left(x_{ij}\right)^{2}}\\
-\nabla_{\mathbf{X}}^{J} & \leftarrow & \nabla_{\mathbf{X}}^{J}+\frac{1}{\upsilon}\mathbf{\nabla_{n}^{\mathit{J}}}\mathbf{X}.
-\end{eqnarray}
-
-\end_inset
-
-
-\end_layout
-
-\begin_layout Standard
-The gradient can be derived by noting that 
-\family roman
-\series medium
-\shape up
-\size normal
-\emph off
-\bar no
-\strikeout off
-\uuline off
-\uwave off
-\noun off
-\color none
-
-\begin_inset Formula $\upsilon$
-\end_inset
-
- and 
-\begin_inset Formula $\mathbf{\nabla_{n}^{\mathit{J}}}$
-\end_inset
-
- are scalars,
-\end_layout
-
-\begin_layout Standard
-
-\family roman
-\series medium
-\shape up
-\size normal
-\emph off
-\bar no
-\strikeout off
-\uuline off
-\uwave off
-\noun off
-\color none
-\begin_inset Formula 
-\begin{equation}
-\frac{\partial\upsilon}{\partial x_{ij}}=\frac{x_{ij}}{\upsilon}
-\end{equation}
-
-\end_inset
-
-
-\end_layout
-
-\begin_layout Standard
-and
-\end_layout
-
-\begin_layout Standard
-
-\family roman
-\series medium
-\shape up
-\size normal
-\emph off
-\bar no
-\strikeout off
-\uuline off
-\uwave off
-\noun off
-\color none
-\begin_inset Formula 
-\begin{equation}
-\frac{\partial J}{\partial x_{ij}}=\frac{\partial J}{\partial\upsilon}\frac{\partial\upsilon}{\partial x_{ij}}=\frac{1}{\upsilon}\frac{\partial J}{\partial\upsilon}x_{ij}.
-\end{equation}
-
-\end_inset
-
-
-\end_layout
-
-\begin_layout Itemize
-
-\emph on
-TimeReverse 
-\emph default
-
-\begin_inset Index idx
-status open
-
-\begin_layout Plain Layout
-TimeReverse
-\end_layout
-
-\end_inset
-
-: does time reverse operation on the input matrix 
-\begin_inset Formula $\mathbf{X}$
-\end_inset
-
-.
-\end_layout
-
-\begin_layout Standard
-\begin_inset Formula 
-\begin{eqnarray}
-\mathbf{\boldsymbol{\mathit{\upsilon}}}\left(\mathbf{X}(:,1:T\right) & \leftarrow & \mathbf{\boldsymbol{\mathit{\upsilon}}}\left(\mathbf{X}(:,T:-1:1\right)\\
-\nabla_{\mathbf{X}}^{J}(:,T:-1:1) & \leftarrow & \mathbf{\nabla_{n}^{\mathit{J}}}\mathbf{X(:,}1:T\mathbf{)}.
-\end{eqnarray}
-
-\end_inset
-
-
-\end_layout
-
-\begin_layout Standard
-
-\family roman
-\series medium
-\shape up
-\size normal
-\emph off
-\bar no
-\strikeout off
-\uuline off
-\uwave off
-\noun off
-\color none
-The time reverse node is usually used for bi-directional model.
- To build a bi-directional, firstly use a TimeReverse node to do time reverse
- operation on the input.
- Then, do process on the processed input.
- Finally, use another TimeReverse node on the output of the processed data.
- 
-\end_layout
-
-\begin_layout Subsection
-Computation Node Types with 
-\begin_inset Index idx
-status open
-
-\begin_layout Plain Layout
-Node ! Two Operands
-\end_layout
-
-\end_inset
-
-Two Operands
-\end_layout
-
-\begin_layout Standard
-In these computation node types, 
-\family roman
-\series medium
-\shape up
-\size normal
-\emph off
-\bar no
-\strikeout off
-\uuline off
-\uwave off
-\noun off
-\color none
-
-\begin_inset Formula $Evaluate=\mathbf{\boldsymbol{V}}\left(a,\mathbf{Y}\right)$
-\end_inset
-
-, where 
-\begin_inset Formula $a$
-\end_inset
-
- can be 
-\begin_inset Formula $\mathbf{X}$
-\end_inset
-
-, 
-\begin_inset Formula $\lambda$
-\end_inset
-
- or 
-\begin_inset Formula $\mathbf{d}$
-\end_inset
-
-, and 
-\family default
-\series default
-\shape default
-\size default
-\emph default
-\bar default
-\strikeout default
-\uuline default
-\uwave default
-\noun default
-\color inherit
-
-\begin_inset Formula $ComputePartialGradient(\mathbf{b})=\nabla_{\mathbf{b}}^{J}$
-\end_inset
-
- where 
-\begin_inset Formula $\mathbf{b}$
-\end_inset
-
- can be 
-\begin_inset Formula $ $
-\end_inset
-
-
-\family roman
-\series medium
-\shape up
-\size normal
-\emph off
-\bar no
-\strikeout off
-\uuline off
-\uwave off
-\noun off
-\color none
-
-\begin_inset Formula $\mathbf{X}$
-\end_inset
-
-, 
-\begin_inset Formula $\mathbf{Y}$
-\end_inset
-
- or 
-\begin_inset Formula $\mathbf{d}$
-\end_inset
-
-.
-\end_layout
-
-\begin_layout Itemize
-
-\emph on
-Scale
-\emph default
-
-\begin_inset Index idx
-status open
-
-\begin_layout Plain Layout
-Node ! Scale
-\end_layout
-
-\end_inset
-
-
-\begin_inset Index idx
-status open
-
-\begin_layout Plain Layout
-Scale
-\end_layout
-
-\end_inset
-
-: scale each element of 
-\family roman
-\series medium
-\shape up
-\size normal
-\emph off
-\bar no
-\strikeout off
-\uuline off
-\uwave off
-\noun off
-\color none
-
-\begin_inset Formula $\mathbf{\mathbf{Y}}$
-\end_inset
-
- by 
-\begin_inset Formula $\lambda$
-\end_inset
-
-.
-\end_layout
-
-\begin_layout Standard
-\begin_inset Formula 
-\begin{eqnarray}
-\mathbf{\boldsymbol{V}}\left(\lambda,\mathbf{\mathbf{Y}}\right) & \leftarrow & \lambda\mathbf{Y}\\
-\nabla_{\mathbf{\lambda}}^{J} & \leftarrow & \nabla_{\mathbf{\lambda}}^{J}+\mathrm{vec}\left(\mathbf{\mathbf{\nabla_{n}^{\mathit{J}}}}\right)\circ\mathrm{vec}\left(\mathbf{\mathbf{Y}}\right)\\
-\nabla_{\mathbf{Y}}^{J} & \leftarrow & \nabla_{\mathbf{Y}}^{J}+\lambda\mathbf{\nabla_{n}^{\mathit{J}}}.
-\end{eqnarray}
-
-\end_inset
-
-
-\end_layout
-
-\begin_layout Standard
-The gradient 
-\begin_inset Formula $\nabla_{\mathbf{\lambda}}^{J}$
-\end_inset
-
- can be derived by observing
-\end_layout
-
-\begin_layout Standard
-
-\family roman
-\series medium
-\shape up
-\size normal
-\emph off
-\bar no
-\strikeout off
-\uuline off
-\uwave off
-\noun off
-\color none
-\begin_inset Formula 
-\begin{equation}
-\frac{\partial\upsilon_{mn}}{\partial\lambda}=y_{mn}
-\end{equation}
-
-\end_inset
-
-
-\end_layout
-
-\begin_layout Standard
-and
-\end_layout
-
-\begin_layout Standard
-
-\family roman
-\series medium
-\shape up
-\size normal
-\emph off
-\bar no
-\strikeout off
-\uuline off
-\uwave off
-\noun off
-\color none
-\begin_inset Formula 
-\begin{equation}
-\frac{\partial J}{\partial\lambda}=\sum_{m,n}\frac{\partial J}{\partial\upsilon_{mn}}\frac{\partial\upsilon_{mn}}{\partial\lambda}=\sum_{m,n}\frac{\partial J}{\partial\upsilon_{mn}}y_{mn}.
-\end{equation}
-
-\end_inset
-
-
-\end_layout
-
-\begin_layout Standard
-Similarly to derive the gradient 
-\begin_inset Formula $\nabla_{\mathbf{y}}^{J}$
-\end_inset
-
-, we note that
-\end_layout
-
-\begin_layout Standard
-
-\family roman
-\series medium
-\shape up
-\size normal
-\emph off
-\bar no
-\strikeout off
-\uuline off
-\uwave off
-\noun off
-\color none
-\begin_inset Formula 
-\begin{equation}
-\frac{\partial\upsilon_{mn}}{\partial y_{ij}}=\begin{cases}
-\lambda & m=i\wedge n=j\\
-0 & else
-\end{cases}
-\end{equation}
-
-\end_inset
-
-
-\end_layout
-
-\begin_layout Standard
-and get
-\end_layout
-
-\begin_layout Standard
-
-\family roman
-\series medium
-\shape up
-\size normal
-\emph off
-\bar no
-\strikeout off
-\uuline off
-\uwave off
-\noun off
-\color none
-\begin_inset Formula 
-\begin{equation}
-\frac{\partial J}{\partial y_{ij}}=\sum_{m,n}\frac{\partial J}{\partial\upsilon_{mn}}\frac{\partial\upsilon_{mn}}{\partial y_{ij}}=\lambda\frac{\partial J}{\partial\upsilon{}_{ij}}
-\end{equation}
-
-\end_inset
-
-
-\end_layout
-
-\begin_layout Itemize
-
-\emph on
-Times
-\emph default
-
-\begin_inset Index idx
-status open
-
-\begin_layout Plain Layout
-Node ! Times
-\end_layout
-
-\end_inset
-
-
-\begin_inset Index idx
-status open
-
-\begin_layout Plain Layout
-Times
-\end_layout
-
-\end_inset
-
-: matrix product of operands 
-\begin_inset Formula $\mathbf{X}$
-\end_inset
-
- and 
-\begin_inset Formula $\mathbf{Y}$
-\end_inset
-
-.
- Must satisfy 
-\begin_inset Formula $\mathbf{X}.cols=\mathbf{Y}.rows$
-\end_inset
-
-.
-\end_layout
-
-\begin_layout Standard
-\begin_inset Formula 
-\begin{eqnarray}
-\mathbf{\boldsymbol{V}}\left(\mathbf{X},\mathbf{Y}\right) & \leftarrow & \mathbf{XY}\\
-\nabla_{\mathbf{X}}^{J} & \leftarrow & \nabla_{\mathbf{X}}^{J}+\mathbf{\mathbf{\nabla_{n}^{\mathit{J}}}}\mathbf{\mathbf{Y}}^{T}\\
-\nabla_{\mathbf{\mathbf{Y}}}^{J} & \leftarrow & \nabla_{\mathbf{Y}}^{J}+\mathbf{\mathbf{X}}^{T}\mathbf{\nabla_{n}^{\mathit{J}}}.
-\end{eqnarray}
-
-\end_inset
-
-
-\end_layout
-
-\begin_layout Standard
-The gradient 
-\begin_inset Formula $\nabla_{\mathbf{X}}^{J}$
-\end_inset
-
- can be derived by observing
-\family roman
-\series medium
-\shape up
-\size normal
-\emph off
-\bar no
-\strikeout off
-\uuline off
-\uwave off
-\noun off
-\color none
-
-\begin_inset Formula 
-\begin{equation}
-\frac{\partial\upsilon_{mn}}{\partial x_{ij}}=\begin{cases}
-y_{jn} & m=i\\
-0 & else
-\end{cases}
-\end{equation}
-
-\end_inset
-
-
-\end_layout
-
-\begin_layout Standard
-and
-\end_layout
-
-\begin_layout Standard
-
-\family roman
-\series medium
-\shape up
-\size normal
-\emph off
-\bar no
-\strikeout off
-\uuline off
-\uwave off
-\noun off
-\color none
-\begin_inset Formula 
-\begin{equation}
-\frac{\partial J}{\partial x_{ij}}=\sum_{m,n}\frac{\partial J}{\partial\upsilon_{mn}}\frac{\partial\upsilon_{mn}}{\partial x_{ij}}=\sum_{n}\frac{\partial J}{\partial\upsilon_{in}}y_{jn}.
-\end{equation}
-
-\end_inset
-
-
-\end_layout
-
-\begin_layout Standard
-Similarly to derive the gradient 
-\begin_inset Formula $\nabla_{\mathbf{\mathbf{Y}}}^{J}$
-\end_inset
-
-, we note that
-\end_layout
-
-\begin_layout Standard
-
-\family roman
-\series medium
-\shape up
-\size normal
-\emph off
-\bar no
-\strikeout off
-\uuline off
-\uwave off
-\noun off
-\color none
-\begin_inset Formula 
-\begin{equation}
-\frac{\partial\upsilon_{mn}}{\partial y_{ij}}=\begin{cases}
-x_{mi} & n=j\\
-0 & else
-\end{cases}
-\end{equation}
-
-\end_inset
-
-
-\end_layout
-
-\begin_layout Standard
-and get
-\end_layout
-
-\begin_layout Standard
-
-\family roman
-\series medium
-\shape up
-\size normal
-\emph off
-\bar no
-\strikeout off
-\uuline off
-\uwave off
-\noun off
-\color none
-\begin_inset Formula 
-\begin{equation}
-\frac{\partial J}{\partial y_{ij}}=\sum_{m,n}\frac{\partial J}{\partial\upsilon_{mn}}\frac{\partial\upsilon_{mn}}{\partial y_{ij}}=\sum_{m}\frac{\partial J}{\partial\upsilon_{mj}}x_{mi}
-\end{equation}
-
-\end_inset
-
-
-\end_layout
-
-\begin_layout Itemize
-
-\emph on
-ElementTimes
-\emph default
-
-\begin_inset Index idx
-status open
-
-\begin_layout Plain Layout
-Node ! ElementTimes
-\end_layout
-
-\end_inset
-
-
-\begin_inset Index idx
-status open
-
-\begin_layout Plain Layout
-ElementTimes
-\end_layout
-
-\end_inset
-
-: element-wise product of two matrices.
- Must satisfy 
-\begin_inset Formula $\mathbf{X}.rows=\mathbf{Y}.rows$
-\end_inset
-
- and 
-\begin_inset Formula $\mathbf{X}.cols=\mathbf{Y}.cols$
-\end_inset
-
-.
-\end_layout
-
-\begin_layout Standard
-\begin_inset Formula 
-\begin{eqnarray}
-\upsilon_{ij}\left(\mathbf{X},\mathbf{Y}\right) & \leftarrow & x_{ij}y_{ij}\\
-\nabla_{\mathbf{X}}^{J} & \leftarrow & \nabla_{\mathbf{X}}^{J}+\mathbf{\nabla_{n}^{\mathit{J}}}\bullet\mathbf{Y}\\
-\nabla_{\mathbf{\mathbf{Y}}}^{J} & \leftarrow & \nabla_{\mathbf{\mathbf{Y}}}^{J}+\mathbf{\nabla_{n}^{\mathit{J}}}\bullet\mathbf{X}.
-\end{eqnarray}
-
-\end_inset
-
-
-\end_layout
-
-\begin_layout Standard
-The gradient 
-\begin_inset Formula $\nabla_{\mathbf{X}}^{J}$
-\end_inset
-
- can be derived by observing
-\end_layout
-
-\begin_layout Standard
-
-\family roman
-\series medium
-\shape up
-\size normal
-\emph off
-\bar no
-\strikeout off
-\uuline off
-\uwave off
-\noun off
-\color none
-\begin_inset Formula 
-\begin{equation}
-\frac{\partial\upsilon_{mn}}{\partial x_{ij}}=\begin{cases}
-y_{ij} & m=i\wedge n=j\\
-0 & else
-\end{cases}
-\end{equation}
-
-\end_inset
-
-
-\end_layout
-
-\begin_layout Standard
-and
-\end_layout
-
-\begin_layout Standard
-
-\family roman
-\series medium
-\shape up
-\size normal
-\emph off
-\bar no
-\strikeout off
-\uuline off
-\uwave off
-\noun off
-\color none
-\begin_inset Formula 
-\begin{equation}
-\frac{\partial J}{\partial x_{ij}}=\sum_{m,n}\frac{\partial J}{\partial\upsilon_{mn}}\frac{\partial\upsilon_{mn}}{\partial y_{ij}}=\frac{\partial J}{\partial\upsilon{}_{ij}}y_{ij}.
-\end{equation}
-
-\end_inset
-
-
-\end_layout
-
-\begin_layout Standard
-The gradient 
-\begin_inset Formula $\nabla_{\mathbf{\mathbf{Y}}}^{J}$
-\end_inset
-
- can be derived exactly the same way due to symmetry.
-\end_layout
-
-\begin_layout Itemize
-
-\emph on
-Plus
-\emph default
-
-\begin_inset Index idx
-status open
-
-\begin_layout Plain Layout
-Node ! Plus
-\end_layout
-
-\end_inset
-
-
-\begin_inset Index idx
-status open
-
-\begin_layout Plain Layout
-Plus
-\end_layout
-
-\end_inset
-
-: sum of two matrices 
-\begin_inset Formula $\mathbf{X}$
-\end_inset
-
- and 
-\begin_inset Formula $\mathbf{Y}$
-\end_inset
-
-.
- Must satisfy 
-\begin_inset Formula $\mathbf{X}.rows=\mathbf{Y}.rows$
-\end_inset
-
-.
- If 
-\begin_inset Formula $\mathbf{X}.cols\neq\mathbf{Y}.cols$
-\end_inset
-
- but one of them is a multiple of the other, the smaller matrix needs to
- be expanded by repeating itself.
-\end_layout
-
-\begin_layout Standard
-\begin_inset Formula 
-\begin{eqnarray}
-\mathbf{\boldsymbol{V}}\left(\mathbf{X},\mathbf{Y}\right) & \leftarrow & \mathbf{X+Y}\\
-\nabla_{\mathbf{X}}^{J} & \leftarrow & \begin{cases}
-\nabla_{\mathbf{X}}^{J}+\mathbf{\nabla_{n}^{\mathit{J}}} & \mathbf{X}.rows=\mathbf{V}.rows\wedge\mathbf{X}.cols=\mathbf{V}.cols\\
-\nabla_{\mathbf{X}}^{J}+\mathbf{1_{\mathit{1,\mathbf{V}.rows}}\nabla_{n}^{\mathit{J}}} & \mathbf{X}.rows=1\wedge\mathbf{X}.cols=\mathbf{V}.cols\\
-\nabla_{\mathbf{X}}^{J}+\mathbf{\nabla_{n}^{\mathit{J}}}\mathbf{1}_{\mathbf{V}.cols,1} & \mathbf{X}.rows=\mathbf{V}.rows\wedge\mathbf{X}.cols=1\\
-\nabla_{\mathbf{X}}^{J}+\mathbf{1}_{\mathit{1,\mathbf{V}.rows}}\mathbf{\nabla_{n}^{\mathit{J}}}\mathbf{1}_{v.cols,1} & \mathbf{X}.rows=1\wedge\mathbf{X}.cols=1
-\end{cases}\\
-\nabla_{\mathbf{Y}}^{J} & \leftarrow & \begin{cases}
-\nabla_{\mathbf{Y}}^{J}+\mathbf{\nabla_{n}^{\mathit{J}}} & \mathbf{Y}.rows=\mathbf{V}.rows\wedge\mathbf{Y}.cols=\mathbf{V}.cols\\
-\nabla_{\mathbf{Y}}^{J}+\mathbf{1_{\mathit{1,\mathbf{V}.rows}}\nabla_{n}^{\mathit{J}}} & \mathbf{Y}.rows=1\wedge\mathbf{Y}.cols=\mathbf{V}.cols\\
-\nabla_{\mathbf{Y}}^{J}+\mathbf{\nabla_{n}^{\mathit{J}}}\mathbf{1}_{\mathbf{V}.cols,1} & \mathbf{Y}.rows=\mathbf{V}.rows\wedge\mathbf{Y}.cols=1\\
-\nabla_{\mathbf{Y}}^{J}+\mathbf{1}_{\mathit{1,\mathbf{V}.rows}}\mathbf{\nabla_{n}^{\mathit{J}}}\mathbf{1}_{\mathbf{V}.cols,1} & \mathbf{Y}.rows=1\wedge\mathbf{Y}.cols=1
-\end{cases}
-\end{eqnarray}
-
-\end_inset
-
-
-\end_layout
-
-\begin_layout Standard
-The gradient 
-\begin_inset Formula $\nabla_{\mathbf{X}}^{J}$
-\end_inset
-
- can be derived by observing that when 
-\family roman
-\series medium
-\shape up
-\size normal
-\emph off
-\bar no
-\strikeout off
-\uuline off
-\uwave off
-\noun off
-\color none
-
-\begin_inset Formula $\mathbf{X}$
-\end_inset
-
- has the same dimension as 
-\begin_inset Formula $\mathbf{\mathbf{V}}$
-\end_inset
-
-, we have 
-\begin_inset Formula 
-\begin{equation}
-\frac{\partial\upsilon_{mn}}{\partial x_{ij}}=\begin{cases}
-1 & m=i\wedge n=j\\
-0 & else
-\end{cases}
-\end{equation}
-
-\end_inset
-
-
-\end_layout
-
-\begin_layout Standard
-and
-\end_layout
-
-\begin_layout Standard
-
-\family roman
-\series medium
-\shape up
-\size normal
-\emph off
-\bar no
-\strikeout off
-\uuline off
-\uwave off
-\noun off
-\color none
-\begin_inset Formula 
-\begin{equation}
-\frac{\partial J}{\partial x_{ij}}=\sum_{m,n}\frac{\partial J}{\partial\upsilon_{mn}}\frac{\partial\upsilon_{mn}}{\partial x_{ij}}=\frac{\partial J}{\partial\upsilon_{ij}}
-\end{equation}
-
-\end_inset
-
-
-\end_layout
-
-\begin_layout Standard
-If 
-\family roman
-\series medium
-\shape up
-\size normal
-\emph off
-\bar no
-\strikeout off
-\uuline off
-\uwave off
-\noun off
-\color none
-
-\begin_inset Formula $\mathbf{X}.rows=1\wedge\mathbf{X}.cols=\mathbf{V}.cols$
-\end_inset
-
- we have
-\end_layout
-
-\begin_layout Standard
-
-\family roman
-\series medium
-\shape up
-\size normal
-\emph off
-\bar no
-\strikeout off
-\uuline off
-\uwave off
-\noun off
-\color none
-\begin_inset Formula 
-\begin{equation}
-\frac{\partial\upsilon_{mn}}{\partial x_{ij}}=\begin{cases}
-1 & n=j\\
-0 & else
-\end{cases}
-\end{equation}
-
-\end_inset
-
-
-\end_layout
-
-\begin_layout Standard
-and
-\end_layout
-
-\begin_layout Standard
-
-\family roman
-\series medium
-\shape up
-\size normal
-\emph off
-\bar no
-\strikeout off
-\uuline off
-\uwave off
-\noun off
-\color none
-\begin_inset Formula 
-\begin{equation}
-\frac{\partial J}{\partial x_{ij}}=\sum_{m,n}\frac{\partial J}{\partial\upsilon_{mn}}\frac{\partial\upsilon_{mn}}{\partial x_{ij}}=\sum_{m}\frac{\partial J}{\partial\upsilon_{mj}}
-\end{equation}
-
-\end_inset
-
-
-\end_layout
-
-\begin_layout Standard
-We can derive 
-\begin_inset Formula $\nabla_{\mathbf{X}}^{J}$
-\end_inset
-
- and 
-\begin_inset Formula $\nabla_{\mathbf{Y}}^{J}$
-\end_inset
-
- under other conditions similarly.
-\end_layout
-
-\begin_layout Itemize
-
-\emph on
-Minus
-\emph default
-
-\begin_inset Index idx
-status open
-
-\begin_layout Plain Layout
-Node ! Minus
-\end_layout
-
-\end_inset
-
-
-\begin_inset Index idx
-status open
-
-\begin_layout Plain Layout
-Minus
-\end_layout
-
-\end_inset
-
-: difference of two matrices 
-\begin_inset Formula $\mathbf{X}$
-\end_inset
-
- and 
-\begin_inset Formula $\mathbf{Y}$
-\end_inset
-
-.
- Must satisfy 
-\begin_inset Formula $\mathbf{X}.rows=\mathbf{Y}.rows$
-\end_inset
-
-.
- If 
-\begin_inset Formula $\mathbf{X}.cols\neq\mathbf{Y}.cols$
-\end_inset
-
- but one of them is a multiple of the other, the smaller matrix needs to
- be expanded by repeating itself.
-\end_layout
-
-\begin_layout Standard
-\begin_inset Formula 
-\begin{eqnarray}
-\mathbf{\boldsymbol{V}}\left(\mathbf{X},\mathbf{Y}\right) & \leftarrow & \mathbf{X-Y}\\
-\nabla_{\mathbf{X}}^{J} & \leftarrow & \begin{cases}
-\nabla_{\mathbf{X}}^{J}+\mathbf{\nabla_{n}^{\mathit{J}}} & \mathbf{X}.rows=\mathbf{V}.rows\wedge\mathbf{X}.cols=\mathbf{V}.cols\\
-\nabla_{\mathbf{X}}^{J}+\mathbf{1_{\mathit{1,\mathbf{V}.rows}}\nabla_{n}^{\mathit{J}}} & \mathbf{X}.rows=1\wedge\mathbf{X}.cols=\mathbf{V}.cols\\
-\nabla_{\mathbf{X}}^{J}+\mathbf{\nabla_{n}^{\mathit{J}}}\mathbf{1}_{\mathbf{V}.cols,1} & \mathbf{X}.rows=\mathbf{V}.rows\wedge\mathbf{X}.cols=1\\
-\nabla_{\mathbf{X}}^{J}+\mathbf{1}_{\mathit{1,\mathbf{V}.rows}}\mathbf{\nabla_{n}^{\mathit{J}}}\mathbf{1}_{v.cols,1} & \mathbf{X}.rows=1\wedge\mathbf{X}.cols=1
-\end{cases}\\
-\nabla_{\mathbf{Y}}^{J} & \leftarrow & \begin{cases}
-\nabla_{\mathbf{Y}}^{J}-\mathbf{\nabla_{n}^{\mathit{J}}} & \mathbf{Y}.rows=\mathbf{V}.rows\wedge\mathbf{Y}.cols=\mathbf{V}.cols\\
-\nabla_{\mathbf{Y}}^{J}-\mathbf{1_{\mathit{1,\mathbf{V}.rows}}\nabla_{n}^{\mathit{J}}} & \mathbf{Y}.rows=1\wedge\mathbf{Y}.cols=\mathbf{V}.cols\\
-\nabla_{\mathbf{Y}}^{J}-\mathbf{\nabla_{n}^{\mathit{J}}}\mathbf{1}_{\mathbf{V}.cols,1} & \mathbf{Y}.rows=\mathbf{V}.rows\wedge\mathbf{Y}.cols=1\\
-\nabla_{\mathbf{Y}}^{J}-\mathbf{1}_{\mathit{1,\mathbf{V}.rows}}\mathbf{\nabla_{n}^{\mathit{J}}}\mathbf{1}_{\mathbf{V}.cols,1} & \mathbf{Y}.rows=1\wedge\mathbf{Y}.cols=1
-\end{cases}
-\end{eqnarray}
-
-\end_inset
-
-
-\end_layout
-
-\begin_layout Standard
-The derivation of the gradients is similar to that for the 
-\emph on
-Plus
-\emph default
- node.
-\end_layout
-
-\begin_layout Itemize
-
-\emph on
-DiagTimes
-\emph default
-
-\begin_inset Index idx
-status open
-
-\begin_layout Plain Layout
-Node ! DiagTimes
-\end_layout
-
-\end_inset
-
-
-\begin_inset Index idx
-status open
-
-\begin_layout Plain Layout
-DiagTimes
-\end_layout
-
-\end_inset
-
-: the product of a diagonal matrix (whose diagonal equals to 
-\begin_inset Formula $\mathbf{d}$
-\end_inset
-
-) and an arbitrary matrix 
-\begin_inset Formula $\mathbf{Y}$
-\end_inset
-
-.
- Must satisfy 
-\begin_inset Formula $\mathbf{d}.rows=\mathbf{Y}.rows$
-\end_inset
-
-.
- 
-\end_layout
-
-\begin_layout Standard
-\begin_inset Formula 
-\begin{eqnarray}
-\upsilon_{ij}\left(\mathbf{d},\mathbf{Y}\right) & \leftarrow & d_{i}y_{ij}\\
-\nabla_{\mathbf{d}}^{J} & \leftarrow & \nabla_{\mathbf{d}}^{J}+\mathbf{\mathbf{\nabla_{n}^{\mathit{J}}}}\circledcirc\mathbf{Y}\\
-\nabla_{\mathbf{\mathbf{Y}}}^{J} & \leftarrow & \nabla_{\mathbf{Y}}^{J}+\mathrm{DiagTimes}\left(\mathbf{d},\mathbf{\nabla_{n}^{\mathit{J}}}\right).
-\end{eqnarray}
-
-\end_inset
-
-
-\end_layout
-
-\begin_layout Standard
-The gradient 
-\begin_inset Formula $\nabla_{\mathbf{d}}^{J}$
-\end_inset
-
- can be derived by observing 
-\family roman
-\series medium
-\shape up
-\size normal
-\emph off
-\bar no
-\strikeout off
-\uuline off
-\uwave off
-\noun off
-\color none
-
-\begin_inset Formula 
-\begin{equation}
-\frac{\partial\upsilon_{mn}}{\partial d_{i}}=\begin{cases}
-y_{in} & m=i\\
-0 & else
-\end{cases}
-\end{equation}
-
-\end_inset
-
-
-\end_layout
-
-\begin_layout Standard
-and
-\end_layout
-
-\begin_layout Standard
-
-\family roman
-\series medium
-\shape up
-\size normal
-\emph off
-\bar no
-\strikeout off
-\uuline off
-\uwave off
-\noun off
-\color none
-\begin_inset Formula 
-\begin{equation}
-\frac{\partial J}{\partial d_{i}}=\sum_{m,n}\frac{\partial J}{\partial\upsilon_{mn}}\frac{\partial\upsilon_{mn}}{\partial d_{i}}=\sum_{n}\frac{\partial J}{\partial\upsilon_{in}}y_{in}
-\end{equation}
-
-\end_inset
-
-
-\end_layout
-
-\begin_layout Standard
-Similarly to derive the gradient 
-\begin_inset Formula $\nabla_{\mathbf{\mathbf{Y}}}^{J}$
-\end_inset
-
- we note that
-\end_layout
-
-\begin_layout Standard
-
-\family roman
-\series medium
-\shape up
-\size normal
-\emph off
-\bar no
-\strikeout off
-\uuline off
-\uwave off
-\noun off
-\color none
-\begin_inset Formula 
-\begin{equation}
-\frac{\partial\upsilon_{mn}}{\partial y_{ij}}=\begin{cases}
-d_{i} & m=i\wedge n=j\\
-0 & else
-\end{cases}
-\end{equation}
-
-\end_inset
-
-
-\end_layout
-
-\begin_layout Standard
-and get
-\end_layout
-
-\begin_layout Standard
-
-\family roman
-\series medium
-\shape up
-\size normal
-\emph off
-\bar no
-\strikeout off
-\uuline off
-\uwave off
-\noun off
-\color none
-\begin_inset Formula 
-\begin{equation}
-\frac{\partial J}{\partial y_{ij}}=\sum_{m,n}\frac{\partial J}{\partial\upsilon_{mn}}\frac{\partial\upsilon_{mn}}{\partial y_{ij}}=\frac{\partial J}{\partial\upsilon_{ij}}d_{i}
-\end{equation}
-
-\end_inset
-
-
-\end_layout
-
-\begin_layout Itemize
-
-\emph on
-Dropout
-\emph default
-
-\begin_inset Index idx
-status open
-
-\begin_layout Plain Layout
-Node ! Dropout
-\end_layout
-
-\end_inset
-
-
-\begin_inset Index idx
-status open
-
-\begin_layout Plain Layout
-Dropout
-\end_layout
-
-\end_inset
-
-: randomly set 
-\begin_inset Formula $\lambda$
-\end_inset
-
- percentage of values of 
-\begin_inset Formula $\mathbf{\mathbf{Y}}$
-\end_inset
-
- to be zero and scale the rest so that the expectation of the sum is not
- changed: 
-\end_layout
-
-\begin_layout Standard
-\begin_inset Formula 
-\begin{eqnarray}
-m_{ij}\left(\lambda\right) & \leftarrow & \begin{cases}
-0 & rand\left(0,1\right)\leq\lambda\\
-\frac{1}{1-\lambda} & else
-\end{cases}\\
-v_{ij}\left(\lambda,\mathbf{\mathbf{Y}}\right) & \leftarrow & m_{ij}y_{ij}\\
-\nabla_{\mathbf{\mathbf{Y}}}^{J} & \leftarrow & \nabla_{\mathbf{Y}}^{J}+\begin{cases}
-\mathbf{\nabla_{n}^{\mathit{J}}} & \lambda=0\\
-\mathbf{\nabla_{n}^{\mathit{J}}}\bullet\mathbf{M} & else
-\end{cases}
-\end{eqnarray}
-
-\end_inset
-
-
-\end_layout
-
-\begin_layout Standard
-Note that 
-\begin_inset Formula $\lambda$
-\end_inset
-
- is a given value instead of part of the model.
- We only need to get the gradient with regard to 
-\begin_inset Formula $\mathbf{\mathbf{Y}}$
-\end_inset
-
-.
- If 
-\begin_inset Formula $\lambda=0$
-\end_inset
-
- then 
-\begin_inset Formula $\mathbf{V}=\mathbf{X}$
-\end_inset
-
- which is a trivial case.
- Otherwise it's equivalent to the 
-\emph on
-ElementTimes
-\emph default
- node with a randomly set mask 
-\begin_inset Formula $\mathbf{M}$
-\end_inset
-
-.
- 
-\end_layout
-
-\begin_layout Itemize
-
-\emph on
-KhatriRaoProduct
-\emph default
-
-\begin_inset Index idx
-status open
-
-\begin_layout Plain Layout
-Node ! KhatriRaoProduct
-\end_layout
-
-\end_inset
-
-
-\begin_inset Index idx
-status open
-
-\begin_layout Plain Layout
-KhatriRaoProduct
-\end_layout
-
-\end_inset
-
-: column-wise cross product of two matrices 
-\begin_inset Formula $\mathbf{X}$
-\end_inset
-
- and 
-\begin_inset Formula $\mathbf{Y}$
-\end_inset
-
-.
- Must satisfy 
-\begin_inset Formula $\mathbf{X}.cols=\mathbf{Y}.cols$
-\end_inset
-
-.
- Useful for constructing tensor networks.
-\end_layout
-
-\begin_layout Standard
-\begin_inset Formula 
-\begin{eqnarray}
-\mathbf{\boldsymbol{\upsilon}}_{.j}\left(\mathbf{X},\mathbf{Y}\right) & \leftarrow & \mathbf{x_{\mathit{.j}}\otimes y}_{\mathit{.j}}\\
-\left[\nabla_{\mathbf{X}}^{J}\right]_{.j} & \leftarrow & \left[\nabla_{\mathbf{X}}^{J}\right]_{.j}+\left[\left[\mathbf{\mathbf{\nabla_{n}^{\mathit{J}}}}\right]_{.j}\right]_{\mathbf{X}.rows,\mathbf{Y}.rows}\mathbf{Y}\\
-\left[\nabla_{\mathbf{Y}}^{J}\right]_{.j} & \leftarrow & \left[\nabla_{\mathbf{Y}}^{J}\right]_{.j}+\left[\left[\left[\mathbf{\mathbf{\nabla_{n}^{\mathit{J}}}}\right]_{.j}\right]_{\mathbf{X}.rows,\mathbf{Y}.rows}\right]^{T}\mathbf{X},
-\end{eqnarray}
-
-\end_inset
-
-
-\end_layout
-
-\begin_layout Standard
-where 
-\begin_inset Formula $\left[\mathbf{X}\right]_{m,n}$
-\end_inset
-
- reshapes 
-\begin_inset Formula $\mathbf{X}$
-\end_inset
-
- to become an 
-\begin_inset Formula $m\times n$
-\end_inset
-
- matrix.
- The gradient 
-\begin_inset Formula $\nabla_{\mathbf{X}}^{J}$
-\end_inset
-
- can be derived by observing
-\family roman
-\series medium
-\shape up
-\size normal
-\emph off
-\bar no
-\strikeout off
-\uuline off
-\uwave off
-\noun off
-\color none
-
-\begin_inset Formula 
-\begin{equation}
-\frac{\partial\upsilon_{mn}}{\partial x_{ij}}=\begin{cases}
-y_{kj} & n=j\wedge i=m/\mathbf{Y}.rows\wedge k=modulus(m,\mathbf{Y}.rows)\\
-0 & else
-\end{cases}
-\end{equation}
-
-\end_inset
-
-
-\end_layout
-
-\begin_layout Standard
-and
-\end_layout
-
-\begin_layout Standard
-
-\family roman
-\series medium
-\shape up
-\size normal
-\emph off
-\bar no
-\strikeout off
-\uuline off
-\uwave off
-\noun off
-\color none
-\begin_inset Formula 
-\begin{equation}
-\frac{\partial J}{\partial x_{ij}}=\sum_{m,n}\frac{\partial J}{\partial\upsilon_{mn}}\frac{\partial\upsilon_{mn}}{\partial x_{ij}}=\sum_{i,k}\frac{\partial J}{\partial\upsilon_{i\times y.rows+k,j}}y_{kj}.
-\end{equation}
-
-\end_inset
-
-
-\end_layout
-
-\begin_layout Standard
-The gradient 
-\begin_inset Formula $\nabla_{\mathbf{y}}^{J}$
-\end_inset
-
- can be derived similarly.
-\end_layout
-
-\begin_layout Itemize
-
-\emph on
-Cos
-\emph default
-
-\begin_inset Index idx
-status open
-
-\begin_layout Plain Layout
-Node ! Cos
-\end_layout
-
-\end_inset
-
-
-\begin_inset Index idx
-status open
-
-\begin_layout Plain Layout
-Cos
-\end_layout
-
-\end_inset
-
-: column-wise cosine distance of two matrices 
-\begin_inset Formula $\mathbf{X}$
-\end_inset
-
- and 
-\begin_inset Formula $\mathbf{Y}$
-\end_inset
-
-.
- Must satisfy 
-\begin_inset Formula $\mathbf{X}.cols=\mathbf{Y}.cols$
-\end_inset
-
-.
- The result is a row vector.
- Frequently used in natural language processing tasks.
-\end_layout
-
-\begin_layout Standard
-\begin_inset Formula 
-\begin{eqnarray}
-\mathbf{\boldsymbol{\mathit{\upsilon}}}_{.j}\left(\mathbf{X},\mathbf{Y}\right) & \leftarrow & \frac{\mathbf{x_{\mathit{.j}}^{\mathit{T}}y}_{\mathit{.j}}}{\mathbf{\left\Vert x_{\mathit{.j}}\right\Vert \left\Vert y_{\mathit{.j}}\right\Vert }}\\
-\left[\nabla_{\mathbf{X}}^{J}\right]_{.j} & \leftarrow & \left[\nabla_{\mathbf{X}}^{J}\right]_{.j}+\left[\mathbf{\mathbf{\nabla_{n}^{\mathit{J}}}}\right]_{.j}\bullet\left[\frac{y_{ij}}{\mathbf{\left\Vert x_{\mathit{.j}}\right\Vert \left\Vert y_{\mathit{.j}}\right\Vert }}-\frac{x_{ij}\upsilon_{.,j}}{\mathbf{\left\Vert x_{\mathit{.j}}\right\Vert ^{2}}}\right]\\
-\left[\nabla_{\mathbf{Y}}^{J}\right]_{.j} & \leftarrow & \left[\nabla_{\mathbf{Y}}^{J}\right]_{.j}+\left[\mathbf{\mathbf{\nabla_{n}^{\mathit{J}}}}\right]_{.j}\bullet\left[\frac{x_{ij}}{\mathbf{\left\Vert x_{\mathit{.j}}\right\Vert \left\Vert y_{\mathit{.j}}\right\Vert }}-\frac{y_{ij}\upsilon_{.,j}}{\mathbf{\left\Vert y_{\mathit{.j}}\right\Vert ^{2}}}\right].
-\end{eqnarray}
-
-\end_inset
-
-
-\end_layout
-
-\begin_layout Standard
-The gradient 
-\begin_inset Formula $\nabla_{\mathbf{X}}^{J}$
-\end_inset
-
- can be derived by observing
-\family roman
-\series medium
-\shape up
-\size normal
-\emph off
-\bar no
-\strikeout off
-\uuline off
-\uwave off
-\noun off
-\color none
-
-\begin_inset Formula 
-\begin{equation}
-\frac{\partial\upsilon_{.n}}{\partial x_{ij}}=\begin{cases}
-\frac{y_{ij}}{\mathbf{\left\Vert x_{\mathit{.j}}\right\Vert \left\Vert y_{\mathit{.j}}\right\Vert }}-\frac{x_{ij}\left(\mathbf{x_{\mathit{.j}}^{\mathit{T}}y}_{\mathit{.j}}\right)}{\mathbf{\left\Vert x_{\mathit{.j}}\right\Vert ^{3}}\left\Vert \mathbf{y}_{\mathit{.j}}\right\Vert } & n=j\\
-0 & else
-\end{cases}
-\end{equation}
-
-\end_inset
-
-
-\end_layout
-
-\begin_layout Standard
-and
-\end_layout
-
-\begin_layout Standard
-
-\family roman
-\series medium
-\shape up
-\size normal
-\emph off
-\bar no
-\strikeout off
-\uuline off
-\uwave off
-\noun off
-\color none
-\begin_inset Formula 
-\begin{eqnarray}
-\frac{\partial J}{\partial x_{ij}} & = & \sum_{n}\frac{\partial J}{\partial\upsilon_{.n}}\frac{\partial\upsilon_{.n}}{\partial x_{ij}}=\frac{\partial J}{\partial\upsilon_{.,j}}\left[\frac{y_{ij}}{\mathbf{\left\Vert x_{\mathit{.j}}\right\Vert \left\Vert y_{\mathit{.j}}\right\Vert }}-\frac{x_{ij}\left(\mathbf{x_{\mathit{.j}}^{\mathit{T}}y}_{\mathit{.j}}\right)}{\mathbf{\left\Vert x_{\mathit{.j}}\right\Vert ^{3}}\left\Vert \mathbf{y}_{\mathit{.j}}\right\Vert }\right].\\
- & = & \frac{\partial J}{\partial\upsilon_{.,j}}\left[\frac{y_{ij}}{\mathbf{\left\Vert x_{\mathit{.j}}\right\Vert \left\Vert y_{\mathit{.j}}\right\Vert }}-\frac{x_{ij}\upsilon_{.,j}}{\mathbf{\left\Vert x_{\mathit{.j}}\right\Vert ^{2}}}\right].
-\end{eqnarray}
-
-\end_inset
-
-
-\end_layout
-
-\begin_layout Standard
-The gradient 
-\begin_inset Formula $\nabla_{\mathbf{y}}^{J}$
-\end_inset
-
- can be derived similarly.
-\end_layout
-
-\begin_layout Itemize
-
-\emph on
-ClassificationError
-\emph default
-
-\begin_inset Index idx
-status open
-
-\begin_layout Plain Layout
-Node ! ClassificationError
-\end_layout
-
-\end_inset
-
-
-\begin_inset Index idx
-status open
-
-\begin_layout Plain Layout
-ClassificationError
-\end_layout
-
-\end_inset
-
-: compute the total number of columns in which the indexes of the maximum
- values disagree.
- Each column is considered as a sample and 
-\begin_inset Formula $\delta$
-\end_inset
-
- is the Kronecker delta.
- Must satisfy 
-\begin_inset Formula $\mathbf{X}.cols=\mathbf{Y}.cols$
-\end_inset
-
-.
-\end_layout
-
-\begin_layout Standard
-\begin_inset Formula 
-\begin{eqnarray}
-a_{j}\left(\mathbf{X}\right) & \leftarrow & \arg\max_{i}x_{ij}\\
-b_{j}\left(\mathbf{Y}\right) & \leftarrow & \arg\max_{i}y_{ij}\\
-v\left(\mathbf{X},\mathbf{\mathbf{Y}}\right) & \leftarrow & \sum_{j}\delta\left(a_{j}\left(\mathbf{X}\right)\neq b_{j}\left(\mathbf{Y}\right)\right)
-\end{eqnarray}
-
-\end_inset
-
-
-\end_layout
-
-\begin_layout Standard
-This node type is only used to compute classification errors during the
- decoding time and is not involved in the model training.
- For this reason, calling 
-\begin_inset Formula $ComputePartialGradient(\mathbf{b})$
-\end_inset
-
- should just raise an error.
-\end_layout
-
-\begin_layout Itemize
-
-\emph on
-SquareError
-\emph default
-
-\begin_inset Index idx
-status open
-
-\begin_layout Plain Layout
-Node ! SquareError
-\end_layout
-
-\end_inset
-
-
-\begin_inset Index idx
-status open
-
-\begin_layout Plain Layout
-SquareError
-\end_layout
-
-\end_inset
-
-: compute the square of Frobenius norm of the difference 
-\begin_inset Formula $\mathbf{X}-\mathbf{Y}$
-\end_inset
-
-.
- Must satisfy 
-\begin_inset Formula $\mathbf{X}.rows=\mathbf{Y}.rows$
-\end_inset
-
- and 
-\begin_inset Formula $\mathbf{X}.cols=\mathbf{Y}.cols$
-\end_inset
-
-.
-\end_layout
-
-\begin_layout Standard
-\begin_inset Formula 
-\begin{eqnarray}
-v\left(\mathbf{X},\mathbf{\mathbf{Y}}\right) & \leftarrow & \frac{1}{2}\mathrm{Tr}\left(\left(\mathbf{X}-\mathbf{Y}\right)\left(\mathbf{X}-\mathbf{Y}\right)^{T}\right)\\
-\nabla_{\mathbf{X}}^{J} & \leftarrow & \nabla_{\mathbf{X}}^{J}+\mathbf{\nabla_{n}^{\mathit{J}}}\left(\mathbf{X}-\mathbf{Y}\right)\\
-\nabla_{\mathbf{\mathbf{Y}}}^{J} & \leftarrow & \nabla_{\mathbf{\mathbf{Y}}}^{J}-\mathbf{\nabla_{n}^{\mathit{J}}}\left(\mathbf{X}-\mathbf{Y}\right).
-\end{eqnarray}
-
-\end_inset
-
-
-\end_layout
-
-\begin_layout Standard
-Note that 
-\begin_inset Formula $v$
-\end_inset
-
- is a scalar.
- The derivation of the gradients is trivial given
-\end_layout
-
-\begin_layout Standard
-
-\family roman
-\series medium
-\shape up
-\size normal
-\emph off
-\bar no
-\strikeout off
-\uuline off
-\uwave off
-\noun off
-\color none
-\begin_inset Formula 
-\begin{eqnarray}
-\frac{\partial v}{\partial\mathbf{X}} & = & \mathbf{X}-\mathbf{Y}\\
-\frac{\partial v}{\partial\mathbf{Y}} & = & \mathbf{-\left(X-\mathbf{Y}\right)}.
-\end{eqnarray}
-
-\end_inset
-
-
-\end_layout
-
-\begin_layout Itemize
-
-\emph on
-CrossEntropy
-\emph default
-
-\begin_inset Index idx
-status open
-
-\begin_layout Plain Layout
-Node ! CrossEntropy
-\end_layout
-
-\end_inset
-
-
-\begin_inset Index idx
-status open
-
-\begin_layout Plain Layout
-CrossEntropy
-\end_layout
-
-\end_inset
-
-:
-\family roman
-\series medium
-\shape up
-\size normal
-\emph off
-\bar no
-\strikeout off
-\uuline off
-\uwave off
-\noun off
-\color none
- compute the sum of cross entropy computed column-wise (over samples) where
- each column of 
-\family default
-\series default
-\shape default
-\size default
-\emph default
-\bar default
-\strikeout default
-\uuline default
-\uwave default
-\noun default
-\color inherit
-
-\begin_inset Formula $\mathbf{X}$
-\end_inset
-
- and 
-\begin_inset Formula $\mathbf{Y}$
-\end_inset
-
- is a probability distribution.
- Must satisfy 
-\begin_inset Formula $\mathbf{X}.rows=\mathbf{Y}.rows$
-\end_inset
-
- and 
-\begin_inset Formula $\mathbf{X}.cols=\mathbf{Y}.cols$
-\end_inset
-
-.
-\end_layout
-
-\begin_layout Standard
-\begin_inset Formula 
-\begin{eqnarray}
-\mathbf{R}\left(\mathbf{\mathbf{Y}}\right) & \leftarrow & \log\left(\mathbf{Y}\right)\\
-v\left(\mathbf{X},\mathbf{\mathbf{Y}}\right) & \leftarrow & -\mathrm{vec}\left(\mathbf{X}\right)\circ\mathrm{vec}\left(\mathbf{R}\left(\mathbf{\mathbf{Y}}\right)\right)\\
-\nabla_{\mathbf{X}}^{J} & \leftarrow & \nabla_{\mathbf{X}}^{J}-\mathbf{\nabla_{n}^{\mathit{J}}}\mathbf{R}\left(\mathbf{\mathbf{Y}}\right)\\
-\nabla_{\mathbf{\mathbf{Y}}}^{J} & \leftarrow & \nabla_{\mathbf{\mathbf{Y}}}^{J}-\mathbf{\nabla_{n}^{\mathit{J}}}\left(\mathbf{X}\oslash\mathbf{Y}\right).
-\end{eqnarray}
-
-\end_inset
-
-
-\end_layout
-
-\begin_layout Standard
-Note that 
-\begin_inset Formula $v$
-\end_inset
-
- is a scalar.
- The gradient 
-\begin_inset Formula $\nabla_{\mathbf{X}}^{J}$
-\end_inset
-
- can be derived by observing
-\family roman
-\series medium
-\shape up
-\size normal
-\emph off
-\bar no
-\strikeout off
-\uuline off
-\uwave off
-\noun off
-\color none
- 
-\begin_inset Formula 
-\begin{equation}
-\frac{\partial\upsilon}{\partial x_{ij}}=-\log\left(y_{ij}\right)=-r_{ij}\left(\mathbf{\mathbf{Y}}\right)
-\end{equation}
-
-\end_inset
-
-
-\end_layout
-
-\begin_layout Standard
-and
-\end_layout
-
-\begin_layout Standard
-
-\family roman
-\series medium
-\shape up
-\size normal
-\emph off
-\bar no
-\strikeout off
-\uuline off
-\uwave off
-\noun off
-\color none
-\begin_inset Formula 
-\begin{equation}
-\frac{\partial J}{\partial x_{ij}}=\frac{\partial J}{\partial\upsilon}\frac{\partial\upsilon}{\partial x_{ij}}=-\frac{\partial J}{\partial\upsilon}r_{ij}\left(\mathbf{\mathbf{Y}}\right)
-\end{equation}
-
-\end_inset
-
-
-\end_layout
-
-\begin_layout Standard
-Similarly to derive the gradient 
-\begin_inset Formula $\nabla_{\mathbf{\mathbf{Y}}}^{J}$
-\end_inset
-
- we note that
-\end_layout
-
-\begin_layout Standard
-
-\family roman
-\series medium
-\shape up
-\size normal
-\emph off
-\bar no
-\strikeout off
-\uuline off
-\uwave off
-\noun off
-\color none
-\begin_inset Formula 
-\begin{equation}
-\frac{\partial\upsilon}{\partial y_{ij}}=-\frac{x_{ij}}{y_{ij}}
-\end{equation}
-
-\end_inset
-
-
-\end_layout
-
-\begin_layout Standard
-and get
-\end_layout
-
-\begin_layout Standard
-
-\family roman
-\series medium
-\shape up
-\size normal
-\emph off
-\bar no
-\strikeout off
-\uuline off
-\uwave off
-\noun off
-\color none
-\begin_inset Formula 
-\begin{equation}
-\frac{\partial J}{\partial y_{ij}}=\frac{\partial J}{\partial\upsilon}\frac{\partial\upsilon}{\partial y_{ij}}=-\frac{\partial J}{\partial\upsilon}\frac{x_{ij}}{y_{ij}}.
-\end{equation}
-
-\end_inset
-
-
-\end_layout
-
-\begin_layout Itemize
-
-\emph on
-CrossEntropyWithSoftmax
-\emph default
-
-\begin_inset Index idx
-status open
-
-\begin_layout Plain Layout
-Node ! CrossEntropyWithSoftmax
-\end_layout
-
-\end_inset
-
-
-\begin_inset Index idx
-status open
-
-\begin_layout Plain Layout
-CrossEntropyWithSoftmax
-\end_layout
-
-\end_inset
-
-:
-\family roman
-\series medium
-\shape up
-\size normal
-\emph off
-\bar no
-\strikeout off
-\uuline off
-\uwave off
-\noun off
-\color none
- same as 
-\family default
-\series default
-\shape default
-\size default
-\emph on
-\bar default
-\strikeout default
-\uuline default
-\uwave default
-\noun default
-\color inherit
-CrossEntropy
-\family roman
-\series medium
-\shape up
-\size normal
-\emph off
-\bar no
-\strikeout off
-\uuline off
-\uwave off
-\noun off
-\color none
- except that 
-\begin_inset Formula $\mathbf{Y}$
-\end_inset
-
- contains values before the softmax operation (i.e., unnormalized).
-\end_layout
-
-\begin_layout Standard
-\begin_inset Formula 
-\begin{eqnarray}
-\mathbf{P}\left(\mathbf{\mathbf{Y}}\right) & \leftarrow & \mathrm{Softmax}\left(\mathbf{\mathbf{Y}}\right)\\
-\mathbf{R}\left(\mathbf{\mathbf{Y}}\right) & \leftarrow & \log\left(\mathbf{P}\left(\mathbf{\mathbf{Y}}\right)\right)\\
-v\left(\mathbf{X},\mathbf{\mathbf{Y}}\right) & \leftarrow & \mathrm{vec}\left(\mathbf{X}\right)\circ\mathrm{vec}\left(\mathbf{R}\left(\mathbf{\mathbf{Y}}\right)\right)\\
-\nabla_{\mathbf{X}}^{J} & \leftarrow & \nabla_{\mathbf{X}}^{J}-\mathbf{\nabla_{n}^{\mathit{J}}}\mathbf{R}\left(\mathbf{\mathbf{Y}}\right)\\
-\nabla_{\mathbf{\mathbf{Y}}}^{J} & \leftarrow & \nabla_{\mathbf{\mathbf{Y}}}^{J}+\mathbf{\nabla_{n}^{\mathit{J}}}\left(\mathbf{\mathbf{P}\left(\mathbf{\mathbf{Y}}\right)}-\mathbf{X}\right)
-\end{eqnarray}
-
-\end_inset
-
-
-\end_layout
-
-\begin_layout Standard
-The gradient 
-\begin_inset Formula $\nabla_{\mathbf{X}}^{J}$
-\end_inset
-
- is the same as in the 
-\emph on
-CrossEntropy
-\emph default
- node.
- To derive the gradient 
-\begin_inset Formula $\nabla_{\mathbf{\mathbf{Y}}}^{J}$
-\end_inset
-
- we note that
-\end_layout
-
-\begin_layout Standard
-
-\family roman
-\series medium
-\shape up
-\size normal
-\emph off
-\bar no
-\strikeout off
-\uuline off
-\uwave off
-\noun off
-\color none
-\begin_inset Formula 
-\begin{equation}
-\frac{\partial\upsilon}{\partial y_{ij}}=\mathbf{p}_{ij}\left(\mathbf{\mathbf{Y}}\right)-x_{ij}
-\end{equation}
-
-\end_inset
-
-
-\end_layout
-
-\begin_layout Standard
-and get
-\end_layout
-
-\begin_layout Standard
-
-\family roman
-\series medium
-\shape up
-\size normal
-\emph off
-\bar no
-\strikeout off
-\uuline off
-\uwave off
-\noun off
-\color none
-\begin_inset Formula 
-\begin{equation}
-\frac{\partial J}{\partial y_{ij}}=\frac{\partial J}{\partial\upsilon}\frac{\partial\upsilon}{\partial y_{ij}}=\frac{\partial J}{\partial\upsilon}\left(\mathbf{p}_{ij}\left(\mathbf{\mathbf{Y}}\right)-x_{ij}\right).
-\end{equation}
-
-\end_inset
-
-
-\end_layout
-
-\begin_layout Itemize
-
-\emph on
-ClassBasedCrossEntropyWithSoftmax
-\emph default
-
-\begin_inset Index idx
-status open
-
-\begin_layout Plain Layout
-Node ! ClassBasedCrossEntropyWithSoftmax
-\end_layout
-
-\end_inset
-
-
-\begin_inset Index idx
-status open
-
-\begin_layout Plain Layout
-ClassBasedCrossEntropyWithSoftmax
-\end_layout
-
-\end_inset
-
-:
-\family roman
-\series medium
-\shape up
-\size normal
-\emph off
-\bar no
-\strikeout off
-\uuline off
-\uwave off
-\noun off
-\color none
- same as 
-\family default
-\series default
-\shape default
-\size default
-\emph on
-\bar default
-\strikeout default
-\uuline default
-\uwave default
-\noun default
-\color inherit
-CrossEntropyWithSoftmax
-\family roman
-\series medium
-\shape up
-\size normal
-\emph off
-\bar no
-\strikeout off
-\uuline off
-\uwave off
-\noun off
-\color none
- except that label 
-\begin_inset Formula $\mathbf{Y}$
-\end_inset
-
- is a 4 bye T dense matrix.
- The first row is the word id, the second row is the class id of this word
- id, the third row is the first word id in this class, and the last row
- is the first word id of the next class.
- The last two rows provide the left and right boundary of a slice that correspon
-d to softmax of label given its observation 
-\begin_inset Formula $\mathbf{X}$
-\end_inset
-
-.
- It also takes a weight matrix 
-\begin_inset Formula $\mathbf{W}$
-\end_inset
-
- for computing with observation 
-\begin_inset Formula $\mathbf{X}$
-\end_inset
-
-.
- It also takes outputs 
-\begin_inset Formula $\mathbf{Q}$
-\end_inset
-
- from Times node that provides inputs for computing posterior probability
- given class.
-\end_layout
-
-\begin_layout Standard
-\begin_inset Formula 
-\begin{eqnarray}
-for & t=1 & :T\\
-z_{t} & \leftarrow & Y(0,t)\\
-\mathbf{Z_{t}} & \leftarrow & [0\cdots\delta(i=z_{t})\cdots0]^{T}\\
-c_{t} & \leftarrow & Y(1,t)\\
-\mathbf{C_{t}} & \leftarrow & [0\cdots\delta(i=c_{t})\cdots0]^{T}\\
-l_{t} & \leftarrow & Y(2,t)\\
-r_{t} & \leftarrow & Y(3,t)\\
-\mathbf{W_{t}} & \leftarrow & W[:,l_{t}:r_{t}-1]\\
-\mathbf{P_{t}} & \leftarrow & \mathrm{Softmax}\left(\mathbf{W_{t}^{T}X}\right)\\
-\mathbf{R_{t}} & \leftarrow & \log\left(\mathbf{P_{t}}\right)\\
-v\left(\mathbf{X},\mathbf{\mathbf{Y}}\right) & += & \mathbf{Z_{t}}\circ\mathbf{R_{t}}\\
-\mathbf{U_{t}} & \leftarrow & logSoftmax(\mathbf{Q_{t}})\\
-v\left(\mathbf{X},\mathbf{\mathbf{Y}}\right) & += & \mathbf{C_{t}}\mathbf{\circ U_{t}}\\
-\nabla_{\mathbf{Q}}^{J} & \leftarrow\nabla_{\mathbf{Q}}^{J}+ & \mathbf{\nabla_{n}^{\mathit{J}}}\left(\mathbf{\mathbf{exp(U}_{t})}-\mathbf{C_{t}}\right)\\
-\nabla_{\mathbf{\mathbf{P}}}^{J} & \leftarrow & \mathbf{\nabla_{n}^{\mathit{J}}}\left(\mathbf{\mathbf{P}_{t}}-\mathbf{Z_{t}}\right)\\
-\nabla_{\mathbf{W}}^{J} & \leftarrow\nabla_{\mathbf{W}}^{J}+ & \mathbf{X_{t}\nabla_{P}^{\mathit{J}T}}\\
-\nabla_{\mathbf{X}}^{J} & \leftarrow\nabla_{\mathbf{X}}^{J}+ & \mathbf{W_{t}}\mathbf{\nabla_{P}^{\mathit{J}}}
-\end{eqnarray}
-
-\end_inset
-
-
-\end_layout
-
-\begin_layout Itemize
-
-\emph on
-CRF
-\emph default
-
-\begin_inset Index idx
-status open
-
-\begin_layout Plain Layout
-Node ! CRF
-\end_layout
-
-\end_inset
-
-
-\begin_inset Index idx
-status open
-
-\begin_layout Plain Layout
-CRF
-\end_layout
-
-\end_inset
-
-:
-\family roman
-\series medium
-\shape up
-\size normal
-\emph off
-\bar no
-\strikeout off
-\uuline off
-\uwave off
-\noun off
-\color none
- CRF stands for conditional random fields.
- This node does sequence-level training, using CRF criterion.
- This node has three nputs.
- The first is the label 
-\family default
-\series bold
-\shape default
-\size default
-\emph default
-\bar default
-\strikeout default
-\uuline default
-\uwave default
-\noun default
-\color inherit
-L
-\family roman
-\series medium
-\shape up
-\size normal
-\emph off
-\bar no
-\strikeout off
-\uuline off
-\uwave off
-\noun off
-\color none
-.
- The second is the position dependent score 
-\family default
-\series bold
-\shape default
-\size default
-\emph default
-\bar default
-\strikeout default
-\uuline default
-\uwave default
-\noun default
-\color inherit
-H
-\family roman
-\series medium
-\shape up
-\size normal
-\emph off
-\bar no
-\strikeout off
-\uuline off
-\uwave off
-\noun off
-\color none
-.
- The third input is transition score 
-\family default
-\series bold
-\shape default
-\size default
-\emph default
-\bar default
-\strikeout default
-\uuline default
-\uwave default
-\noun default
-\color inherit
-T
-\family roman
-\series medium
-\shape up
-\size normal
-\emph off
-\bar no
-\strikeout off
-\uuline off
-\uwave off
-\noun off
-\color none
-.
- A typical usage of CRF node is using 
-\family default
-\series bold
-\shape default
-\size default
-\emph default
-\bar default
-\strikeout default
-\uuline default
-\uwave default
-\noun default
-\color inherit
-L
-\family roman
-\series medium
-\shape up
-\size normal
-\emph off
-\bar no
-\strikeout off
-\uuline off
-\uwave off
-\noun off
-\color none
- same as from labels used in cross-entropy node, computing 
-\family default
-\series bold
-\shape default
-\size default
-\emph default
-\bar default
-\strikeout default
-\uuline default
-\uwave default
-\noun default
-\color inherit
-H
-\family roman
-\series medium
-\shape up
-\size normal
-\emph off
-\bar no
-\strikeout off
-\uuline off
-\uwave off
-\noun off
-\color none
- from child nodes using RNNs, and computing transition score 
-\family default
-\series bold
-\shape default
-\size default
-\emph default
-\bar default
-\strikeout default
-\uuline default
-\uwave default
-\noun default
-\color inherit
-A
-\family roman
-\series medium
-\shape up
-\size normal
-\emph off
-\bar no
-\strikeout off
-\uuline off
-\uwave off
-\noun off
-\color none
- from a matrix.
- The matrix for 
-\family default
-\series bold
-\shape default
-\size default
-\emph default
-\bar default
-\strikeout default
-\uuline default
-\uwave default
-\noun default
-\color inherit
-A
-\family roman
-\series medium
-\shape up
-\size normal
-\emph off
-\bar no
-\strikeout off
-\uuline off
-\uwave off
-\noun off
-\color none
- can be initialized with values of 1/|
-\family default
-\series bold
-\shape default
-\size default
-\emph default
-\bar default
-\strikeout default
-\uuline default
-\uwave default
-\noun default
-\color inherit
-L
-\family roman
-\series medium
-\shape up
-\size normal
-\emph off
-\bar no
-\strikeout off
-\uuline off
-\uwave off
-\noun off
-\color none
-|, where |
-\family default
-\series bold
-\shape default
-\size default
-\emph default
-\bar default
-\strikeout default
-\uuline default
-\uwave default
-\noun default
-\color inherit
-L
-\family roman
-\series medium
-\shape up
-\size normal
-\emph off
-\bar no
-\strikeout off
-\uuline off
-\uwave off
-\noun off
-\color none
-| is the cardinality of the label 
-\family default
-\series bold
-\shape default
-\size default
-\emph default
-\bar default
-\strikeout default
-\uuline default
-\uwave default
-\noun default
-\color inherit
-L
-\family roman
-\series medium
-\shape up
-\size normal
-\emph off
-\bar no
-\strikeout off
-\uuline off
-\uwave off
-\noun off
-\color none
-.
- A forward pass computes the following accumulated score for each time t
- for label i.
- A backward pass computes gradients of the final accumulated score with
- respect to the position dependent input 
-\begin_inset Formula $\frac{\partial R}{\partial h_{t}(i)}$
-\end_inset
-
- at time 
-\begin_inset Formula $t$
-\end_inset
-
- for label 
-\begin_inset Formula $i$
-\end_inset
-
- as follows, and similarly for the gradient to the transition weight 
-\begin_inset Formula $\frac{\partial R}{\partial a_{i,j}}$
-\end_inset
-
- for transition from label 
-\begin_inset Formula $i$
-\end_inset
-
- to label 
-\begin_inset Formula $j$
-\end_inset
-
-: 
-\end_layout
-
-\begin_layout Standard
-\begin_inset Formula 
-\begin{eqnarray}
-\alpha_{t}\left(i\right) & \leftarrow & h_{it}+logadd_{k}\left(\delta_{t-1}(k)+\eta a_{ki}\right)\\
-\mathbf{\frac{\partial R}{\partial\delta_{t-1}(i)}} & \leftarrow & \sum_{j}\frac{\partial C_{logadd}}{\partial\delta_{t}(j)}\frac{\exp(\delta_{t-1}(i)+a_{i,j})}{\sum_{k}\exp(\delta_{t-1}(k)+a_{k,j})}\\
-\mathbf{\frac{\partial R}{\partial\delta_{T}(i)}} & \leftarrow & \frac{\exp(\delta_{T}(i))}{\sum_{k}\exp(\delta_{T}(k))}\\
-\frac{\partial R}{\partial h_{t}(i)} & \leftarrow & l_{t}(i)-\frac{\partial R}{\partial\delta_{t}(i)}\\
-\frac{\partial R}{\partial a_{i,j}} & \leftarrow & \sum_{t}[1(l_{t-1}(i)=1\&\&l_{t}(j)=1)-\frac{\partial R}{\partial\delta_{t}(j)}\frac{\exp(\alpha_{t-1}(i)+\eta a_{i,j})}{\sum_{k}\exp(\alpha_{t-1}(k)+\eta a_{k,j})}]
-\end{eqnarray}
-
-\end_inset
-
-
-\end_layout
-
-\begin_layout Standard
-Notice that the gradient to the transition weights need to be summed over
- the whole observation sequence, which is the current minibatch.
- 
-\end_layout
-
-\begin_layout Subsection
-Computation Node Types for Computing Statistics
-\end_layout
-
-\begin_layout Standard
-Sometimes we only want to get some statistics of the input values (either
- input features or labels).
- For example, to normalize the input features we need to compute the mean
- and standard deviation of the input feature.
- In speech recognition we need to compute the frequencies (mean) of the
- state labels to convert state posterior probability to the scaled likelihood.
- Unlike other computation node types we just described, computation node
- types for computing statistics do not require a gradient computation function
- (i.e., this function should not be called for these types of nodes) because
- they are not learned and often need to be precomputed before model training
- starts.
- Here we list the most popular computation node types in this category.
-\end_layout
-
-\begin_layout Itemize
-
-\emph on
-Mean
-\emph default
-
-\begin_inset Index idx
-status open
-
-\begin_layout Plain Layout
-Node ! Mean
-\end_layout
-
-\end_inset
-
-
-\begin_inset Index idx
-status open
-
-\begin_layout Plain Layout
-Mean
-\end_layout
-
-\end_inset
-
-: compute the mean of the operand 
-\begin_inset Formula $\mathbf{X}$
-\end_inset
-
- across the whole training set.
- When the computation is finished, it needs to be marked so to avoid recomputati
-on.
- When a minibatch of input 
-\begin_inset Formula $\mathbf{X}$
-\end_inset
-
- is fed in
-\end_layout
-
-\begin_layout Standard
-\begin_inset Formula 
-\begin{eqnarray}
-k & \leftarrow & k+\mathbf{X}.cols\\
-\mathbf{\boldsymbol{\upsilon}}\left(\mathbf{X}\right) & \leftarrow & \mathbf{\mathit{\frac{1}{k}}\mathbf{X}1_{X\mathit{.cols,1}}}+\mathit{\frac{k-\mathbf{X}.cols}{k}}\mathbf{\boldsymbol{\upsilon}}\left(\mathbf{X}\right)
-\end{eqnarray}
-
-\end_inset
-
-
-\end_layout
-
-\begin_layout Standard
-Note here
-\family roman
-\series medium
-\shape up
-\size normal
-\emph off
-\bar no
-\strikeout off
-\uuline off
-\uwave off
-\noun off
-\color none
- 
-\begin_inset Formula $\mathbf{X}.cols$
-\end_inset
-
- is the number of samples in the minibatch.
-\end_layout
-
-\begin_layout Itemize
-
-\emph on
-InvStdDev
-\emph default
-
-\begin_inset Index idx
-status open
-
-\begin_layout Plain Layout
-Node ! InvStdDev
-\end_layout
-
-\end_inset
-
-
-\begin_inset Index idx
-status open
-
-\begin_layout Plain Layout
-InvStdDev
-\end_layout
-
-\end_inset
-
-: compute the invert standard deviation of the operand 
-\begin_inset Formula $\mathbf{X}$
-\end_inset
-
- element-wise across the whole training set.
- When the computation is finished, it needs to be marked so to avoid recomputati
-on.
- In the accumulation step
-\end_layout
-
-\begin_layout Standard
-\begin_inset Formula 
-\begin{eqnarray}
-k & \leftarrow & k+\mathbf{X}.cols\\
-\mathbf{\boldsymbol{\upsilon}}\left(\mathbf{X}\right) & \leftarrow & \mathbf{\mathit{\frac{1}{k}}\mathbf{X}1_{X\mathit{.cols,1}}}+\mathit{\frac{k-\mathbf{X}.cols}{k}}\mathbf{\boldsymbol{\upsilon}}\left(\mathbf{X}\right)\\
-\mathbf{\omega}\left(\mathbf{X}\right) & \leftarrow & \mathbf{\mathit{\frac{1}{k}}\left(X\bullet X\right)1}+\mathit{\frac{k-\mathbf{X}.cols}{k}}\mathbf{\omega}\left(\mathbf{X}\right)
-\end{eqnarray}
-
-\end_inset
-
-
-\end_layout
-
-\begin_layout Standard
-When the end of the training set is reached, 
-\end_layout
-
-\begin_layout Standard
-\begin_inset Formula 
-\begin{eqnarray}
-\mathbf{\boldsymbol{\upsilon}} & \leftarrow & \left(\mathbf{\omega}-\left(\upsilon\bullet\upsilon\right)\right)^{1/2}\\
-\mathbf{\boldsymbol{\upsilon}} & \leftarrow & 1\oslash\mathbf{\boldsymbol{\upsilon}}.
-\end{eqnarray}
-
-\end_inset
-
-
-\end_layout
-
-\begin_layout Itemize
-
-\emph on
-PerDimMeanVarNorm
-\emph default
-
-\begin_inset Index idx
-status open
-
-\begin_layout Plain Layout
-Node ! PerDimMeanVarNorm
-\end_layout
-
-\end_inset
-
-
-\begin_inset Index idx
-status open
-
-\begin_layout Plain Layout
-PerDimMeanVarNorm
-\end_layout
-
-\end_inset
-
-: compute the normalized operand 
-\begin_inset Formula $\mathbf{X}$
-\end_inset
-
- using mean 
-\begin_inset Formula $\mathbf{m}$
-\end_inset
-
- and invert standard deviation 
-\begin_inset Formula $\mathbf{s}$
-\end_inset
-
- for each sample.
- Here 
-\begin_inset Formula $\mathbf{X}$
-\end_inset
-
- is matrix whose number of columns equals to the number of samples in the
- minibatch and 
-\begin_inset Formula $\mathbf{m}$
-\end_inset
-
- and 
-\begin_inset Formula $\mathbf{s}$
-\end_inset
-
- are vectors that needs to be expanded before element-wise product is applied.
-\end_layout
-
-\begin_layout Standard
-\begin_inset Formula 
-\begin{eqnarray}
-\mathbf{\boldsymbol{V}}\left(\mathbf{X}\right) & \leftarrow & \left(\mathbf{X}\mathit{-\mathbf{m}}\right)\mathbf{\bullet s}.
-\end{eqnarray}
-
-\end_inset
-
-
-\end_layout
-
-\begin_layout Section
-Convolutional Neural Network
-\end_layout
-
-\begin_layout Standard
-A 
-\begin_inset Index idx
-status open
-
-\begin_layout Plain Layout
-convolutional neural network
-\end_layout
-
-\end_inset
-
-Convolutional neural network (CNN
-\begin_inset Index idx
-status open
-
-\begin_layout Plain Layout
-CNN
-\end_layout
-
-\end_inset
-
-) 
-\begin_inset CommandInset citation
-LatexCommand cite
-key "CNN-lecun:1995,CNN-FastComputing-chellapilla+2006,CNN-FeatureHierarchy-kavukcuoglu+2010,DCNN-ImageNet-krizhevsky+2012,CNN-ASR-abdel+2012,TransferLearning-DNN-Ciresan+2012,CNN-LVCSR-sainath+2013,DCNN-LVCSR-sainath+2013,CNN-ASR-Abdel+2013,CNN-ASR-deng+2013,CNN-atlas1988"
-
-\end_inset
-
- provides shift invariance over time and space and is critical to achieve
- state-of-the-art performance on image recognition.
- It has also been shown to improve speech recognition accuracy over pure
- DNNs on some tasks 
-\begin_inset CommandInset citation
-LatexCommand cite
-key "CNN-ASR-abdel+2012,CNN-ASR-Abdel+2013,CNN-ASR-deng+2013,CNN-LVCSR-sainath+2013,DCNN-LVCSR-sainath+2013"
-
-\end_inset
-
-.
- To support CNN we need to implement several new computation nodes.
-\end_layout
-
-\begin_layout Itemize
-
-\emph on
-Convolution
-\emph default
-
-\begin_inset Index idx
-status open
-
-\begin_layout Plain Layout
-Node ! Convolution
-\end_layout
-
-\end_inset
-
-
-\begin_inset Index idx
-status open
-
-\begin_layout Plain Layout
-Convolution
-\end_layout
-
-\end_inset
-
-: convolve element-wise products of a kernel to an image.
- An example of a convolution operation is shown in Figure 
-\begin_inset CommandInset ref
-LatexCommand ref
-reference "fig:CNN-Computation"
-
-\end_inset
-
-, where the input to the convolution node has three channels (represented
- by three 
-\begin_inset Formula $3\times3$
-\end_inset
-
- matrices) and the output has two channels (represented by two 
-\begin_inset Formula $2\times2$
-\end_inset
-
- matrices at top).
- A channel is a view of the same image.
- For example, an RGB image can be represented with three channels: R, G,
- B.
- Each channel is of the same size.
- 
-\end_layout
-
-\begin_layout Standard
-There is a kernel
-\begin_inset Index idx
-status open
-
-\begin_layout Plain Layout
-kernel ! convolutional neural network
-\end_layout
-
-\end_inset
-
- for each output and input channel pair.
- The total number of kernels equals to the product of the number of input
- channels 
-\begin_inset Formula $C_{x}$
-\end_inset
-
- and the number of output channels 
-\begin_inset Formula $C_{v}$
-\end_inset
-
-.
- In Figure 
-\begin_inset CommandInset ref
-LatexCommand ref
-reference "fig:CNN-Computation"
-
-\end_inset
-
- 
-\begin_inset Formula $C_{x}=3$
-\end_inset
-
-, 
-\begin_inset Formula $C_{v}=2$
-\end_inset
-
- and the total number of kernels is 6.
- Each kernel 
-\begin_inset Formula $\mathbf{K}_{k\ell}$
-\end_inset
-
- of input channel 
-\begin_inset Formula $k$
-\end_inset
-
- and output channel 
-\begin_inset Formula $\ell$
-\end_inset
-
- is a matrix.
- The kernel moves along (and thus shared across) the input with strides
- (or subsampling rate) 
-\begin_inset Formula $S_{r}$
-\end_inset
-
- and 
-\begin_inset Formula $S_{c}$
-\end_inset
-
- at the vertical (row) and horizontal (column) direction, respectively.
- For each output channel 
-\begin_inset Formula $\ell$
-\end_inset
-
- and input slice 
-\begin_inset Formula $\left(i,j\right)$
-\end_inset
-
- (the 
-\begin_inset Formula $i$
-\end_inset
-
--th step along the vertical direction and 
-\begin_inset Formula $j$
-\end_inset
-
--th step along the horizontal direction)
-\end_layout
-
-\begin_layout Standard
-\begin_inset Formula 
-\begin{eqnarray}
-\upsilon_{\ell ij}\left(\mathbf{K,Y}\right) & = & \sum_{k}\mathrm{vec}\left(\mathbf{K}_{k\ell}\right)\circ\mathrm{vec}\left(\mathbf{Y}_{kij}\right),
-\end{eqnarray}
-
-\end_inset
-
-where 
-\family roman
-\series medium
-\shape up
-\size normal
-\emph off
-\bar no
-\strikeout off
-\uuline off
-\uwave off
-\noun off
-\color none
-
-\begin_inset Formula $\mathbf{Y}_{kij}$
-\end_inset
-
- has the same size as 
-\begin_inset Formula $\mathbf{K}_{k\ell}$
-\end_inset
-
-.
-\end_layout
-
-\begin_layout Standard
-This evaluation function involves many small matrix operations and can be
- slow.
- Chellapilla et al.
- 
-\begin_inset CommandInset citation
-LatexCommand cite
-key "CNN-FastComputing-chellapilla+2006"
-
-\end_inset
-
- proposed a technique to convert all these small matrix operations to a
- large matrix product as shown at the bottom of Figure 
-\begin_inset CommandInset ref
-LatexCommand ref
-reference "fig:CNN-Computation"
-
-\end_inset
-
-.
- With this trick all the kernel parameters are combined into a big kernel
- matrix 
-\begin_inset Formula $\mathbf{W}$
-\end_inset
-
- as shown at left bottom of Figure 
-\begin_inset CommandInset ref
-LatexCommand ref
-reference "fig:CNN-Computation"
-
-\end_inset
-
-.
- Note that to allow for the output of the convolution node to be used by
- another convolution node, in Figure 
-\begin_inset CommandInset ref
-LatexCommand ref
-reference "fig:CNN-Computation"
-
-\end_inset
-
- we have organized the conversion slightly differently from what proposed
- by Chellapilla et al.
- 
-\begin_inset CommandInset citation
-LatexCommand cite
-key "CNN-FastComputing-chellapilla+2006"
-
-\end_inset
-
- by transposing both the kernel matrix and the input features matrix as
- well as the order of the matrices in the product.
- By doing so, each sample in the output can be represented by 
-\begin_inset Formula $O_{r}$
-\end_inset
-
-
-\begin_inset Formula $\times O_{c}$
-\end_inset
-
- columns of 
-\begin_inset Formula $C_{v}\times1$
-\end_inset
-
-
-\begin_inset Formula $ $
-\end_inset
-
- vectors which can be reshaped to become a single column, where
-\end_layout
-
-\begin_layout Standard
-\begin_inset Formula 
-\begin{equation}
-O_{r}=\begin{cases}
-\frac{I_{r}-K_{r}}{S_{r}}+1 & \mathrm{no\: padding}\\
-\frac{\left(I_{r}-\mathrm{mod}\left(K_{r},2\right)\right)}{S_{r}}+1 & \mathrm{zero\: padding}
-\end{cases}
-\end{equation}
-
-\end_inset
-
- is the number of rows in the output image, and 
-\end_layout
-
-\begin_layout Standard
-\begin_inset Formula 
-\begin{equation}
-O_{c}=\begin{cases}
-\frac{I_{c}-K_{c}}{S_{c}}+1 & \mathrm{no\: padding}\\
-\frac{\left(I_{c}-\mathrm{mod}\left(K_{c},2\right)\right)}{S_{c}}+1 & \mathrm{zero\: padding}
-\end{cases}
-\end{equation}
-
-\end_inset
-
-is the number of rows in the output image, where 
-\begin_inset Formula $I_{r}$
-\end_inset
-
- and 
-\begin_inset Formula $I_{c}$
-\end_inset
-
- are, respectively, the number of rows and columns of the input image, 
-\begin_inset Formula $K_{r}$
-\end_inset
-
- and 
-\begin_inset Formula $K_{c}$
-\end_inset
-
- are, respectively, the number of rows and columns in each kernel.
- The combined kernel matrix is of size 
-\begin_inset Formula $C_{v}\times\left(O_{r}\times O_{c}\times C_{x}\right)$
-\end_inset
-
-, and the packed input feature matrix is of size 
-\begin_inset Formula $\left(O_{r}\times O_{c}\times C_{x}\right)\times\left(K_{r}\times K_{c}\right)$
-\end_inset
-
-.
-\end_layout
-
-\begin_layout Standard
-With this conversion the related computations of the convolution node with
- operands 
-\begin_inset Formula $\mathbf{W},\mathbf{Y}$
-\end_inset
-
- become
-\end_layout
-
-\begin_layout Standard
-\begin_inset Formula 
-\begin{eqnarray}
-\mathbf{X}\left(\mathit{\mathbf{Y}}\right) & \leftarrow & \mathrm{Pack}\left(\mathbf{Y}\right)\\
-\mathbf{\boldsymbol{V}}\left(\mathbf{W\mathit{,}Y}\right) & \leftarrow & \mathbf{W\mathbf{X}^{\mathit{}}}\\
-\nabla_{\mathbf{W}}^{J} & \leftarrow & \nabla_{W}^{J}+\mathbf{\mathbf{\nabla_{n}^{\mathit{J}}}}\mathbf{\mathbf{X}}^{T}\\
-\nabla_{\mathbf{X}}^{J} & \leftarrow & \mathbf{\mathbf{W}}^{T}\mathbf{\nabla_{n}^{\mathit{J}}}\\
-\nabla_{\mathbf{\mathbf{Y}}}^{J} & \leftarrow & \nabla_{\mathbf{Y}}^{J}+\mathrm{Unpack}\left(\nabla_{\mathbf{X}}^{J}\right).
-\end{eqnarray}
-
-\end_inset
-
-
-\end_layout
-
-\begin_layout Standard
-Note that this technique enables better parallelization with large matrix
- operations but introduces additional cost to pack and unpack the matrices.
- In most conditions, the gain outweighs the cost.
- By composing convolution node with plus nodes and element-wise nonlinear
- functions we can add bias and nonlinearity to the convolution operations.
-\end_layout
-
-\begin_layout Standard
-\begin_inset Float figure
-wide false
-sideways false
-status open
-
-\begin_layout Plain Layout
-\align center
-\begin_inset Graphics
-	filename ../figures/CNNComputation.png
-	lyxscale 90
-	scale 45
-
-\end_inset
-
-
-\begin_inset Caption Standard
-
-\begin_layout Plain Layout
-\begin_inset CommandInset label
-LatexCommand label
-name "fig:CNN-Computation"
-
-\end_inset
-
-Example convolution operations.
- Top: the original convolution operations.
- Bottom: the same operations represented as a large matrix product.
- Our matrix organization is different from what proposed by Chellapilla
- et al.
- 
-\begin_inset CommandInset citation
-LatexCommand cite
-key "CNN-FastComputing-chellapilla+2006"
-
-\end_inset
-
- to allow for stacked convolution operations.
- (Modified from the figure in Chellapilla et al.
- 
-\begin_inset CommandInset citation
-LatexCommand cite
-key "CNN-FastComputing-chellapilla+2006"
-
-\end_inset
-
-, permitted to use by Simard)
-\end_layout
-
-\end_inset
-
-
-\end_layout
-
-\end_inset
-
-
-\end_layout
-
-\begin_layout Itemize
-
-\emph on
-MaxPooling
-\emph default
-
-\begin_inset Index idx
-status open
-
-\begin_layout Plain Layout
-Node ! MaxPooling
-\end_layout
-
-\end_inset
-
-
-\begin_inset Index idx
-status open
-
-\begin_layout Plain Layout
-MaxPooling
-\end_layout
-
-\end_inset
-
-: apply the maximum pooling operation to input 
-\begin_inset Formula $\mathbf{X}$
-\end_inset
-
- inside a window with size 
-\begin_inset Formula $K_{r}\times K_{c}$
-\end_inset
-
- for each channel.
- The operation window moves along the input with strides (or subsampling
- rate) 
-\begin_inset Formula $S_{r}$
-\end_inset
-
- and 
-\begin_inset Formula $S_{c}$
-\end_inset
-
- at the vertical (row) and horizontal (column) direction, respectively.
- The pooling operation does not change the number of channels and so 
-\begin_inset Formula $C_{v}=C_{x}$
-\end_inset
-
-.
- For each output channel 
-\begin_inset Formula $\ell$
-\end_inset
-
- and the 
-\begin_inset Formula $\left(i,j\right)$
-\end_inset
-
--th input slice 
-\family roman
-\series medium
-\shape up
-\size normal
-\emph off
-\bar no
-\strikeout off
-\uuline off
-\uwave off
-\noun off
-\color none
-
-\begin_inset Formula $\mathbf{X}_{\ell ij}$
-\end_inset
-
-
-\family default
-\series default
-\shape default
-\size default
-\emph default
-\bar default
-\strikeout default
-\uuline default
-\uwave default
-\noun default
-\color inherit
- of size 
-\begin_inset Formula $K_{r}\times K_{c}$
-\end_inset
-
- we have
-\end_layout
-
-\begin_layout Standard
-\begin_inset Formula 
-\begin{eqnarray}
-\upsilon_{\ell ij}\left(\mathbf{X}\right) & \leftarrow & \max\left(\mathbf{X}_{\ell ij}\right)\\
-\left[\nabla_{\mathbf{X}}^{J}\right]_{\ell,i_{m},j_{n}} & \leftarrow & \begin{cases}
-\left[\nabla_{\mathbf{X}}^{J}\right]_{\ell,i_{m},j_{n}}+\left[\nabla_{\mathbf{n}}^{J}\right]_{\ell,i_{m},j_{n}} & \left(m,n\right)=arg\max_{m,n}x_{\ell,i_{m},j_{n}}\\
-\left[\nabla_{\mathbf{X}}^{J}\right]_{\ell,i_{m},j_{n}} & else
-\end{cases}
-\end{eqnarray}
-
-\end_inset
-
-
-\end_layout
-
-\begin_layout Standard
-where 
-\begin_inset Formula $i_{m}=i\times S_{r}+m$
-\end_inset
-
-, and 
-\begin_inset Formula $j_{n}=j\times S_{c}+n$
-\end_inset
-
-.
-\end_layout
-
-\begin_layout Itemize
-
-\emph on
-AveragePooling
-\emph default
-
-\begin_inset Index idx
-status open
-
-\begin_layout Plain Layout
-Node ! AveragePooling
-\end_layout
-
-\end_inset
-
-
-\begin_inset Index idx
-status open
-
-\begin_layout Plain Layout
-AveragePooling
-\end_layout
-
-\end_inset
-
-: same as 
-\emph on
-MaxPooling
-\emph default
- except average instead of maximum is applied to input 
-\begin_inset Formula $\mathbf{X}$
-\end_inset
-
- inside a window with size 
-\begin_inset Formula $K_{r}\times K_{c}$
-\end_inset
-
- for each channel.
- The operation window moves along the input with strides (or subsampling
- rate) 
-\begin_inset Formula $S_{r}$
-\end_inset
-
- and 
-\begin_inset Formula $S_{c}$
-\end_inset
-
- at the vertical (row) and horizontal (column) direction, respectively.
- For each output channel 
-\begin_inset Formula $\ell$
-\end_inset
-
- and the 
-\begin_inset Formula $\left(i,j\right)$
-\end_inset
-
--th input slice 
-\family roman
-\series medium
-\shape up
-\size normal
-\emph off
-\bar no
-\strikeout off
-\uuline off
-\uwave off
-\noun off
-\color none
-
-\begin_inset Formula $\mathbf{X}_{\ell ij}$
-\end_inset
-
-
-\family default
-\series default
-\shape default
-\size default
-\emph default
-\bar default
-\strikeout default
-\uuline default
-\uwave default
-\noun default
-\color inherit
- of size 
-\begin_inset Formula $K_{r}\times K_{c}$
-\end_inset
-
- we have
-\end_layout
-
-\begin_layout Standard
-\begin_inset Formula 
-\begin{eqnarray}
-\upsilon_{\ell ij}\left(\mathbf{X}\right) & \leftarrow & \frac{1}{K_{r}\times K_{c}}\sum_{m,n}x_{\ell,i_{m},j_{n}}\\
-\left[\nabla_{\mathbf{X}}^{J}\right]_{\ell ij} & \leftarrow & \left[\nabla_{\mathbf{X}}^{J}\right]_{\ell ij}+\frac{1}{K_{r}\times K_{c}}\left[\nabla_{\mathbf{n}}^{J}\right]_{\ell ij},
-\end{eqnarray}
-
-\end_inset
-
-
-\end_layout
-
-\begin_layout Standard
-where 
-\begin_inset Formula $i_{m}=i\times S_{r}+m$
-\end_inset
-
-, and 
-\begin_inset Formula $j_{n}=j\times S_{c}+n$
-\end_inset
-
-.
- 
-\end_layout
-
-\begin_layout Section
-Recurrent Connections
-\end_layout
-
-\begin_layout Standard
-In the above sections, we assumed that the CN is a DAG.
- However, when there are recurrent connections in the CN, this assumption
- is no longer true.
- The recurrent connection
-\begin_inset Index idx
-status open
-
-\begin_layout Plain Layout
-Recurrent ! connection
-\end_layout
-
-\end_inset
-
- can be implemented using a 
-\emph on
-Delay
-\begin_inset Index idx
-status open
-
-\begin_layout Plain Layout
-Delay
-\end_layout
-
-\end_inset
-
-
-\emph default
- node that retrieves the value 
-\begin_inset Formula $\lambda$
-\end_inset
-
- samples to the past where each column of 
-\begin_inset Formula $\mathbf{Y}$
-\end_inset
-
- is a separate sample stored in the ascending order of time.
-\end_layout
-
-\begin_layout Standard
-\begin_inset Formula 
-\begin{eqnarray}
-\mathbf{\boldsymbol{\upsilon}}_{.j}\left(\mathbf{\lambda},\mathbf{Y}\right) & \leftarrow & \mathbf{Y}_{\mathit{.\left(j-\lambda\right)}}\\
-\left[\nabla_{\mathbf{\mathbf{Y}}}^{J}\right]_{.j} & \leftarrow & \left[\nabla_{\mathbf{\mathbf{Y}}}^{J}\right]_{.j}+\left[\nabla_{\mathbf{\mathbf{n}}}^{J}\right]_{.j+\lambda}.
-\end{eqnarray}
-
-\end_inset
-
- When 
-\begin_inset Formula $j-\lambda<0$
-\end_inset
-
- some default values need to be set for 
-\begin_inset Formula $\mathbf{Y}_{\mathit{.\left(j-\lambda\right)}}$
-\end_inset
-
-.
- The gradient can be derived by observing
-\end_layout
-
-\begin_layout Standard
-
-\family roman
-\series medium
-\shape up
-\size normal
-\emph off
-\bar no
-\strikeout off
-\uuline off
-\uwave off
-\noun off
-\color none
-\begin_inset Formula 
-\begin{equation}
-\frac{\partial\upsilon_{mn}}{\partial y_{ij}}=\begin{cases}
-1 & m=i\wedge n=j+\lambda\\
-0 & else
-\end{cases}
-\end{equation}
-
-\end_inset
-
-and
-\end_layout
-
-\begin_layout Standard
-
-\family roman
-\series medium
-\shape up
-\size normal
-\emph off
-\bar no
-\strikeout off
-\uuline off
-\uwave off
-\noun off
-\color none
-\begin_inset Formula 
-\begin{equation}
-\frac{\partial J}{\partial y_{ij}}=\sum_{m,n}\frac{\partial J}{\partial\upsilon_{mn}}\frac{\partial\upsilon_{mn}}{\partial y_{ij}}=\frac{\partial J}{\partial\upsilon{}_{ij+\lambda}}.
-\end{equation}
-
-\end_inset
-
-
-\end_layout
-
-\begin_layout Standard
-An example CN that contains a delay node is shown in Figure 
-\begin_inset CommandInset ref
-LatexCommand ref
-reference "fig:CN-WithDelayNode"
-
-\end_inset
-
-.
- Different from the CN without a directed loop, a CN with a loop cannot
- be computed for a sequence of samples as a batch since the next sample's
- value depends on the the previous samples.
- A simple way to do forward computation and backpropagation in a recurrent
- network is to unroll all samples in the sequence over time.
- Once unrolled, the graph is expanded into a DAG and the forward computation
- and gradient calcalclation algorithms we just discussed can be directly
- used.
- This means, however, all computation nodes in the CN need to be computed
- sample by sample and this significantly reduces the potential of parallelizatio
-n.
-\end_layout
-
-\begin_layout Standard
-\begin_inset Float figure
-wide false
-sideways false
-status open
-
-\begin_layout Plain Layout
-\align center
-\begin_inset Graphics
-	filename ../figures/CN-WithDelayNode.png
-	scale 70
-
-\end_inset
-
-
-\begin_inset Caption Standard
-
-\begin_layout Plain Layout
-\begin_inset CommandInset label
-LatexCommand label
-name "fig:CN-WithDelayNode"
-
-\end_inset
-
-An example CN with a delay node.
- The shaded nodes form a recurrent loop which can be treated as a composite
- node.
-\end_layout
-
-\end_inset
-
-
-\end_layout
-
-\end_inset
-
-
-\end_layout
-
-\begin_layout Standard
-There are two approaches to speedup the computation of a CN with directed
- loops.
- In the next two subsections, we will discuss them.
-\end_layout
-
-\begin_layout Subsection
-Sample by Sample Processing Only Within Loops
-\end_layout
-
-\begin_layout Standard
-The first approach identifies the loops in the CN and only applies the sample-by
--sample computation for nodes inside the loops.
- For the rest of the computation nodes all samples in the sequence can be
- computed in parallel as a single matrix operation.
- For example, in Figure 
-\begin_inset CommandInset ref
-LatexCommand ref
-reference "fig:CN-WithDelayNode"
-
-\end_inset
-
- all the nodes included in the loop of 
-\begin_inset Formula $\mathbf{T}^{(3)}\rightarrow\mathbf{P}^{(3)}\rightarrow\mathbf{S}^{(1)}\rightarrow\mathbf{D}\rightarrow\mathbf{T}^{(3)}$
-\end_inset
-
- need to be computed sample by sample.
- All the rest of the nodes can be computed in batches.
- A popular technique is to identify the strongly connected components (SCC)
- 
-\begin_inset Index idx
-status open
-
-\begin_layout Plain Layout
-strongly connected components
-\end_layout
-
-\end_inset
-
- in the graph, in which there is a path between each pair of vertices and
- adding any edges or vertices would violate this property, using algorithms
- such as Tarjan's strongly connected components algorithm 
-\begin_inset CommandInset citation
-LatexCommand cite
-key "StronglyConnectedComponents-Tarjan-1972"
-
-\end_inset
-
-
-\begin_inset Foot
-status open
-
-\begin_layout Plain Layout
-Tarjan's algorithm is favored over others such as Kosaraju's algorithm 
-\begin_inset CommandInset citation
-LatexCommand cite
-key "StronglyConnectedComponents-Hopcroft+1983"
-
-\end_inset
-
- since it only requires one depth-first traverse, has a complexity of 
-\begin_inset Formula $O\left(\mathbf{\mathbb{\left|V\right|}}+\left|\mathbf{\mathbb{E}}\right|\right)$
-\end_inset
-
-, and does not require reversing arcs in the graph.
-\end_layout
-
-\end_inset
-
-.
- Once the loops are identified, they can be treated as a composite node
- in the CN and the CN is reduced to a DAG.
- All the nodes inside each loop (or composite node) can be unrolled over
- time and also reduced to a DAG.
- For all these DAGs the forward computation and backprogation algorithms
- we discussed in the previous sections can be applied.
- The detailed procedure in determining the forward computation order in
- the CN with arbitrary recurrent connections is described in Algorithm 
-\begin_inset CommandInset ref
-LatexCommand ref
-reference "alg:Forward-computation-of-arbitrary-CN"
-
-\end_inset
-
-.
- Since the input to the delay nodes are computed in the past they can be
- considered as the leaf if we only consider one time slice.
- This makes the order decision inside loops much easier.
-\end_layout
-
-\begin_layout Standard
-\begin_inset Float algorithm
-wide false
-sideways false
-status open
-
-\begin_layout Plain Layout
-\begin_inset ERT
-status open
-
-\begin_layout Plain Layout
-
-
-\backslash
-begin{algorithmic}[1] 
-\end_layout
-
-\begin_layout Plain Layout
-
-
-\backslash
-Procedure{DecideForwardComputationOrderWithReccurentLoop}{$G=(V,E)$} 
-\backslash
-State{StronglyConnectedComponentsDetection($G,G'$)} 
-\end_layout
-
-\begin_layout Plain Layout
-
-
-\backslash
-Comment{$G'$ is a DAG of strongly connected components (SCC)} 
-\end_layout
-
-\begin_layout Plain Layout
-
-
-\backslash
-State{Call DecideForwardComputationOrder on $G'$ $
-\backslash
-rightarrow$ $order$ for DAG} 
-\end_layout
-
-\begin_layout Plain Layout
-
-
-\backslash
-For {$v
-\backslash
-in G, v
-\backslash
-in V$} 
-\end_layout
-
-\begin_layout Plain Layout
-
-
-\backslash
-State{Set the $order$ of $v$ equal the max order of the SCC $V$} 
-\end_layout
-
-\begin_layout Plain Layout
-
-
-\backslash
-Comment{This guarantee the forward order of SCC is correct} 
-\end_layout
-
-\begin_layout Plain Layout
-
-
-\backslash
-EndFor 
-\end_layout
-
-\begin_layout Plain Layout
-
-
-\backslash
-For {each SCC $V$ in G} 
-\end_layout
-
-\begin_layout Plain Layout
-
-
-\backslash
-State{Call GetLoopForwardOrder($root$ of V)} 
-\end_layout
-
-\begin_layout Plain Layout
-
-$
-\backslash
-rightarrow$ $order$ for each SCC 
-\end_layout
-
-\begin_layout Plain Layout
-
-
-\backslash
-EndFor 
-\end_layout
-
-\begin_layout Plain Layout
-
-
-\backslash
-State{
-\backslash
-Return {$order$ for DAG and $order$ for each SCC (loop)}} 
-\end_layout
-
-\begin_layout Plain Layout
-
-
-\backslash
-EndProcedure
-\end_layout
-
-\begin_layout Plain Layout
-
-\end_layout
-
-\begin_layout Plain Layout
-
-
-\backslash
-Procedure{GetLoopForwardOrder}{$root$} 
-\end_layout
-
-\begin_layout Plain Layout
-
-
-\backslash
-State{Treat all the $delayNode$ as leaf and Call DecideForwardComponentionOrder}
- 
-\end_layout
-
-\begin_layout Plain Layout
-
-
-\backslash
-EndProcedure
-\end_layout
-
-\begin_layout Plain Layout
-
-\end_layout
-
-\begin_layout Plain Layout
-
-
-\backslash
-Procedure{StronglyConnectedComponentsDetection}{$G=(V,E),DAG$}
-\end_layout
-
-\begin_layout Plain Layout
-
-
-\backslash
-State{$index=0, S=empty$} 
-\end_layout
-
-\begin_layout Plain Layout
-
-
-\backslash
-For {$v 
-\backslash
-in V$} 
-\end_layout
-
-\begin_layout Plain Layout
-
-
-\backslash
-If{$v.index$ is undefined} 	
-\end_layout
-
-\begin_layout Plain Layout
-
-StrongConnectComponents($v,DAG$) 
-\end_layout
-
-\begin_layout Plain Layout
-
-
-\backslash
-EndIf 
-\end_layout
-
-\begin_layout Plain Layout
-
-
-\backslash
-EndFor 
-\end_layout
-
-\begin_layout Plain Layout
-
-
-\backslash
-EndProcedure
-\end_layout
-
-\begin_layout Plain Layout
-
-\end_layout
-
-\begin_layout Plain Layout
-
-
-\backslash
-Procedure{StrongConnectComponent}{$v, DAG$} 
-\end_layout
-
-\begin_layout Plain Layout
-
-
-\backslash
-State{$v.index=index,v.lowlink=index,index= index+1$} 
-\end_layout
-
-\begin_layout Plain Layout
-
-
-\backslash
-State{$S.push(v)$} 
-\end_layout
-
-\begin_layout Plain Layout
-
-
-\backslash
-For {$(v,w) 
-\backslash
-in E$} 
-\end_layout
-
-\begin_layout Plain Layout
-
-
-\backslash
-If {$w.index$ is undefined} 
-\end_layout
-
-\begin_layout Plain Layout
-
-
-\backslash
-State{StrongConnectComponent($w$)} 
-\end_layout
-
-\begin_layout Plain Layout
-
-
-\backslash
-State{$v.lowlink=
-\backslash
-min(v.lowlink, w.lowlink)$} 
-\end_layout
-
-\begin_layout Plain Layout
-
-
-\backslash
-ElsIf{$w
-\backslash
-in S$} 
-\end_layout
-
-\begin_layout Plain Layout
-
-
-\backslash
-State{$v.lowlink=
-\backslash
-min(v.lowlink,w.index)$} 
-\end_layout
-
-\begin_layout Plain Layout
-
-
-\backslash
-EndIf 
-\backslash
-EndFor
-\end_layout
-
-\begin_layout Plain Layout
-
-
-\backslash
-If {$v.lowlink=v.index$}
-\end_layout
-
-\begin_layout Plain Layout
-
-
-\backslash
-Comment{If v is a root node, pop the stack and generate an SCC}
-\end_layout
-
-\begin_layout Plain Layout
-
-
-\backslash
-State{start a new strongly connected component} 
-\end_layout
-
-\begin_layout Plain Layout
-
-
-\backslash
-Repeat 
-\end_layout
-
-\begin_layout Plain Layout
-
-
-\backslash
-State{$w=S.pop()$} 
-\end_layout
-
-\begin_layout Plain Layout
-
-
-\backslash
-State{add $w$ to current strongly connected component} 
-\end_layout
-
-\begin_layout Plain Layout
-
-
-\backslash
-Until{$w==v$} 
-\end_layout
-
-\begin_layout Plain Layout
-
-
-\backslash
-State{Save current strongly connected component to $DAG$} 
-\end_layout
-
-\begin_layout Plain Layout
-
-
-\backslash
-EndIf 
-\end_layout
-
-\begin_layout Plain Layout
-
-
-\backslash
-EndProcedure 
-\end_layout
-
-\begin_layout Plain Layout
-
-
-\backslash
-end{algorithmic}
-\end_layout
-
-\end_inset
-
-
-\end_layout
-
-\begin_layout Plain Layout
-\begin_inset Caption Standard
-
-\begin_layout Plain Layout
-Forward computation of an arbitrary CN
-\begin_inset CommandInset label
-LatexCommand label
-name "alg:Forward-computation-of-arbitrary-CN"
-
-\end_inset
-
-
-\end_layout
-
-\end_inset
-
-
-\end_layout
-
-\end_inset
-
-
-\end_layout
-
-\begin_layout Subsection
-Processing Multiple Utterances Simultaneously
-\end_layout
-
-\begin_layout Standard
-The second approach to speed up the processing in the recurrent CN is to
- process multiple sequences at a time.
- To implement this, we need to organize sequences in a way that the frames
- with the same frame id from different sequences are grouped together as
- shown in Figure 
-\begin_inset CommandInset ref
-LatexCommand ref
-reference "fig:CN-SequenceBatch"
-
-\end_inset
-
-.
- By organizing sequences in this way we can compute frames from different
- sequences in batch when inside a loop and compute all samples in all utterances
- in one batch outside loops.
- For example, in Figure 
-\begin_inset CommandInset ref
-LatexCommand ref
-reference "fig:CN-SequenceBatch"
-
-\end_inset
-
- we can compute 4 frames together for each time step.
- If sequences have different lengths, we can truncate them to the same length
- and save the final state of the sequences that are not finished yet.
- The remaining frames can be grouped with other sequences for further processing.
-\end_layout
-
-\begin_layout Standard
-\begin_inset Float figure
-wide false
-sideways false
-status open
-
-\begin_layout Plain Layout
-\align center
-\begin_inset Graphics
-	filename ../figures/SequenceBatch.png
-	lyxscale 80
-	scale 70
-
-\end_inset
-
-
-\begin_inset Caption Standard
-
-\begin_layout Plain Layout
-\begin_inset CommandInset label
-LatexCommand label
-name "fig:CN-SequenceBatch"
-
-\end_inset
-
-Process multiple sequences in a batch.
- Shown in the figure is an example with 4 sequences.
- Each color represents one sequence.
- Frames with the same frame id from different sequences are grouped together
- and computed in batch.
- The right matrix is a reshape of the left matrix.
-\end_layout
-
-\end_inset
-
-
-\end_layout
-
-\end_inset
-
-
-\end_layout
-
-\begin_layout Subsection
-Building Arbitrary Recurrent Neural Networks
-\begin_inset Index idx
-status open
-
-\begin_layout Plain Layout
-Recurrent ! neural network (RNN)
-\end_layout
-
-\end_inset
-
-
-\end_layout
-
-\begin_layout Standard
-With the inclusion of delay nodes, we can easily construct complicated recurrent
- networks and dynamic systems.
- For example, the long-short-term-memory
-\begin_inset Index idx
-status open
-
-\begin_layout Plain Layout
-long-short-term memory
-\end_layout
-
-\end_inset
-
- (LSTM
-\begin_inset Index idx
-status open
-
-\begin_layout Plain Layout
-LSTM
-\end_layout
-
-\end_inset
-
-) 
-\begin_inset CommandInset citation
-LatexCommand cite
-key "LSTM-hochreiter:1997,LSTM-GenSequence-Graves-2013"
-
-\end_inset
-
- neural network that is widely used to recognize and generate hand-written
- characters involves the following operations:
-\end_layout
-
-\begin_layout Standard
-\begin_inset Formula 
-\begin{eqnarray}
-\mathbf{i}_{t} & = & \sigma\left(\mathbf{W}^{(xi)}\mathbf{x}_{t}+\mathbf{W}^{(hi)}\mathbf{h}_{t-1}+\mathbf{W}^{(ci)}\mathbf{c}_{t-1}+\mathbf{b}^{(i)}\right)\\
-\mathbf{f}_{t} & = & \sigma\left(\mathbf{W}^{(xf)}\mathbf{x}_{t}+\mathbf{W}^{(hf)}\mathbf{h}_{t-1}+\mathbf{W}^{(cf)}\mathbf{c}_{t-1}+\mathbf{b}^{(f)}\right)\\
-\mathbf{c}_{t} & = & \mathbf{f}_{t}\bullet\mathbf{c}_{t-1}+\mathbf{i}_{t}\bullet\mathrm{tanh}\left(\mathbf{W}^{(xc)}\mathbf{x}_{t}+\mathbf{W}^{(hc)}\mathbf{h}_{t-1}+\mathbf{b}^{(c)}\right)\\
-\mathbf{o}_{t} & = & \sigma\left(\mathbf{W}^{(xo)}\mathbf{x}_{t}+\mathbf{W}^{(ho)}\mathbf{h}_{t-1}+\mathbf{W}^{(co)}\mathbf{c}_{t}+\mathbf{b}^{(o)}\right)\\
-\mathbf{h}_{t} & = & \mathbf{o}_{t}\bullet\mathrm{tanh}\left(\mathbf{c}_{t}\right),
-\end{eqnarray}
-
-\end_inset
-
-where 
-\begin_inset Formula $σ\left(.\right)$
-\end_inset
-
- is the logistic sigmoid function, 
-\begin_inset Formula $\mathbf{i}_{t}$
-\end_inset
-
-, 
-\begin_inset Formula $\mathbf{f}_{t}$
-\end_inset
-
-, 
-\begin_inset Formula $\mathbf{o}_{t}$
-\end_inset
-
-, 
-\begin_inset Formula $\mathbf{c}_{t}$
-\end_inset
-
- and 
-\begin_inset Formula $\mathbf{h}_{t}$
-\end_inset
-
- are vectors with same size (since there is one and only one of each in
- every cell) to represent values at time 
-\begin_inset Formula $t$
-\end_inset
-
- of the input gate, forget gate, output gate, cell, cell input activation,
- and hidden layer, respectively, 
-\begin_inset Formula $\mathbf{W}$
-\end_inset
-
-'s are the weight matrices connecting different gates, and 
-\begin_inset Formula $\mathbf{b}$
-\end_inset
-
-'s are the corresponding bias vectors.
- All the weight matrices are full except the weight matrix 
-\begin_inset Formula $\mathbf{W}^{(ci)}$
-\end_inset
-
- from the cell to gate vectors which is diagonal.
- It is obvious that the whole LSTM can be described as a CN with following
- node types: 
-\emph on
-Times
-\emph default
-, 
-\emph on
-Plus
-\emph default
-, 
-\emph on
-Sigmoid
-\emph default
-, 
-\emph on
-Tanh
-\emph default
-, 
-\emph on
-DiagTimes
-\emph default
-, 
-\emph on
-ElementTimes
-\emph default
- and 
-\emph on
-Delay
-\emph default
-.
- More specifically, using these computational nodes, the LSTM can be described
- as:
-\end_layout
-
-\begin_layout Standard
-\begin_inset Formula 
-\begin{eqnarray}
-\mathbf{H}^{(d)} & = & Delay\left(\mathbf{H}\right)\\
-\mathbf{C}^{(d)} & = & Delay\left(\mathbf{C}\right)\\
-\mathbf{T}^{\left(1\right)} & = & Macro2W1b(\mathbf{W}^{(xi)},\mathbf{X},\mathbf{W}^{(hi)},\mathbf{H}^{(d)},\mathbf{b}^{(i)})\\
-\mathbf{I} & = & Sigmoid\left(Plus\left(\mathbf{T}^{\left(1\right)},DiagTimes\left(\mathbf{d}^{(ci)},\mathbf{C}^{(d)}\right)\right)\right)\\
-\mathbf{T}^{\left(2\right)} & = & Macro3W1b\left(\mathbf{W}^{(xf)},\mathbf{X},\mathbf{W}^{(hf)},\mathbf{H}^{(d)},\mathbf{W}^{(cf)}\mathbf{C}^{(d)},\mathbf{b}^{(f)}\right)\\
-\mathbf{F} & = & Sigmoid\left(\mathbf{T}^{\left(2\right)}\right)\\
-\mathbf{T}^{\left(3\right)} & = & Macro2W1b\left(\mathbf{W}^{(xc)},\mathbf{X},\mathbf{W}^{(hc)},\mathbf{H}^{(d)},\mathbf{b}^{(c)}\right)\\
-\mathbf{T}^{\left(4\right)} & = & ElementTime\left(\mathbf{F},\mathbf{C}^{(d)}\right)\\
-\mathbf{T}^{\left(5\right)} & = & ElementTimes\left(\mathbf{I},Tanh\left(\mathbf{T}^{\left(3\right)}\right)\right)\\
-\mathbf{C} & = & Plus\left(\mathbf{T}^{\left(4\right)},\mathbf{T}^{\left(5\right)}\right)\\
-\mathbf{T}^{\left(6\right)} & = & Macro3W1b\left(\mathbf{W}^{(xo)},\mathbf{X},\mathbf{W}^{(ho)},\mathbf{H}^{(d)},\mathbf{W}^{(co)}\mathbf{C},\mathbf{b}^{(o)}\right)\\
-\mathbf{O} & = & Sigmoid\left(\mathbf{T}^{\left(6\right)}\right)\\
-\mathbf{H} & = & ElementTime\left(\mathbf{\mathbf{O}},Tanh\left(\mathbf{C}\right)\right),
-\end{eqnarray}
-
-\end_inset
-
-where we have defined the macro 
-\begin_inset Formula $Macro2W1b\left(\mathbf{W}^{\left(1\right)},\mathbf{I}^{\left(1\right)},\mathbf{W}^{\left(2\right)},\mathbf{I}^{\left(2\right)},\mathbf{b}\right)$
-\end_inset
-
- as
-\end_layout
-
-\begin_layout Standard
-\begin_inset Formula 
-\begin{eqnarray}
-\mathbf{S}^{\left(1\right)} & = & Plus\left(Times\left(\mathbf{W}^{\left(1\right)},\mathbf{I}^{\left(1\right)}\right),Times\left(\mathbf{W}^{\left(2\right)},\mathbf{I}^{\left(2\right)}\right)\right)\\
-Macro2W1b & = & Plus\left(\mathbf{S}^{\left(1\right)},\mathbf{b}\right)
-\end{eqnarray}
-
-\end_inset
-
-and macro 
-\begin_inset Formula $Macro3W1b\left(\mathbf{W}^{\left(1\right)},\mathbf{I}^{\left(1\right)},\mathbf{W}^{\left(2\right)},\mathbf{I}^{\left(2\right)},\mathbf{\mathbf{W}^{\mathit{\left(3\right)}},\mathbf{I}^{\mathit{\left(3\right)}},b}\right)$
-\end_inset
-
- as
-\end_layout
-
-\begin_layout Standard
-\begin_inset Formula 
-\begin{eqnarray}
-\mathbf{S}^{\left(1\right)} & = & Macro2W1b\left(\mathbf{W}^{\left(1\right)},\mathbf{I}^{\left(1\right)},\mathbf{W}^{\left(2\right)},\mathbf{I}^{\left(2\right)},\mathbf{b}\right)\\
-Macro3W1b & = & Plus\left(\mathbf{S}^{\left(1\right)},Times\left(\mathbf{W}^{\left(3\right)},\mathbf{I}^{\left(3\right)}\right)\right)
-\end{eqnarray}
-
-\end_inset
-
-
-\end_layout
-
-\begin_layout Section
-Multiple Networks
-\end_layout
-
-\begin_layout Standard
-CNTK supports training multiple networks.
- This allows each network to do its own SGD with its own datareader.
- Therefore, it improves flexibilty.
- In one example, you would use recurrent networks as an encoder of speech
- features, a second network used as encoder of a language model and the
- third network used as a recurrent language model.
- It achieves this by introducing the following special nodes.
- Also, the network computation uses a special node to determine if a network
- has reached to an end.
- 
-\end_layout
-
-\begin_layout Subsection
-PairNetworkNode
-\begin_inset Index idx
-status open
-
-\begin_layout Plain Layout
-Pair network node(PNN)
-\end_layout
-
-\end_inset
-
-
-\end_layout
-
-\begin_layout Standard
-The pairnetworknode is a socket from one network to the other networks.
- It has one input as its child.
- When it does evaluatoin, it copies the function values from the child as
- its function value.
- When it does error propagation, it adds the gradient from its parent to
- its child.
- It is similar to an input node, but with activity from other networks.
- 
-\end_layout
-
-\begin_layout Standard
-When the network is built, a function does evaluation ordering.
- For a typical node, its children will be included into the evaluation order.
- However, for pairnetwork node, its children are from other networks.
- Therefore, they cannot be included in the search order.
- This is achieved by overiding function, EnumerateNodesForEval, which stops
- further network expansion on its children.
- Similary, when doing strongly connected components search, the function
- performs this should ignore the children of pairnetwork nodes.
- 
-\end_layout
-
-\begin_layout Standard
-
-\end_layout
-
-\end_body
-\end_document
->>>>>>> 6a197689
+#LyX 2.1 created this file. For more info see http://www.lyx.org/
+\lyxformat 474
+\begin_document
+\begin_header
+\textclass extbook
+\begin_preamble
+\usepackage{algorithm}
+\usepackage{algpseudocode}  
+\end_preamble
+\use_default_options false
+\master CNTKBook-master.lyx
+\maintain_unincluded_children false
+\language english
+\language_package default
+\inputencoding auto
+\fontencoding global
+\font_roman default
+\font_sans default
+\font_typewriter default
+\font_math auto
+\font_default_family default
+\use_non_tex_fonts false
+\font_sc false
+\font_osf false
+\font_sf_scale 100
+\font_tt_scale 100
+\graphics default
+\default_output_format default
+\output_sync 0
+\bibtex_command default
+\index_command default
+\paperfontsize 11
+\spacing single
+\use_hyperref false
+\papersize default
+\use_geometry false
+\use_package amsmath 1
+\use_package amssymb 2
+\use_package cancel 0
+\use_package esint 1
+\use_package mathdots 1
+\use_package mathtools 0
+\use_package mhchem 1
+\use_package stackrel 0
+\use_package stmaryrd 0
+\use_package undertilde 0
+\cite_engine basic
+\cite_engine_type default
+\biblio_style plain
+\use_bibtopic false
+\use_indices false
+\paperorientation portrait
+\suppress_date false
+\justification true
+\use_refstyle 0
+\index Index
+\shortcut idx
+\color #008000
+\end_index
+\secnumdepth 3
+\tocdepth 3
+\paragraph_separation indent
+\paragraph_indentation default
+\quotes_language english
+\papercolumns 1
+\papersides 1
+\paperpagestyle default
+\tracking_changes false
+\output_changes false
+\html_math_output 0
+\html_css_as_file 0
+\html_be_strict false
+\end_header
+
+\begin_body
+
+\begin_layout Chapter
+Computational Network
+\begin_inset Index idx
+status open
+
+\begin_layout Plain Layout
+Computational Network
+\end_layout
+
+\end_inset
+
+
+\begin_inset CommandInset label
+LatexCommand label
+name "chap:CN"
+
+\end_inset
+
+
+\end_layout
+
+\begin_layout Section
+Computational Network
+\end_layout
+
+\begin_layout Standard
+There is a common property in key machine learning models, such as deep
+ neural networks (DNNs) 
+\begin_inset CommandInset citation
+LatexCommand cite
+key "CD-DNN-HMM-Trans-Dahl+2012,DNN-SWB-seide+2011,FeatEngInDNN-Seide+2011,DNN-Bottlenec-Yu:2011,DNN-LVSR-Jaitly+2012,DNN-4Groups-Hinton+2012"
+
+\end_inset
+
+, convolutional neural networks (CNNs) 
+\begin_inset CommandInset citation
+LatexCommand cite
+key "CNN-lecun:1995,CNN-FastComputing-chellapilla+2006,CNN-FeatureHierarchy-kavukcuoglu+2010,DCNN-ImageNet-krizhevsky+2012,CNN-ASR-abdel+2012,TransferLearning-DNN-Ciresan+2012,CNN-LVCSR-sainath+2013,DCNN-LVCSR-sainath+2013,CNN-ASR-Abdel+2013,CNN-ASR-deng+2013"
+
+\end_inset
+
+, and recurrent neural networks (RNNs) 
+\begin_inset CommandInset citation
+LatexCommand cite
+key "LSTM-hochreiter:1997,ParseLanguageWithRNN-Socher+2011,GenTextWithRNN-Sutskever+2011,CD-RNN-LM-Mikolov:2012,RNNLMWithLinguisticFeature-Shi+2012"
+
+\end_inset
+
+.
+ All these models can be described as a series of computational steps.
+ For example, a one-hidden-layer sigmoid neural network can be described
+ as the computational steps listed in Algorithm 
+\begin_inset CommandInset ref
+LatexCommand ref
+reference "alg:Computation-Steps-One-Hidden-Layer"
+
+\end_inset
+
+.
+ If we know how to compute each step and in which order the steps are computed
+ we have an implementation of the neural network.
+ This observation suggests that we can unify all these models under the
+ framework of computational network (CN
+\begin_inset Index idx
+status open
+
+\begin_layout Plain Layout
+CN
+\end_layout
+
+\end_inset
+
+), part of which has been implemented in toolkits such as Theano 
+\begin_inset CommandInset citation
+LatexCommand cite
+key "Theano-bergstra+2010"
+
+\end_inset
+
+, CNTK 
+\begin_inset CommandInset citation
+LatexCommand cite
+key "SGD-CNTK-Guenter+2013"
+
+\end_inset
+
+ and RASR/NN 
+\begin_inset CommandInset citation
+LatexCommand cite
+key "RASR-NN-RWTH-Toolkit-Wiesler+2014"
+
+\end_inset
+
+..
+\end_layout
+
+\begin_layout Standard
+\begin_inset Float algorithm
+wide false
+sideways false
+status open
+
+\begin_layout Plain Layout
+\begin_inset ERT
+status open
+
+\begin_layout Plain Layout
+
+
+\backslash
+begin{algorithmic}[1]
+\end_layout
+
+\end_inset
+
+ 
+\end_layout
+
+\begin_layout Plain Layout
+\begin_inset ERT
+status open
+
+\begin_layout Plain Layout
+
+
+\backslash
+Procedure
+\end_layout
+
+\end_inset
+
+
+\begin_inset ERT
+status collapsed
+
+\begin_layout Plain Layout
+
+{
+\end_layout
+
+\end_inset
+
+OneHiddenLayerNNComputation
+\begin_inset ERT
+status collapsed
+
+\begin_layout Plain Layout
+
+}
+\end_layout
+
+\end_inset
+
+
+\begin_inset ERT
+status collapsed
+
+\begin_layout Plain Layout
+
+{
+\end_layout
+
+\end_inset
+
+
+\begin_inset Formula $\mathbf{X}$
+\end_inset
+
+
+\begin_inset ERT
+status collapsed
+
+\begin_layout Plain Layout
+
+}
+\end_layout
+
+\end_inset
+
+
+\end_layout
+
+\begin_layout Plain Layout
+\begin_inset ERT
+status open
+
+\begin_layout Plain Layout
+
+
+\backslash
+Comment
+\end_layout
+
+\end_inset
+
+
+\begin_inset ERT
+status collapsed
+
+\begin_layout Plain Layout
+
+{
+\end_layout
+
+\end_inset
+
+
+\family roman
+\series medium
+\shape up
+\size normal
+\emph off
+\bar no
+\strikeout off
+\uuline off
+\uwave off
+\noun off
+\color none
+Each column of 
+\begin_inset Formula $\mathbf{X}$
+\end_inset
+
+ is an observation vector
+\family default
+\series default
+\shape default
+\size default
+\emph default
+\bar default
+\strikeout default
+\uuline default
+\uwave default
+\noun default
+\color inherit
+
+\begin_inset ERT
+status collapsed
+
+\begin_layout Plain Layout
+
+}
+\end_layout
+
+\end_inset
+
+ 
+\end_layout
+
+\begin_layout Plain Layout
+\begin_inset ERT
+status open
+
+\begin_layout Plain Layout
+
+
+\backslash
+State
+\end_layout
+
+\end_inset
+
+ 
+\begin_inset Formula $\mathbf{T}^{(1)}\leftarrow\mathbf{W^{\mathrm{(1)}}\mathbf{X}}$
+\end_inset
+
+ 
+\end_layout
+
+\begin_layout Plain Layout
+\begin_inset ERT
+status open
+
+\begin_layout Plain Layout
+
+
+\backslash
+State
+\end_layout
+
+\end_inset
+
+ 
+\begin_inset Formula $\mathbf{P}^{(1)}\leftarrow\mathbf{T^{\mathrm{(1)}}}+\mathbf{B}^{(1)}$
+\end_inset
+
+ 
+\begin_inset ERT
+status collapsed
+
+\begin_layout Plain Layout
+
+
+\backslash
+Comment
+\end_layout
+
+\end_inset
+
+
+\begin_inset ERT
+status collapsed
+
+\begin_layout Plain Layout
+
+{
+\end_layout
+
+\end_inset
+
+
+\family roman
+\series medium
+\shape up
+\size normal
+\emph off
+\bar no
+\strikeout off
+\uuline off
+\uwave off
+\noun off
+\color none
+Each column of 
+\family default
+\series default
+\shape default
+\size default
+\emph default
+\bar default
+\strikeout default
+\uuline default
+\uwave default
+\noun default
+\color inherit
+
+\begin_inset Formula $\mathbf{B}^{(1)}$
+\end_inset
+
+ is the bias 
+\begin_inset Formula $\mathbf{b}^{(1)}$
+\end_inset
+
+ 
+\begin_inset ERT
+status collapsed
+
+\begin_layout Plain Layout
+
+}
+\end_layout
+
+\end_inset
+
+ 
+\end_layout
+
+\begin_layout Plain Layout
+\begin_inset ERT
+status open
+
+\begin_layout Plain Layout
+
+
+\backslash
+State
+\end_layout
+
+\end_inset
+
+ 
+\begin_inset Formula $\mathbf{S}^{(1)}\leftarrow\sigma\left(\mathbf{P}^{(1)}\right)$
+\end_inset
+
+
+\begin_inset ERT
+status open
+
+\begin_layout Plain Layout
+
+
+\backslash
+Comment
+\end_layout
+
+\end_inset
+
+
+\begin_inset ERT
+status open
+
+\begin_layout Plain Layout
+
+{
+\end_layout
+
+\end_inset
+
+
+\family roman
+\series medium
+\shape up
+\size normal
+\emph off
+\bar no
+\strikeout off
+\uuline off
+\uwave off
+\noun off
+\color none
+
+\begin_inset Formula $\sigma\left(.\right)$
+\end_inset
+
+
+\family default
+\series default
+\shape default
+\size default
+\emph default
+\bar default
+\strikeout default
+\uuline default
+\uwave default
+\noun default
+\color inherit
+ is the sigmoid function applied element-wise
+\begin_inset ERT
+status collapsed
+
+\begin_layout Plain Layout
+
+}
+\end_layout
+
+\end_inset
+
+ 
+\end_layout
+
+\begin_layout Plain Layout
+\begin_inset ERT
+status open
+
+\begin_layout Plain Layout
+
+
+\backslash
+State
+\end_layout
+
+\end_inset
+
+ 
+\begin_inset Formula $\mathbf{T}^{(2)}\leftarrow\mathbf{W\mathbf{^{\mathrm{(2)}}S^{\mathrm{(1)}}}}$
+\end_inset
+
+ 
+\end_layout
+
+\begin_layout Plain Layout
+\begin_inset ERT
+status open
+
+\begin_layout Plain Layout
+
+
+\backslash
+State
+\end_layout
+
+\end_inset
+
+ 
+\begin_inset Formula $\mathbf{P}^{(2)}\leftarrow\mathbf{T}^{(2)}+\mathbf{B}^{(2)}$
+\end_inset
+
+ 
+\begin_inset ERT
+status collapsed
+
+\begin_layout Plain Layout
+
+
+\backslash
+Comment
+\end_layout
+
+\end_inset
+
+
+\begin_inset ERT
+status collapsed
+
+\begin_layout Plain Layout
+
+{
+\end_layout
+
+\end_inset
+
+
+\family roman
+\series medium
+\shape up
+\size normal
+\emph off
+\bar no
+\strikeout off
+\uuline off
+\uwave off
+\noun off
+\color none
+Each column of 
+\family default
+\series default
+\shape default
+\size default
+\emph default
+\bar default
+\strikeout default
+\uuline default
+\uwave default
+\noun default
+\color inherit
+
+\begin_inset Formula $\mathbf{B}^{(2)}$
+\end_inset
+
+ is the bias 
+\begin_inset Formula $\mathbf{b}^{(2)}$
+\end_inset
+
+ 
+\begin_inset ERT
+status collapsed
+
+\begin_layout Plain Layout
+
+}
+\end_layout
+
+\end_inset
+
+ 
+\end_layout
+
+\begin_layout Plain Layout
+
+\family roman
+\series medium
+\shape up
+\size normal
+\emph off
+\bar no
+\strikeout off
+\uuline off
+\uwave off
+\noun off
+\color none
+\begin_inset ERT
+status open
+
+\begin_layout Plain Layout
+
+
+\backslash
+State
+\end_layout
+
+\end_inset
+
+
+\begin_inset Formula $\mathbf{O}\leftarrow\textnormal{softmax}\left(\mathbf{P}^{(2)}\right)$
+\end_inset
+
+
+\family default
+\series default
+\shape default
+\size default
+\emph default
+\bar default
+\strikeout default
+\uuline default
+\uwave default
+\noun default
+\color inherit
+
+\begin_inset ERT
+status collapsed
+
+\begin_layout Plain Layout
+
+
+\backslash
+Comment
+\end_layout
+
+\end_inset
+
+
+\begin_inset ERT
+status collapsed
+
+\begin_layout Plain Layout
+
+{
+\end_layout
+
+\end_inset
+
+
+\family roman
+\series medium
+\shape up
+\size normal
+\emph off
+\bar no
+\strikeout off
+\uuline off
+\uwave off
+\noun off
+\color none
+Apply softmax column-wise
+\family default
+\series default
+\shape default
+\size default
+\emph default
+\bar default
+\strikeout default
+\uuline default
+\uwave default
+\noun default
+\color inherit
+ to get output 
+\family roman
+\series medium
+\shape up
+\size normal
+\emph off
+\bar no
+\strikeout off
+\uuline off
+\uwave off
+\noun off
+\color none
+
+\begin_inset Formula $\mathbf{O}$
+\end_inset
+
+
+\family default
+\series default
+\shape default
+\size default
+\emph default
+\bar default
+\strikeout default
+\uuline default
+\uwave default
+\noun default
+\color inherit
+
+\begin_inset ERT
+status collapsed
+
+\begin_layout Plain Layout
+
+}
+\end_layout
+
+\end_inset
+
+ 
+\end_layout
+
+\begin_layout Plain Layout
+\begin_inset ERT
+status collapsed
+
+\begin_layout Plain Layout
+
+
+\backslash
+EndProcedure
+\end_layout
+
+\end_inset
+
+ 
+\end_layout
+
+\begin_layout Plain Layout
+\begin_inset ERT
+status collapsed
+
+\begin_layout Plain Layout
+
+
+\backslash
+end{algorithmic}
+\end_layout
+
+\end_inset
+
+ 
+\begin_inset Caption Standard
+
+\begin_layout Plain Layout
+Computational Steps Involved in an One-Hidden-Layer Sigmoid Neural Network
+\begin_inset CommandInset label
+LatexCommand label
+name "alg:Computation-Steps-One-Hidden-Layer"
+
+\end_inset
+
+
+\end_layout
+
+\end_inset
+
+
+\end_layout
+
+\end_inset
+
+
+\end_layout
+
+\begin_layout Standard
+A computational network
+\begin_inset Index idx
+status open
+
+\begin_layout Plain Layout
+computational network
+\end_layout
+
+\end_inset
+
+ is a directed graph 
+\begin_inset Formula $\left\{ \mathbf{\mathbb{V}},\mathbf{\mathbb{E}}\right\} $
+\end_inset
+
+, where 
+\begin_inset Formula $\mathbf{\mathbb{V}}$
+\end_inset
+
+ is a set of vertices and 
+\begin_inset Formula $\mathbf{\mathbb{E}}$
+\end_inset
+
+ is a set of directed edges.
+ Each vertex, called a computation node
+\begin_inset Index idx
+status open
+
+\begin_layout Plain Layout
+computation node
+\end_layout
+
+\end_inset
+
+, represents a computation.
+ Vertices with edges toward a computation node are the operands of the associate
+d computation and sometimes called the children of the computation node.
+ Here the order of operands matters for some operations such as matrix multiplic
+ation.
+ Leaf nodes do not have children and are used to represent input values
+ or model parameters that are not result of some computation.
+ A CN can be easily represented as a set of computation nodes 
+\begin_inset Formula $n$
+\end_inset
+
+ and their children 
+\begin_inset Formula $\left\{ n:c_{1},\cdots,c_{K_{n}}\right\} $
+\end_inset
+
+, where 
+\begin_inset Formula $K_{n}$
+\end_inset
+
+ is the number of children of node 
+\begin_inset Formula $n$
+\end_inset
+
+.
+ For leaf nodes 
+\begin_inset Formula $K_{n}=0$
+\end_inset
+
+.
+ Each computation node knows how to compute the value of itself given the
+ input operands (children).
+\end_layout
+
+\begin_layout Standard
+Figure 
+\begin_inset CommandInset ref
+LatexCommand ref
+reference "fig:CN-1HiddenNN"
+
+\end_inset
+
+ is the one-hidden-layer sigmoid neural network of Algorithm 
+\begin_inset CommandInset ref
+LatexCommand ref
+reference "alg:Computation-Steps-One-Hidden-Layer"
+
+\end_inset
+
+ represented as a CN in which each node 
+\begin_inset Formula $n$
+\end_inset
+
+ is identified by a 
+\begin_inset Formula $\{nodename:operatortype\}$
+\end_inset
+
+ pair and takes its ordered children as the operator's inputs.
+ From the figure, we can observe that in CN there is no concept of layers.
+ Instead, a computation node is the basic element of operations.
+ This makes the description of a simple model such as DNN more cumbersome,
+ but this can be alleviated by grouping computation nodes together with
+ macros.
+ In return, CN provides us with greater flexibility in describing arbitrary
+ networks and allows us to build almost all models we are interested in
+ within the same unified framework.
+ For example, we can easily modify the network illustrated in Figure 
+\begin_inset CommandInset ref
+LatexCommand ref
+reference "fig:CN-1HiddenNN"
+
+\end_inset
+
+ to use rectified linear unit instead of a sigmoid nonlinearity.
+ We can also build a network that has two input nodes as shown in Figure
+ 
+\begin_inset CommandInset ref
+LatexCommand ref
+reference "fig:CN-2Inputs"
+
+\end_inset
+
+ or a network with shared model parameters as shown in Figure 
+\begin_inset CommandInset ref
+LatexCommand ref
+reference "fig:CN-ShareWeights"
+
+\end_inset
+
+.
+ 
+\end_layout
+
+\begin_layout Standard
+\begin_inset Float figure
+wide false
+sideways false
+status open
+
+\begin_layout Plain Layout
+\align center
+\begin_inset Graphics
+	filename ../figures/CN-1HiddenNN.png
+	scale 70
+
+\end_inset
+
+
+\begin_inset Caption Standard
+
+\begin_layout Plain Layout
+\begin_inset CommandInset label
+LatexCommand label
+name "fig:CN-1HiddenNN"
+
+\end_inset
+
+Represent the one-hidden-layer sigmoid neural network of Algorithm 
+\begin_inset CommandInset ref
+LatexCommand ref
+reference "alg:Computation-Steps-One-Hidden-Layer"
+
+\end_inset
+
+ with a computational network
+\end_layout
+
+\end_inset
+
+
+\end_layout
+
+\end_inset
+
+
+\end_layout
+
+\begin_layout Standard
+\begin_inset Float figure
+wide false
+sideways false
+status open
+
+\begin_layout Plain Layout
+\align center
+\begin_inset Graphics
+	filename ../figures/CN-2Inputs.png
+	scale 70
+
+\end_inset
+
+
+\begin_inset Caption Standard
+
+\begin_layout Plain Layout
+\begin_inset CommandInset label
+LatexCommand label
+name "fig:CN-2Inputs"
+
+\end_inset
+
+A computational network with two input nodes (highlighted).
+\end_layout
+
+\end_inset
+
+
+\end_layout
+
+\end_inset
+
+
+\end_layout
+
+\begin_layout Standard
+\begin_inset Float figure
+wide false
+sideways false
+status open
+
+\begin_layout Plain Layout
+\align center
+\begin_inset Graphics
+	filename ../figures/CN-ShareWeight.png
+	scale 70
+
+\end_inset
+
+
+\begin_inset Caption Standard
+
+\begin_layout Plain Layout
+\begin_inset CommandInset label
+LatexCommand label
+name "fig:CN-ShareWeights"
+
+\end_inset
+
+A computational network with shared model parameters (highlighted).
+ Here we assume the input 
+\begin_inset Formula $\mathbf{X}$
+\end_inset
+
+, hidden layer 
+\begin_inset Formula $\mathbf{S}^{(1)}$
+\end_inset
+
+, and output layer 
+\begin_inset Formula $\mathbf{O}$
+\end_inset
+
+ have the same dimension.
+\end_layout
+
+\end_inset
+
+
+\end_layout
+
+\end_inset
+
+
+\end_layout
+
+\begin_layout Section
+Forward Computation
+\begin_inset Index idx
+status open
+
+\begin_layout Plain Layout
+Forward Computation
+\end_layout
+
+\end_inset
+
+
+\end_layout
+
+\begin_layout Standard
+When the model parameters (i.e., weight nodes in Figure 
+\begin_inset CommandInset ref
+LatexCommand ref
+reference "fig:CN-1HiddenNN"
+
+\end_inset
+
+) are known, we can compute the value of any node given the new input values.
+ Unlike in the DNN case, where the computation order can be trivially determined
+ as layer-by-layer computation from bottom up, in CN different network structure
+ comes with a different computation order.
+ When the CN is a directed acyclic graph
+\begin_inset Index idx
+status open
+
+\begin_layout Plain Layout
+directed acyclic graph
+\end_layout
+
+\end_inset
+
+ (DAG
+\begin_inset Index idx
+status open
+
+\begin_layout Plain Layout
+DAG
+\end_layout
+
+\end_inset
+
+) the computation order can be determined with a depth-first traverse
+\begin_inset Index idx
+status open
+
+\begin_layout Plain Layout
+depth-first traverse
+\end_layout
+
+\end_inset
+
+ over the DAG.
+ Note that in a DAG there is no directed cycles (i.e., no recurrent loop).
+ However, there might be loops if we don't consider edge directions, for
+ which Figure 
+\begin_inset CommandInset ref
+LatexCommand ref
+reference "fig:CN-ShareWeights"
+
+\end_inset
+
+ is an example.
+ This is because the same computation node may be a child of several other
+ nodes.
+ Algorithm 
+\begin_inset CommandInset ref
+LatexCommand ref
+reference "alg:CN-ForwardOrder-DAG"
+
+\end_inset
+
+.
+ determines the computation order of a DAG and takes care of this condition.
+ Once the order is decided, it will remain the same for all the subsequent
+ runs, regardless of the computational environment.
+ In other words, this algorithm only needs to be executed per output node
+ and then cache the computation order.
+ Following the order determined by Algorithm 
+\begin_inset CommandInset ref
+LatexCommand ref
+reference "alg:CN-ForwardOrder-DAG"
+
+\end_inset
+
+, the forward computation
+\begin_inset Index idx
+status open
+
+\begin_layout Plain Layout
+Forward Computation
+\end_layout
+
+\end_inset
+
+ of the CN is carried out synchronously.
+ The computation of the next node starts only after the computation of the
+ previous node has finished.
+ It is suitable for environments where single computing device, such as
+ one GPGPU or one CPU host, is used, or the CN itself is inherently sequential,
+ e.g., when the CN represents a DNN.
+\end_layout
+
+\begin_layout Standard
+\begin_inset Float algorithm
+wide false
+sideways false
+status open
+
+\begin_layout Plain Layout
+\begin_inset ERT
+status open
+
+\begin_layout Plain Layout
+
+
+\backslash
+begin{algorithmic}[1]
+\end_layout
+
+\end_inset
+
+ 
+\end_layout
+
+\begin_layout Plain Layout
+\begin_inset ERT
+status open
+
+\begin_layout Plain Layout
+
+
+\backslash
+Procedure
+\end_layout
+
+\end_inset
+
+
+\begin_inset ERT
+status collapsed
+
+\begin_layout Plain Layout
+
+{
+\end_layout
+
+\end_inset
+
+DecideForwardComputationOrder
+\begin_inset ERT
+status collapsed
+
+\begin_layout Plain Layout
+
+}
+\end_layout
+
+\end_inset
+
+
+\begin_inset ERT
+status collapsed
+
+\begin_layout Plain Layout
+
+{
+\end_layout
+
+\end_inset
+
+
+\begin_inset Formula $root$
+\end_inset
+
+, 
+\begin_inset Formula $visited$
+\end_inset
+
+, 
+\begin_inset Formula $order$
+\end_inset
+
+
+\begin_inset ERT
+status open
+
+\begin_layout Plain Layout
+
+}
+\end_layout
+
+\end_inset
+
+
+\end_layout
+
+\begin_layout Plain Layout
+\begin_inset ERT
+status open
+
+\begin_layout Plain Layout
+
+
+\backslash
+Comment
+\end_layout
+
+\end_inset
+
+
+\begin_inset ERT
+status open
+
+\begin_layout Plain Layout
+
+{
+\end_layout
+
+\end_inset
+
+Enumerate nodes in the DAG in the depth-first order.
+\begin_inset ERT
+status open
+
+\begin_layout Plain Layout
+
+}
+\end_layout
+
+\end_inset
+
+ 
+\end_layout
+
+\begin_layout Plain Layout
+\begin_inset ERT
+status open
+
+\begin_layout Plain Layout
+
+
+\backslash
+Comment
+\end_layout
+
+\end_inset
+
+
+\begin_inset ERT
+status open
+
+\begin_layout Plain Layout
+
+{
+\end_layout
+
+\end_inset
+
+
+\begin_inset Formula $visited$
+\end_inset
+
+ is initialized as an empty set.
+ 
+\begin_inset Formula $order$
+\end_inset
+
+ is initialized as an empty queue
+\begin_inset ERT
+status open
+
+\begin_layout Plain Layout
+
+}
+\end_layout
+
+\end_inset
+
+ 
+\end_layout
+
+\begin_layout Plain Layout
+\begin_inset ERT
+status open
+
+\begin_layout Plain Layout
+
+
+\backslash
+If
+\end_layout
+
+\end_inset
+
+ 
+\begin_inset ERT
+status open
+
+\begin_layout Plain Layout
+
+{
+\end_layout
+
+\end_inset
+
+
+\begin_inset Formula $root\notin visited$
+\end_inset
+
+
+\begin_inset ERT
+status open
+
+\begin_layout Plain Layout
+
+}
+\end_layout
+
+\end_inset
+
+
+\begin_inset ERT
+status collapsed
+
+\begin_layout Plain Layout
+
+
+\backslash
+Comment
+\end_layout
+
+\end_inset
+
+
+\begin_inset ERT
+status collapsed
+
+\begin_layout Plain Layout
+
+{
+\end_layout
+
+\end_inset
+
+
+\family roman
+\series medium
+\shape up
+\size normal
+\emph off
+\bar no
+\strikeout off
+\uuline off
+\uwave off
+\noun off
+\color none
+the same node may be a child of several nodes.
+\family default
+\series default
+\shape default
+\size default
+\emph default
+\bar default
+\strikeout default
+\uuline default
+\uwave default
+\noun default
+\color inherit
+
+\begin_inset ERT
+status collapsed
+
+\begin_layout Plain Layout
+
+}
+\end_layout
+
+\end_inset
+
+ 
+\end_layout
+
+\begin_layout Plain Layout
+
+\family roman
+\series medium
+\shape up
+\size normal
+\emph off
+\bar no
+\strikeout off
+\uuline off
+\uwave off
+\noun off
+\color none
+\begin_inset ERT
+status open
+
+\begin_layout Plain Layout
+
+
+\backslash
+State
+\end_layout
+
+\end_inset
+
+
+\family default
+\series default
+\shape default
+\size default
+\emph default
+\bar default
+\strikeout default
+\uuline default
+\uwave default
+\noun default
+\color inherit
+ 
+\begin_inset Formula $visited\leftarrow visited\cup root$
+\end_inset
+
+
+\end_layout
+
+\begin_layout Plain Layout
+\begin_inset ERT
+status open
+
+\begin_layout Plain Layout
+
+
+\backslash
+For
+\end_layout
+
+\end_inset
+
+
+\begin_inset ERT
+status collapsed
+
+\begin_layout Plain Layout
+
+{
+\end_layout
+
+\end_inset
+
+each 
+\begin_inset Formula $c\in root.children$
+\end_inset
+
+
+\begin_inset ERT
+status open
+
+\begin_layout Plain Layout
+
+}
+\end_layout
+
+\end_inset
+
+
+\begin_inset ERT
+status collapsed
+
+\begin_layout Plain Layout
+
+
+\backslash
+Comment
+\end_layout
+
+\end_inset
+
+
+\begin_inset ERT
+status collapsed
+
+\begin_layout Plain Layout
+
+{
+\end_layout
+
+\end_inset
+
+
+\family roman
+\series medium
+\shape up
+\size normal
+\emph off
+\bar no
+\strikeout off
+\uuline off
+\uwave off
+\noun off
+\color none
+apply to children recursive
+\family default
+\series default
+\shape default
+\size default
+\emph default
+\bar default
+\strikeout default
+\uuline default
+\uwave default
+\noun default
+\color inherit
+ly
+\begin_inset ERT
+status collapsed
+
+\begin_layout Plain Layout
+
+}
+\end_layout
+
+\end_inset
+
+ 
+\end_layout
+
+\begin_layout Plain Layout
+\begin_inset ERT
+status collapsed
+
+\begin_layout Plain Layout
+
+
+\backslash
+State
+\end_layout
+
+\end_inset
+
+ call 
+\noun on
+DecideForwardComputationOrder
+\noun default
+(
+\begin_inset Formula $c$
+\end_inset
+
+, 
+\begin_inset Formula $visited$
+\end_inset
+
+, 
+\begin_inset Formula $order$
+\end_inset
+
+)
+\end_layout
+
+\begin_layout Plain Layout
+\begin_inset ERT
+status open
+
+\begin_layout Plain Layout
+
+
+\backslash
+EndFor
+\end_layout
+
+\end_inset
+
+
+\end_layout
+
+\begin_layout Plain Layout
+\begin_inset ERT
+status collapsed
+
+\begin_layout Plain Layout
+
+
+\backslash
+State
+\end_layout
+
+\end_inset
+
+ 
+\begin_inset Formula $order\leftarrow order+root$
+\end_inset
+
+
+\begin_inset ERT
+status open
+
+\begin_layout Plain Layout
+
+
+\backslash
+Comment
+\end_layout
+
+\end_inset
+
+
+\begin_inset ERT
+status open
+
+\begin_layout Plain Layout
+
+{
+\end_layout
+
+\end_inset
+
+
+\family roman
+\series medium
+\shape up
+\size normal
+\emph off
+\bar no
+\strikeout off
+\uuline off
+\uwave off
+\noun off
+\color none
+Add 
+\begin_inset Formula $root$
+\end_inset
+
+
+\family default
+\series default
+\shape default
+\size default
+\emph default
+\bar default
+\strikeout default
+\uuline default
+\uwave default
+\noun default
+\color inherit
+ to the end of 
+\begin_inset Formula $order$
+\end_inset
+
+
+\begin_inset ERT
+status collapsed
+
+\begin_layout Plain Layout
+
+}
+\end_layout
+
+\end_inset
+
+ 
+\end_layout
+
+\begin_layout Plain Layout
+\begin_inset ERT
+status open
+
+\begin_layout Plain Layout
+
+
+\backslash
+EndIf
+\end_layout
+
+\end_inset
+
+
+\end_layout
+
+\begin_layout Plain Layout
+\begin_inset ERT
+status collapsed
+
+\begin_layout Plain Layout
+
+
+\backslash
+EndProcedure
+\end_layout
+
+\end_inset
+
+ 
+\end_layout
+
+\begin_layout Plain Layout
+\begin_inset ERT
+status collapsed
+
+\begin_layout Plain Layout
+
+
+\backslash
+end{algorithmic}
+\end_layout
+
+\end_inset
+
+ 
+\begin_inset Caption Standard
+
+\begin_layout Plain Layout
+Synchronous forward computation of a CN.
+ The computation order is determined by a depth-first traverse over the
+ DAG.
+ 
+\begin_inset CommandInset label
+LatexCommand label
+name "alg:CN-ForwardOrder-DAG"
+
+\end_inset
+
+
+\end_layout
+
+\end_inset
+
+
+\end_layout
+
+\end_inset
+
+
+\end_layout
+
+\begin_layout Standard
+The forward computation can also be carried out asynchronously with which
+ the order of the computation is determined dynamically.
+ This can be helpful when the CN has many parallel branches and there are
+ more than one computing device to compute these branches in parallel.
+ Algorithm 
+\begin_inset CommandInset ref
+LatexCommand ref
+reference "alg:CN-ForwardAsync-DAG"
+
+\end_inset
+
+ shows an algorithm that carries out the forward computation of a CN asynchronou
+sly.
+ In this algorithm, all the nodes whose children have not been computed
+ are in the waiting set and those whose children are computed are in the
+ ready set.
+ At the beginning, all non-leaf descendents of 
+\begin_inset Formula $root$
+\end_inset
+
+ are in the waiting set and all leaf descendents  are in the ready set.
+ The scheduler picks a node from the ready set based on some policy, removes
+ it from the ready set, and dispatches it for computation.
+ Popular policies include first-come/first-serve, shortest task first, and
+ least data movement.
+ When the computation of the node finishes, the system calls the 
+\noun on
+SignalComplete
+\noun default
+ method to signal to all its parent nodes.
+ If all the children of a node have been computed, the node is moved from
+ the waiting set to the ready set.
+ The algorithm stops when all nodes are computed.
+ Although not explicitly indicated in the Algorithm 
+\begin_inset CommandInset ref
+LatexCommand ref
+reference "alg:CN-ForwardAsync-DAG"
+
+\end_inset
+
+, the 
+\noun on
+SignalComplete
+\noun default
+ procedure is called under concurrent threads and should be guarded for
+ thread safety.
+ This algorithm can be exploited to carry out computation on any DAG instead
+ of just a CN.
+\end_layout
+
+\begin_layout Standard
+\begin_inset Float algorithm
+wide false
+sideways false
+status open
+
+\begin_layout Plain Layout
+\begin_inset ERT
+status open
+
+\begin_layout Plain Layout
+
+
+\backslash
+begin{algorithmic}[1]
+\end_layout
+
+\end_inset
+
+ 
+\end_layout
+
+\begin_layout Plain Layout
+\begin_inset ERT
+status open
+
+\begin_layout Plain Layout
+
+
+\backslash
+Procedure
+\end_layout
+
+\end_inset
+
+
+\begin_inset ERT
+status collapsed
+
+\begin_layout Plain Layout
+
+{
+\end_layout
+
+\end_inset
+
+SignalComplete
+\begin_inset ERT
+status collapsed
+
+\begin_layout Plain Layout
+
+}
+\end_layout
+
+\end_inset
+
+
+\begin_inset ERT
+status collapsed
+
+\begin_layout Plain Layout
+
+{
+\end_layout
+
+\end_inset
+
+
+\begin_inset Formula $node$
+\end_inset
+
+, 
+\begin_inset Formula $waiting$
+\end_inset
+
+, 
+\begin_inset Formula $ready$
+\end_inset
+
+
+\begin_inset ERT
+status open
+
+\begin_layout Plain Layout
+
+}
+\end_layout
+
+\end_inset
+
+
+\end_layout
+
+\begin_layout Plain Layout
+\begin_inset ERT
+status open
+
+\begin_layout Plain Layout
+
+
+\backslash
+Comment
+\end_layout
+
+\end_inset
+
+
+\begin_inset ERT
+status open
+
+\begin_layout Plain Layout
+
+{
+\end_layout
+
+\end_inset
+
+Called when the computation of the 
+\begin_inset Formula $node$
+\end_inset
+
+ is finished.
+ Needs to be thread safe.
+\begin_inset ERT
+status open
+
+\begin_layout Plain Layout
+
+}
+\end_layout
+
+\end_inset
+
+ 
+\end_layout
+
+\begin_layout Plain Layout
+\begin_inset ERT
+status open
+
+\begin_layout Plain Layout
+
+
+\backslash
+Comment
+\end_layout
+
+\end_inset
+
+
+\begin_inset ERT
+status open
+
+\begin_layout Plain Layout
+
+{
+\end_layout
+
+\end_inset
+
+
+\begin_inset Formula $waiting$
+\end_inset
+
+ is initialized to include all non-leaf descendents of 
+\begin_inset Formula $root$
+\end_inset
+
+.
+\begin_inset ERT
+status open
+
+\begin_layout Plain Layout
+
+}
+\end_layout
+
+\end_inset
+
+ 
+\end_layout
+
+\begin_layout Plain Layout
+\begin_inset ERT
+status open
+
+\begin_layout Plain Layout
+
+
+\backslash
+Comment
+\end_layout
+
+\end_inset
+
+
+\begin_inset ERT
+status open
+
+\begin_layout Plain Layout
+
+{
+\end_layout
+
+\end_inset
+
+ 
+\begin_inset Formula $ready$
+\end_inset
+
+ is initialized to include all leaf descendents of 
+\begin_inset Formula $root$
+\end_inset
+
+.
+\begin_inset ERT
+status open
+
+\begin_layout Plain Layout
+
+}
+\end_layout
+
+\end_inset
+
+ 
+\end_layout
+
+\begin_layout Plain Layout
+\begin_inset ERT
+status open
+
+\begin_layout Plain Layout
+
+
+\backslash
+For
+\end_layout
+
+\end_inset
+
+
+\begin_inset ERT
+status collapsed
+
+\begin_layout Plain Layout
+
+{
+\end_layout
+
+\end_inset
+
+each 
+\begin_inset Formula $p\in node.parents\wedge p\in waiting$
+\end_inset
+
+ 
+\begin_inset ERT
+status open
+
+\begin_layout Plain Layout
+
+}
+\end_layout
+
+\end_inset
+
+
+\end_layout
+
+\begin_layout Plain Layout
+
+\family roman
+\series medium
+\shape up
+\size normal
+\emph off
+\bar no
+\strikeout off
+\uuline off
+\uwave off
+\noun off
+\color none
+\begin_inset ERT
+status open
+
+\begin_layout Plain Layout
+
+
+\backslash
+State
+\end_layout
+
+\end_inset
+
+
+\family default
+\series default
+\shape default
+\size default
+\emph default
+\bar default
+\strikeout default
+\uuline default
+\uwave default
+\noun default
+\color inherit
+ 
+\begin_inset Formula $p.numFinishedChildren++$
+\end_inset
+
+
+\end_layout
+
+\begin_layout Plain Layout
+\begin_inset ERT
+status open
+
+\begin_layout Plain Layout
+
+
+\backslash
+If
+\end_layout
+
+\end_inset
+
+ 
+\begin_inset ERT
+status open
+
+\begin_layout Plain Layout
+
+{
+\end_layout
+
+\end_inset
+
+
+\begin_inset Formula $p.numFinishedChildren==p.numChildren$
+\end_inset
+
+
+\begin_inset ERT
+status open
+
+\begin_layout Plain Layout
+
+}
+\end_layout
+
+\end_inset
+
+
+\end_layout
+
+\begin_layout Plain Layout
+\begin_inset ERT
+status collapsed
+
+\begin_layout Plain Layout
+
+
+\backslash
+Comment
+\end_layout
+
+\end_inset
+
+
+\begin_inset ERT
+status collapsed
+
+\begin_layout Plain Layout
+
+{
+\end_layout
+
+\end_inset
+
+
+\family roman
+\series medium
+\shape up
+\size normal
+\emph off
+\bar no
+\strikeout off
+\uuline off
+\uwave off
+\noun off
+\color none
+all ch
+\family default
+\series default
+\shape default
+\size default
+\emph default
+\bar default
+\strikeout default
+\uuline default
+\uwave default
+\noun default
+\color inherit
+ildren have been computed
+\begin_inset ERT
+status collapsed
+
+\begin_layout Plain Layout
+
+}
+\end_layout
+
+\end_inset
+
+ 
+\end_layout
+
+\begin_layout Plain Layout
+
+\family roman
+\series medium
+\shape up
+\size normal
+\emph off
+\bar no
+\strikeout off
+\uuline off
+\uwave off
+\noun off
+\color none
+\begin_inset ERT
+status open
+
+\begin_layout Plain Layout
+
+
+\backslash
+State
+\end_layout
+
+\end_inset
+
+
+\family default
+\series default
+\shape default
+\size default
+\emph default
+\bar default
+\strikeout default
+\uuline default
+\uwave default
+\noun default
+\color inherit
+ 
+\begin_inset Formula $waiting\leftarrow waiting-node$
+\end_inset
+
+
+\end_layout
+
+\begin_layout Plain Layout
+
+\family roman
+\series medium
+\shape up
+\size normal
+\emph off
+\bar no
+\strikeout off
+\uuline off
+\uwave off
+\noun off
+\color none
+\begin_inset ERT
+status open
+
+\begin_layout Plain Layout
+
+
+\backslash
+State
+\end_layout
+
+\end_inset
+
+
+\family default
+\series default
+\shape default
+\size default
+\emph default
+\bar default
+\strikeout default
+\uuline default
+\uwave default
+\noun default
+\color inherit
+ 
+\begin_inset Formula $ready\leftarrow ready\cup node$
+\end_inset
+
+
+\end_layout
+
+\begin_layout Plain Layout
+\begin_inset ERT
+status open
+
+\begin_layout Plain Layout
+
+
+\backslash
+EndIf
+\end_layout
+
+\end_inset
+
+
+\end_layout
+
+\begin_layout Plain Layout
+\begin_inset ERT
+status open
+
+\begin_layout Plain Layout
+
+
+\backslash
+EndFor
+\end_layout
+
+\end_inset
+
+
+\end_layout
+
+\begin_layout Plain Layout
+\begin_inset ERT
+status collapsed
+
+\begin_layout Plain Layout
+
+
+\backslash
+EndProcedure
+\end_layout
+
+\end_inset
+
+ 
+\end_layout
+
+\begin_layout Plain Layout
+\begin_inset ERT
+status open
+
+\begin_layout Plain Layout
+
+
+\backslash
+Procedure
+\end_layout
+
+\end_inset
+
+
+\begin_inset ERT
+status collapsed
+
+\begin_layout Plain Layout
+
+{
+\end_layout
+
+\end_inset
+
+ScheduleComputation
+\begin_inset ERT
+status collapsed
+
+\begin_layout Plain Layout
+
+}
+\end_layout
+
+\end_inset
+
+
+\begin_inset ERT
+status collapsed
+
+\begin_layout Plain Layout
+
+{
+\end_layout
+
+\end_inset
+
+
+\begin_inset Formula $ready$
+\end_inset
+
+
+\begin_inset ERT
+status open
+
+\begin_layout Plain Layout
+
+}
+\end_layout
+
+\end_inset
+
+
+\end_layout
+
+\begin_layout Plain Layout
+\begin_inset ERT
+status open
+
+\begin_layout Plain Layout
+
+
+\backslash
+Comment
+\end_layout
+
+\end_inset
+
+
+\begin_inset ERT
+status open
+
+\begin_layout Plain Layout
+
+{
+\end_layout
+
+\end_inset
+
+Called by the job scheduler when a new node is ready or computation resource
+ is available.
+\begin_inset ERT
+status open
+
+\begin_layout Plain Layout
+
+}
+\end_layout
+
+\end_inset
+
+ 
+\end_layout
+
+\begin_layout Plain Layout
+
+\family roman
+\series medium
+\shape up
+\size normal
+\emph off
+\bar no
+\strikeout off
+\uuline off
+\uwave off
+\noun off
+\color none
+\begin_inset ERT
+status open
+
+\begin_layout Plain Layout
+
+
+\backslash
+State
+\end_layout
+
+\end_inset
+
+ pick
+\family default
+\series default
+\shape default
+\size default
+\emph default
+\bar default
+\strikeout default
+\uuline default
+\uwave default
+\noun default
+\color inherit
+ 
+\begin_inset Formula $node\in ready$
+\end_inset
+
+ according to some policy
+\end_layout
+
+\begin_layout Plain Layout
+
+\family roman
+\series medium
+\shape up
+\size normal
+\emph off
+\bar no
+\strikeout off
+\uuline off
+\uwave off
+\noun off
+\color none
+\begin_inset ERT
+status open
+
+\begin_layout Plain Layout
+
+
+\backslash
+State
+\end_layout
+
+\end_inset
+
+ 
+\begin_inset Formula $ready\leftarrow ready-node$
+\end_inset
+
+
+\end_layout
+
+\begin_layout Plain Layout
+
+\family roman
+\series medium
+\shape up
+\size normal
+\emph off
+\bar no
+\strikeout off
+\uuline off
+\uwave off
+\noun off
+\color none
+\begin_inset ERT
+status open
+
+\begin_layout Plain Layout
+
+
+\backslash
+State
+\end_layout
+
+\end_inset
+
+ dispatch 
+\begin_inset Formula $node$
+\end_inset
+
+ for computation.
+\end_layout
+
+\begin_layout Plain Layout
+\begin_inset ERT
+status collapsed
+
+\begin_layout Plain Layout
+
+
+\backslash
+EndProcedure
+\end_layout
+
+\end_inset
+
+ 
+\end_layout
+
+\begin_layout Plain Layout
+\begin_inset ERT
+status collapsed
+
+\begin_layout Plain Layout
+
+
+\backslash
+end{algorithmic}
+\end_layout
+
+\end_inset
+
+ 
+\begin_inset Caption Standard
+
+\begin_layout Plain Layout
+Asynchronous forward computation of a CN.
+ A node is moved to the ready set when all its children have been computed.
+ A scheduler monitors the ready set and decides where to compute each node
+ in the set.
+ 
+\begin_inset CommandInset label
+LatexCommand label
+name "alg:CN-ForwardAsync-DAG"
+
+\end_inset
+
+
+\end_layout
+
+\end_inset
+
+
+\end_layout
+
+\end_inset
+
+
+\end_layout
+
+\begin_layout Standard
+In many cases, we may need to compute the value for a node with changing
+ input values.
+ To avoid duplicate computation of shared branches, we can add a time stamp
+\begin_inset Index idx
+status open
+
+\begin_layout Plain Layout
+time stamp
+\end_layout
+
+\end_inset
+
+ to each node and only recompute the value of the node if at least one of
+ the children has newer value.
+ This can be easily implemented by updating the time stamp whenever a new
+ value is provided or computed, and by excluding nodes whose children is
+ older from the actual computation.
+\end_layout
+
+\begin_layout Standard
+In both Algorithms 
+\begin_inset CommandInset ref
+LatexCommand ref
+reference "alg:CN-ForwardOrder-DAG"
+
+\end_inset
+
+ and 
+\begin_inset CommandInset ref
+LatexCommand ref
+reference "alg:CN-ForwardAsync-DAG"
+
+\end_inset
+
+ each computation node needs to know how to compute its value when the operands
+ are known.
+ The computation can be as simple as matrix summation or element-wise applicatio
+n of sigmoid function or as complex as whatever it may be.
+ We will describes the evaluation functions for popular computation node
+ types in Section 
+\begin_inset CommandInset ref
+LatexCommand ref
+reference "sec:Typical-Computation-Nodes"
+
+\end_inset
+
+.
+\end_layout
+
+\begin_layout Section
+Model Training
+\begin_inset Index idx
+status open
+
+\begin_layout Plain Layout
+Model Training
+\end_layout
+
+\end_inset
+
+
+\end_layout
+
+\begin_layout Standard
+To train a CN, we need to define a training criterion 
+\begin_inset Formula $J$
+\end_inset
+
+.
+ Popular criteria include cross-entropy
+\begin_inset Index idx
+status open
+
+\begin_layout Plain Layout
+cross-entropy
+\end_layout
+
+\end_inset
+
+ (CE) for classification and mean square error
+\begin_inset Index idx
+status open
+
+\begin_layout Plain Layout
+mean square error
+\end_layout
+
+\end_inset
+
+ (MSE) for regression.
+ Since the training criterion is also a result of some computation, it can
+ be represented as a computation node and inserted into the CN.
+ Figure 
+\begin_inset CommandInset ref
+LatexCommand ref
+reference "fig:CN-1HiddenNN+CE"
+
+\end_inset
+
+ illustrates a CN that represents an one-hidden-layer sigmoid neural network
+ augmented with a CE training criterion node.
+ If the training criterion contains regularization terms the regularization
+ terms can also be implemented as computation nodes and the final training
+ criterion node is a weighted sum of the main criterion and the regularization
+ term.
+\end_layout
+
+\begin_layout Standard
+\begin_inset Float figure
+wide false
+sideways false
+status open
+
+\begin_layout Plain Layout
+\align center
+\begin_inset Graphics
+	filename ../figures/CN+TrainingCriterion.png
+	scale 70
+
+\end_inset
+
+
+\begin_inset Caption Standard
+
+\begin_layout Plain Layout
+\begin_inset CommandInset label
+LatexCommand label
+name "fig:CN-1HiddenNN+CE"
+
+\end_inset
+
+The one-hidden-layer sigmoid neural network augmented with a cross entropy
+ training criterion node 
+\begin_inset Formula $J$
+\end_inset
+
+ and a label node 
+\begin_inset Formula $L$
+\end_inset
+
+.
+\end_layout
+
+\end_inset
+
+
+\end_layout
+
+\end_inset
+
+
+\end_layout
+
+\begin_layout Standard
+The model parameters in a CN can be optimized over a training set
+\begin_inset Newline newline
+\end_inset
+
+ 
+\begin_inset Formula $\mathbb{S=}\left\{ \left(\mathbf{x}^{m},\mathbf{y}^{m}\right)|0\leq m<M\right\} $
+\end_inset
+
+ using the minibatch based backpropagation (BP) algorithm.
+ More specifically, we improve the model parameter 
+\begin_inset Formula $\mathbf{W}$
+\end_inset
+
+ at each step 
+\begin_inset Formula $t+1$
+\end_inset
+
+ as
+\end_layout
+
+\begin_layout Standard
+\begin_inset Formula 
+\begin{equation}
+\mathbf{W}_{t+1}\leftarrow\mathbf{\mathbf{W}_{\textrm{t}}}-\varepsilon\triangle\mathbf{W}_{t},\label{eq:CN-weightupdate}
+\end{equation}
+
+\end_inset
+
+where 
+\begin_inset Formula 
+\begin{equation}
+\triangle\mathbf{W}_{t}=\frac{1}{M_{b}}\sum_{m=1}^{M_{b}}\nabla_{\mathbf{W}_{t}}J\left(\mathbf{W};\mathbf{x}^{m},\mathbf{y}^{m}\right),\label{eq:CN-delta-W}
+\end{equation}
+
+\end_inset
+
+and 
+\begin_inset Formula $M_{b}$
+\end_inset
+
+ is the minibatch size.
+ The key here is the computation of 
+\family roman
+\series medium
+\shape up
+\size normal
+\emph off
+\bar no
+\strikeout off
+\uuline off
+\uwave off
+\noun off
+\color none
+
+\begin_inset Formula $\nabla_{\mathbf{W}_{t}}J\left(\mathbf{W};\mathbf{x}^{m},\mathbf{y}^{m}\right)$
+\end_inset
+
+
+\family default
+\series default
+\shape default
+\size default
+\emph default
+\bar default
+\strikeout default
+\uuline default
+\uwave default
+\noun default
+\color inherit
+ which we will simplify as 
+\begin_inset Formula $\nabla_{\mathbf{W}}^{J}$
+\end_inset
+
+.
+ Since a CN can have arbitrary structure, we cannot use the exact same BP
+ algorithm described in Algorithm 
+\begin_inset CommandInset ref
+LatexCommand ref
+reference "alg:DNN-Backpropagation"
+
+\end_inset
+
+ to compute 
+\begin_inset Formula $\nabla_{\mathbf{W}}^{J}$
+\end_inset
+
+.
+ 
+\end_layout
+
+\begin_layout Standard
+A naive solution to compute 
+\begin_inset Formula $\nabla_{\mathbf{W}}^{J}$
+\end_inset
+
+ is illustrated in Figure 
+\begin_inset CommandInset ref
+LatexCommand ref
+reference "fig:CN-NaiveGradient"
+
+\end_inset
+
+, in which 
+\begin_inset Formula $\mathbf{W}^{(1)}$
+\end_inset
+
+ and 
+\begin_inset Formula $\mathbf{W}^{(2)}$
+\end_inset
+
+ are model parameters.
+ In this solution, each edge is associated with a partial derivative, and
+\end_layout
+
+\begin_layout Standard
+\begin_inset Formula 
+\begin{eqnarray}
+\nabla_{\mathbf{W^{(1)}}}^{J} & = & \frac{\partial J}{\partial\mathbf{V}^{(1)}}\frac{\partial\mathbf{V}^{(1)}}{\partial\mathbf{V}^{(2)}}\frac{\partial\mathbf{V}^{(2)}}{\partial\mathbf{W^{\mathrm{(1)}}}}+\frac{\partial J}{\partial\mathbf{V}^{(3)}}\frac{\partial\mathbf{V}^{(3)}}{\partial\mathbf{V}^{(4)}}\frac{\partial\mathbf{V}^{(4)}}{\partial\mathbf{W^{\mathrm{(1)}}}}\\
+\nabla_{\mathbf{\mathbf{W^{\mathrm{(2)}}}}}^{J} & = & \frac{\partial J}{\partial\mathbf{V}^{(1)}}\frac{\partial\mathbf{V}^{(1)}}{\partial\mathbf{V}^{(2)}}\frac{\partial\mathbf{V}^{(2)}}{\partial\mathbf{W^{\mathrm{(2)}}}}.
+\end{eqnarray}
+
+\end_inset
+
+
+\end_layout
+
+\begin_layout Standard
+This solution comes with two major drawbacks.
+ First, each derivative can have very high dimension.
+ If 
+\begin_inset Formula $\mathbf{V}\in\mathbb{R}^{N_{1}\times N_{2}}$
+\end_inset
+
+ and 
+\begin_inset Formula $\mathbf{W}\in\mathbb{R}^{N_{3}\times N_{4}}$
+\end_inset
+
+ then 
+\begin_inset Formula $\mathbf{\frac{\partial\mathbf{V}}{\partial\mathbf{W}}}\in\mathbb{R}^{\left(N_{1}\times N_{2}\right)\times\left(N_{3}\times N_{4}\right)}$
+\end_inset
+
+.
+ This means a large amount of memory is needed to keep the derivatives.
+ Second, there are many duplicated computations.
+ For example, 
+\begin_inset Formula $\frac{\partial J}{\partial\mathbf{V}^{(1)}}\frac{\partial\mathbf{V}^{(1)}}{\partial\mathbf{V}^{(2)}}$
+\end_inset
+
+ is computed twice in this example, once for 
+\begin_inset Formula $\nabla_{\mathbf{W^{(1)}}}^{J}$
+\end_inset
+
+ and once for 
+\begin_inset Formula $\nabla_{\mathbf{\mathbf{W^{\mathrm{(2)}}}}}^{J}$
+\end_inset
+
+.
+\end_layout
+
+\begin_layout Standard
+\begin_inset Float figure
+wide false
+sideways false
+status open
+
+\begin_layout Plain Layout
+\align center
+\begin_inset Graphics
+	filename ../figures/CN-NaiveGradient.png
+	scale 70
+
+\end_inset
+
+
+\begin_inset Caption Standard
+
+\begin_layout Plain Layout
+\begin_inset CommandInset label
+LatexCommand label
+name "fig:CN-NaiveGradient"
+
+\end_inset
+
+The naive gradient computation in CN.
+ 
+\begin_inset Formula $\mathbf{W}^{(1)}$
+\end_inset
+
+ and 
+\begin_inset Formula $\mathbf{W}^{(2)}$
+\end_inset
+
+ are model parameters and each edge is associated with a partial derivative.
+\end_layout
+
+\end_inset
+
+
+\end_layout
+
+\end_inset
+
+
+\end_layout
+
+\begin_layout Standard
+Fortunately, there is a much simpler and more efficient approach to compute
+ the gradient as illustrated in Figure 
+\begin_inset CommandInset ref
+LatexCommand ref
+reference "fig:CN-EfficientGradient"
+
+\end_inset
+
+.
+ In this approach, each node 
+\begin_inset Formula $n$
+\end_inset
+
+ keeps two values: the evaluation (forward computation) result 
+\begin_inset Formula $\boldsymbol{\mathbf{V}}_{n}$
+\end_inset
+
+ and the gradient 
+\begin_inset Formula $\nabla_{n}^{J}$
+\end_inset
+
+ .
+ Note that the training criterion 
+\begin_inset Formula $J$
+\end_inset
+
+ is always a scalar, If 
+\begin_inset Formula $\boldsymbol{\mathbf{V}}_{n}\in\mathbb{R}^{N_{1}\times N_{2}}$
+\end_inset
+
+ then 
+\begin_inset Formula $\nabla_{n}^{J}\in\mathbb{R}^{N_{1}\times N_{2}}$
+\end_inset
+
+.
+ This requires significantly less memory than that required in the naive
+ solution illustrated in Figure 
+\begin_inset CommandInset ref
+LatexCommand ref
+reference "fig:CN-NaiveGradient"
+
+\end_inset
+
+.
+ This approach also allows for factorizing out the common prefix terms and
+ making computation linear in the number of nodes in the graph.
+ For example, 
+\begin_inset Formula $\frac{\partial J}{\partial\mathbf{V}^{(2)}}$
+\end_inset
+
+ is computed only once and used twice when computing 
+\family roman
+\series medium
+\shape up
+\size normal
+\emph off
+\bar no
+\strikeout off
+\uuline off
+\uwave off
+\noun off
+\color none
+
+\begin_inset Formula $\frac{\partial J}{\partial\mathbf{W}^{(1)}}$
+\end_inset
+
+ and
+\family default
+\series default
+\shape default
+\size default
+\emph default
+\bar default
+\strikeout default
+\uuline default
+\uwave default
+\noun default
+\color inherit
+ 
+\family roman
+\series medium
+\shape up
+\size normal
+\emph off
+\bar no
+\strikeout off
+\uuline off
+\uwave off
+\noun off
+\color none
+
+\begin_inset Formula $\frac{\partial J}{\partial\mathbf{W}^{(2)}}$
+\end_inset
+
+
+\family default
+\series default
+\shape default
+\size default
+\emph default
+\bar default
+\strikeout default
+\uuline default
+\uwave default
+\noun default
+\color inherit
+ with this approach.
+ This is analogous to common subexpression elimination in a conventional
+ expression graph, only here the common subexpressions are the parents of
+ the nodes, rather than the children.
+ 
+\end_layout
+
+\begin_layout Standard
+\begin_inset Float figure
+wide false
+sideways false
+status open
+
+\begin_layout Plain Layout
+\align center
+\begin_inset Graphics
+	filename ../figures/CN-EfficientGradient.png
+	scale 70
+
+\end_inset
+
+
+\begin_inset Caption Standard
+
+\begin_layout Plain Layout
+\begin_inset CommandInset label
+LatexCommand label
+name "fig:CN-EfficientGradient"
+
+\end_inset
+
+An efficient gradient computation algorithm in CN.
+ 
+\begin_inset Formula $\mathbf{W}^{(1)}$
+\end_inset
+
+ and 
+\begin_inset Formula $\mathbf{W}^{(2)}$
+\end_inset
+
+ are model parameters.
+ Each node 
+\begin_inset Formula $n$
+\end_inset
+
+ stores both the value of the node 
+\begin_inset Formula $\boldsymbol{\upsilon}_{n}$
+\end_inset
+
+ and the gradient 
+\begin_inset Formula $\nabla_{n}^{J}$
+\end_inset
+
+ .
+ 
+\end_layout
+
+\end_inset
+
+
+\end_layout
+
+\end_inset
+
+
+\end_layout
+
+\begin_layout Standard
+Automatic differentiation has been an active research area for decades and
+ many techniques have been proposed ( 
+\begin_inset CommandInset citation
+LatexCommand cite
+key "EvaluatingDerivatives-griewank+2008"
+
+\end_inset
+
+).
+ A simple recursive algorithm for deciding the gradient computation order
+\begin_inset Index idx
+status open
+
+\begin_layout Plain Layout
+gradient computation order
+\end_layout
+
+\end_inset
+
+ so that the gradient computation can be efficiently carried out is shown
+ in Algorithm 
+\begin_inset CommandInset ref
+LatexCommand ref
+reference "alg:CN-Gradient"
+
+\end_inset
+
+ to which a similar recursive algorithm for scalar functions has been provided
+ 
+\begin_inset CommandInset citation
+LatexCommand cite
+key "AutomaticDifferentiation-bischof+1997,SymbolicDifferentiation-guenter2007"
+
+\end_inset
+
+.
+ This algorithm assumes that each node has a 
+\begin_inset Formula $\mathrm{ComputePartialGradient}(child)$
+\end_inset
+
+ function which computes the gradient of the training criterion with regard
+ to the node's child 
+\begin_inset Formula $child$
+\end_inset
+
+ and is called in the order that is decided by the algorithm.
+ Before the algorithm is computed, the gradient 
+\begin_inset Formula $\nabla_{n}^{J}$
+\end_inset
+
+ at each node 
+\begin_inset Formula $n$
+\end_inset
+
+ is set to 0, the queue 
+\begin_inset Formula $order$
+\end_inset
+
+ is set to empty, and 
+\begin_inset Formula $parentsLeft$
+\end_inset
+
+ is set to the number of parents of each node.
+ This function is then called on a criterion node that evaluates to a scalar.
+ Similar to the forward computation, an asynchronous algorithm can be derived.
+ Once the gradient is known, the minibatch based stochastic gradient descent
+ (SGD) algorithm  and other training algorithms that depend on gradient
+ only can be used to train the model.
+\end_layout
+
+\begin_layout Standard
+Alternatively, the gradients can be computed by following the reverse order
+ of the forward computation and calling each node's parents' 
+\begin_inset Formula $\mathrm{ComputePartialGradient}(child)$
+\end_inset
+
+ function and passing itself as the 
+\emph on
+child
+\emph default
+ argument.
+ This approach, however, requires additional book keeping, e.g., keeping pointers
+ to a node's parents which can introduce additional overhead when manipulating
+ the network architecture.
+\end_layout
+
+\begin_layout Standard
+\begin_inset Float algorithm
+wide false
+sideways false
+status open
+
+\begin_layout Plain Layout
+\begin_inset ERT
+status open
+
+\begin_layout Plain Layout
+
+
+\backslash
+begin{algorithmic}[1]
+\end_layout
+
+\end_inset
+
+ 
+\end_layout
+
+\begin_layout Plain Layout
+\begin_inset ERT
+status open
+
+\begin_layout Plain Layout
+
+
+\backslash
+Procedure
+\end_layout
+
+\end_inset
+
+
+\begin_inset ERT
+status collapsed
+
+\begin_layout Plain Layout
+
+{
+\end_layout
+
+\end_inset
+
+DecideGradientComputationOrder
+\begin_inset ERT
+status collapsed
+
+\begin_layout Plain Layout
+
+}
+\end_layout
+
+\end_inset
+
+
+\begin_inset ERT
+status collapsed
+
+\begin_layout Plain Layout
+
+{
+\end_layout
+
+\end_inset
+
+
+\begin_inset Formula $node$
+\end_inset
+
+, 
+\begin_inset Formula $parentsLeft$
+\end_inset
+
+, 
+\begin_inset Formula $order$
+\end_inset
+
+
+\begin_inset ERT
+status open
+
+\begin_layout Plain Layout
+
+}
+\end_layout
+
+\end_inset
+
+
+\end_layout
+
+\begin_layout Plain Layout
+\begin_inset ERT
+status open
+
+\begin_layout Plain Layout
+
+
+\backslash
+Comment
+\end_layout
+
+\end_inset
+
+
+\begin_inset ERT
+status open
+
+\begin_layout Plain Layout
+
+{
+\end_layout
+
+\end_inset
+
+Decide the order to compute the gradient at all descendents of 
+\begin_inset Formula $node$
+\end_inset
+
+.
+\begin_inset ERT
+status open
+
+\begin_layout Plain Layout
+
+}
+\end_layout
+
+\end_inset
+
+ 
+\end_layout
+
+\begin_layout Plain Layout
+\begin_inset ERT
+status open
+
+\begin_layout Plain Layout
+
+
+\backslash
+Comment
+\end_layout
+
+\end_inset
+
+
+\begin_inset ERT
+status open
+
+\begin_layout Plain Layout
+
+{
+\end_layout
+
+\end_inset
+
+
+\begin_inset Formula $parentsLeft$
+\end_inset
+
+ is initialized to the number of parents of each node.
+\begin_inset ERT
+status open
+
+\begin_layout Plain Layout
+
+}
+\end_layout
+
+\end_inset
+
+ 
+\end_layout
+
+\begin_layout Plain Layout
+\begin_inset ERT
+status open
+
+\begin_layout Plain Layout
+
+
+\backslash
+Comment
+\end_layout
+
+\end_inset
+
+
+\begin_inset ERT
+status open
+
+\begin_layout Plain Layout
+
+{
+\end_layout
+
+\end_inset
+
+
+\begin_inset Formula $order$
+\end_inset
+
+ is initialized to an empty queue.
+\begin_inset ERT
+status open
+
+\begin_layout Plain Layout
+
+}
+\end_layout
+
+\end_inset
+
+ 
+\end_layout
+
+\begin_layout Plain Layout
+\begin_inset ERT
+status open
+
+\begin_layout Plain Layout
+
+
+\backslash
+If
+\end_layout
+
+\end_inset
+
+ 
+\begin_inset ERT
+status open
+
+\begin_layout Plain Layout
+
+{
+\end_layout
+
+\end_inset
+
+
+\family roman
+\series medium
+\shape up
+\size normal
+\emph off
+\bar no
+\strikeout off
+\uuline off
+\uwave off
+\noun off
+\color none
+IsNotLeaf
+\family default
+\series default
+\shape default
+\size default
+\emph default
+\bar default
+\strikeout default
+\uuline default
+\uwave default
+\noun default
+\color inherit
+
+\begin_inset Formula $(node)$
+\end_inset
+
+
+\begin_inset ERT
+status open
+
+\begin_layout Plain Layout
+
+}
+\end_layout
+
+\end_inset
+
+
+\end_layout
+
+\begin_layout Plain Layout
+\begin_inset ERT
+status open
+
+\begin_layout Plain Layout
+
+
+\backslash
+State
+\end_layout
+
+\end_inset
+
+ 
+\family roman
+\series medium
+\shape up
+\size normal
+\emph off
+\bar no
+\strikeout off
+\uuline off
+\uwave off
+\noun off
+\color none
+
+\begin_inset Formula $parentsLeft[node]--$
+\end_inset
+
+
+\end_layout
+
+\begin_layout Plain Layout
+\begin_inset ERT
+status open
+
+\begin_layout Plain Layout
+
+
+\backslash
+If
+\end_layout
+
+\end_inset
+
+ 
+\begin_inset ERT
+status open
+
+\begin_layout Plain Layout
+
+{
+\end_layout
+
+\end_inset
+
+
+\begin_inset Formula $parentsLeft[node]$
+\end_inset
+
+ == 
+\begin_inset Formula $0$
+\end_inset
+
+ 
+\begin_inset Formula $\wedge$
+\end_inset
+
+ 
+\family roman
+\series medium
+\shape up
+\size normal
+\emph off
+\bar no
+\strikeout off
+\uuline off
+\uwave off
+\noun off
+\color none
+
+\begin_inset Formula $node\notin order$
+\end_inset
+
+
+\family default
+\series default
+\shape default
+\size default
+\emph default
+\bar default
+\strikeout default
+\uuline default
+\uwave default
+\noun default
+\color inherit
+
+\begin_inset ERT
+status open
+
+\begin_layout Plain Layout
+
+}
+\end_layout
+
+\end_inset
+
+
+\begin_inset ERT
+status collapsed
+
+\begin_layout Plain Layout
+
+
+\backslash
+Comment
+\end_layout
+
+\end_inset
+
+
+\begin_inset ERT
+status collapsed
+
+\begin_layout Plain Layout
+
+{
+\end_layout
+
+\end_inset
+
+
+\family roman
+\series medium
+\shape up
+\size normal
+\emph off
+\bar no
+\strikeout off
+\uuline off
+\uwave off
+\noun off
+\color none
+All parents have been computed.
+\family default
+\series default
+\shape default
+\size default
+\emph default
+\bar default
+\strikeout default
+\uuline default
+\uwave default
+\noun default
+\color inherit
+
+\begin_inset ERT
+status collapsed
+
+\begin_layout Plain Layout
+
+}
+\end_layout
+
+\end_inset
+
+ 
+\end_layout
+
+\begin_layout Plain Layout
+\begin_inset ERT
+status collapsed
+
+\begin_layout Plain Layout
+
+
+\backslash
+State
+\end_layout
+
+\end_inset
+
+ 
+\begin_inset Formula $order\leftarrow order+node$
+\end_inset
+
+
+\begin_inset ERT
+status open
+
+\begin_layout Plain Layout
+
+
+\backslash
+Comment
+\end_layout
+
+\end_inset
+
+
+\begin_inset ERT
+status open
+
+\begin_layout Plain Layout
+
+{
+\end_layout
+
+\end_inset
+
+
+\family roman
+\series medium
+\shape up
+\size normal
+\emph off
+\bar no
+\strikeout off
+\uuline off
+\uwave off
+\noun off
+\color none
+Add 
+\begin_inset Formula $node$
+\end_inset
+
+
+\family default
+\series default
+\shape default
+\size default
+\emph default
+\bar default
+\strikeout default
+\uuline default
+\uwave default
+\noun default
+\color inherit
+ to the end of 
+\begin_inset Formula $order$
+\end_inset
+
+
+\begin_inset ERT
+status collapsed
+
+\begin_layout Plain Layout
+
+}
+\end_layout
+
+\end_inset
+
+ 
+\end_layout
+
+\begin_layout Plain Layout
+\begin_inset ERT
+status open
+
+\begin_layout Plain Layout
+
+
+\backslash
+For
+\end_layout
+
+\end_inset
+
+
+\begin_inset ERT
+status collapsed
+
+\begin_layout Plain Layout
+
+{
+\end_layout
+
+\end_inset
+
+each 
+\begin_inset Formula $c\in node.children$
+\end_inset
+
+
+\begin_inset ERT
+status open
+
+\begin_layout Plain Layout
+
+}
+\end_layout
+
+\end_inset
+
+
+\end_layout
+
+\begin_layout Plain Layout
+\begin_inset ERT
+status collapsed
+
+\begin_layout Plain Layout
+
+
+\backslash
+State
+\end_layout
+
+\end_inset
+
+ call 
+\noun on
+DecideGradientComputationOrder
+\noun default
+(
+\begin_inset Formula $c$
+\end_inset
+
+, 
+\begin_inset Formula $parentsLeft$
+\end_inset
+
+, 
+\begin_inset Formula $order$
+\end_inset
+
+)
+\end_layout
+
+\begin_layout Plain Layout
+\begin_inset ERT
+status open
+
+\begin_layout Plain Layout
+
+
+\backslash
+EndFor
+\end_layout
+
+\end_inset
+
+
+\end_layout
+
+\begin_layout Plain Layout
+\begin_inset ERT
+status open
+
+\begin_layout Plain Layout
+
+
+\backslash
+EndIf
+\end_layout
+
+\end_inset
+
+
+\end_layout
+
+\begin_layout Plain Layout
+\begin_inset ERT
+status open
+
+\begin_layout Plain Layout
+
+
+\backslash
+EndIf
+\end_layout
+
+\end_inset
+
+
+\end_layout
+
+\begin_layout Plain Layout
+\begin_inset ERT
+status collapsed
+
+\begin_layout Plain Layout
+
+
+\backslash
+EndProcedure
+\end_layout
+
+\end_inset
+
+ 
+\end_layout
+
+\begin_layout Plain Layout
+\begin_inset ERT
+status collapsed
+
+\begin_layout Plain Layout
+
+
+\backslash
+end{algorithmic}
+\end_layout
+
+\end_inset
+
+ 
+\begin_inset Caption Standard
+
+\begin_layout Plain Layout
+Reverse automatic gradient computation algorithm.
+ At the top level 
+\begin_inset Formula $node$
+\end_inset
+
+ must be a training criterion node that evaluates to a scalar.
+\begin_inset CommandInset label
+LatexCommand label
+name "alg:CN-Gradient"
+
+\end_inset
+
+
+\end_layout
+
+\end_inset
+
+
+\end_layout
+
+\end_inset
+
+
+\end_layout
+
+\begin_layout Standard
+In many cases, not all the gradients need to be computed.
+ For example, the gradient with regard to the input value is never needed.
+ When adapting the model, some of the model parameters don't need to be
+ updated and thus it is unnecessary to compute the gradients with regard
+ to these parameters.
+ We can reduce the gradient computation by keeping a 
+\begin_inset Formula $needGradient$
+\end_inset
+
+ flag for each node.
+ Once the flags of leaf nodes (either input values or model parameters)
+ are known, the flags of the non-leaf nodes can be determined using Algorithm
+ 
+\begin_inset CommandInset ref
+LatexCommand ref
+reference "alg:CN-NeedGradient"
+
+\end_inset
+
+, which is essentially a depth-first traversal over the DAG.
+ Since both Algorithms 
+\begin_inset CommandInset ref
+LatexCommand ref
+reference "alg:CN-ForwardOrder-DAG"
+
+\end_inset
+
+ and 
+\begin_inset CommandInset ref
+LatexCommand ref
+reference "alg:CN-NeedGradient"
+
+\end_inset
+
+ are essentially depth-first traversal over the DAG and both only need to
+ be executed once they may be combined in one function.
+\end_layout
+
+\begin_layout Standard
+\begin_inset Float algorithm
+wide false
+sideways false
+status open
+
+\begin_layout Plain Layout
+\begin_inset ERT
+status open
+
+\begin_layout Plain Layout
+
+
+\backslash
+begin{algorithmic}[1]
+\end_layout
+
+\end_inset
+
+
+\end_layout
+
+\begin_layout Plain Layout
+\begin_inset ERT
+status open
+
+\begin_layout Plain Layout
+
+
+\backslash
+Procedure
+\end_layout
+
+\end_inset
+
+
+\begin_inset ERT
+status collapsed
+
+\begin_layout Plain Layout
+
+{
+\end_layout
+
+\end_inset
+
+UpdateNeedGradientFlag
+\begin_inset ERT
+status collapsed
+
+\begin_layout Plain Layout
+
+}
+\end_layout
+
+\end_inset
+
+
+\begin_inset ERT
+status collapsed
+
+\begin_layout Plain Layout
+
+{
+\end_layout
+
+\end_inset
+
+
+\begin_inset Formula $root$
+\end_inset
+
+, 
+\begin_inset Formula $visited$
+\end_inset
+
+
+\begin_inset ERT
+status open
+
+\begin_layout Plain Layout
+
+}
+\end_layout
+
+\end_inset
+
+
+\end_layout
+
+\begin_layout Plain Layout
+\begin_inset ERT
+status open
+
+\begin_layout Plain Layout
+
+
+\backslash
+Comment
+\end_layout
+
+\end_inset
+
+
+\begin_inset ERT
+status open
+
+\begin_layout Plain Layout
+
+{
+\end_layout
+
+\end_inset
+
+Enumerate nodes in the DAG in the depth-first order.
+\begin_inset ERT
+status open
+
+\begin_layout Plain Layout
+
+}
+\end_layout
+
+\end_inset
+
+ 
+\end_layout
+
+\begin_layout Plain Layout
+\begin_inset ERT
+status open
+
+\begin_layout Plain Layout
+
+
+\backslash
+Comment
+\end_layout
+
+\end_inset
+
+
+\begin_inset ERT
+status open
+
+\begin_layout Plain Layout
+
+{
+\end_layout
+
+\end_inset
+
+
+\begin_inset Formula $visited$
+\end_inset
+
+ is initialized as an empty set.
+\begin_inset ERT
+status open
+
+\begin_layout Plain Layout
+
+}
+\end_layout
+
+\end_inset
+
+ 
+\end_layout
+
+\begin_layout Plain Layout
+\begin_inset ERT
+status open
+
+\begin_layout Plain Layout
+
+
+\backslash
+If
+\end_layout
+
+\end_inset
+
+ 
+\begin_inset ERT
+status open
+
+\begin_layout Plain Layout
+
+{
+\end_layout
+
+\end_inset
+
+
+\begin_inset Formula $root\notin visited$
+\end_inset
+
+
+\begin_inset ERT
+status open
+
+\begin_layout Plain Layout
+
+}
+\end_layout
+
+\end_inset
+
+
+\begin_inset ERT
+status collapsed
+
+\begin_layout Plain Layout
+
+
+\backslash
+Comment
+\end_layout
+
+\end_inset
+
+
+\begin_inset ERT
+status collapsed
+
+\begin_layout Plain Layout
+
+{
+\end_layout
+
+\end_inset
+
+
+\family roman
+\series medium
+\shape up
+\size normal
+\emph off
+\bar no
+\strikeout off
+\uuline off
+\uwave off
+\noun off
+\color none
+The same node may be a child of several nodes and revisited.
+\family default
+\series default
+\shape default
+\size default
+\emph default
+\bar default
+\strikeout default
+\uuline default
+\uwave default
+\noun default
+\color inherit
+
+\begin_inset ERT
+status collapsed
+
+\begin_layout Plain Layout
+
+}
+\end_layout
+
+\end_inset
+
+ 
+\end_layout
+
+\begin_layout Plain Layout
+
+\family roman
+\series medium
+\shape up
+\size normal
+\emph off
+\bar no
+\strikeout off
+\uuline off
+\uwave off
+\noun off
+\color none
+\begin_inset ERT
+status open
+
+\begin_layout Plain Layout
+
+
+\backslash
+State
+\end_layout
+
+\end_inset
+
+
+\family default
+\series default
+\shape default
+\size default
+\emph default
+\bar default
+\strikeout default
+\uuline default
+\uwave default
+\noun default
+\color inherit
+ 
+\begin_inset Formula $visited\leftarrow visited\cup root$
+\end_inset
+
+
+\end_layout
+
+\begin_layout Plain Layout
+\begin_inset ERT
+status open
+
+\begin_layout Plain Layout
+
+
+\backslash
+For
+\end_layout
+
+\end_inset
+
+
+\begin_inset ERT
+status collapsed
+
+\begin_layout Plain Layout
+
+{
+\end_layout
+
+\end_inset
+
+each 
+\begin_inset Formula $c\in root.children$
+\end_inset
+
+
+\begin_inset ERT
+status open
+
+\begin_layout Plain Layout
+
+}
+\end_layout
+
+\end_inset
+
+
+\end_layout
+
+\begin_layout Plain Layout
+\begin_inset ERT
+status open
+
+\begin_layout Plain Layout
+
+
+\backslash
+State
+\end_layout
+
+\end_inset
+
+ call 
+\noun on
+UpdateNeedGradientFlag
+\noun default
+(
+\begin_inset Formula $c$
+\end_inset
+
+, 
+\begin_inset Formula $visited$
+\end_inset
+
+, 
+\begin_inset Formula $order$
+\end_inset
+
+)
+\end_layout
+
+\begin_layout Plain Layout
+\begin_inset ERT
+status open
+
+\begin_layout Plain Layout
+
+
+\backslash
+If
+\end_layout
+
+\end_inset
+
+ 
+\begin_inset ERT
+status open
+
+\begin_layout Plain Layout
+
+{
+\end_layout
+
+\end_inset
+
+
+\begin_inset Formula $IsNotLeaf(node)$
+\end_inset
+
+
+\begin_inset ERT
+status open
+
+\begin_layout Plain Layout
+
+}
+\end_layout
+
+\end_inset
+
+
+\end_layout
+
+\begin_layout Plain Layout
+\begin_inset ERT
+status open
+
+\begin_layout Plain Layout
+
+
+\backslash
+If
+\end_layout
+
+\end_inset
+
+ 
+\begin_inset ERT
+status open
+
+\begin_layout Plain Layout
+
+{
+\end_layout
+
+\end_inset
+
+
+\begin_inset Formula $node.AnyChildNeedGradient()$
+\end_inset
+
+
+\begin_inset ERT
+status open
+
+\begin_layout Plain Layout
+
+}
+\end_layout
+
+\end_inset
+
+
+\end_layout
+
+\begin_layout Plain Layout
+
+\family roman
+\series medium
+\shape up
+\size normal
+\emph off
+\bar no
+\strikeout off
+\uuline off
+\uwave off
+\noun off
+\color none
+\begin_inset ERT
+status open
+
+\begin_layout Plain Layout
+
+
+\backslash
+State
+\end_layout
+
+\end_inset
+
+
+\family default
+\series default
+\shape default
+\size default
+\emph default
+\bar default
+\strikeout default
+\uuline default
+\uwave default
+\noun default
+\color inherit
+ 
+\begin_inset Formula $node.needGradient\leftarrow true$
+\end_inset
+
+
+\end_layout
+
+\begin_layout Plain Layout
+\begin_inset ERT
+status open
+
+\begin_layout Plain Layout
+
+
+\backslash
+Else
+\end_layout
+
+\end_inset
+
+
+\end_layout
+
+\begin_layout Plain Layout
+
+\family roman
+\series medium
+\shape up
+\size normal
+\emph off
+\bar no
+\strikeout off
+\uuline off
+\uwave off
+\noun off
+\color none
+\begin_inset ERT
+status open
+
+\begin_layout Plain Layout
+
+
+\backslash
+State
+\end_layout
+
+\end_inset
+
+
+\family default
+\series default
+\shape default
+\size default
+\emph default
+\bar default
+\strikeout default
+\uuline default
+\uwave default
+\noun default
+\color inherit
+ 
+\begin_inset Formula $node.needGradient\leftarrow false$
+\end_inset
+
+
+\end_layout
+
+\begin_layout Plain Layout
+\begin_inset ERT
+status open
+
+\begin_layout Plain Layout
+
+
+\backslash
+EndIf
+\end_layout
+
+\end_inset
+
+
+\end_layout
+
+\begin_layout Plain Layout
+\begin_inset ERT
+status open
+
+\begin_layout Plain Layout
+
+
+\backslash
+EndIf
+\end_layout
+
+\end_inset
+
+
+\end_layout
+
+\begin_layout Plain Layout
+\begin_inset ERT
+status open
+
+\begin_layout Plain Layout
+
+
+\backslash
+EndFor
+\end_layout
+
+\end_inset
+
+
+\end_layout
+
+\begin_layout Plain Layout
+\begin_inset ERT
+status open
+
+\begin_layout Plain Layout
+
+
+\backslash
+EndIf
+\end_layout
+
+\end_inset
+
+
+\end_layout
+
+\begin_layout Plain Layout
+\begin_inset ERT
+status collapsed
+
+\begin_layout Plain Layout
+
+
+\backslash
+EndProcedure
+\end_layout
+
+\end_inset
+
+ 
+\end_layout
+
+\begin_layout Plain Layout
+\begin_inset ERT
+status collapsed
+
+\begin_layout Plain Layout
+
+
+\backslash
+end{algorithmic}
+\end_layout
+
+\end_inset
+
+ 
+\begin_inset Caption Standard
+
+\begin_layout Plain Layout
+Update the 
+\begin_inset Formula $needGradient$
+\end_inset
+
+ flag recursively.
+ 
+\begin_inset CommandInset label
+LatexCommand label
+name "alg:CN-NeedGradient"
+
+\end_inset
+
+
+\end_layout
+
+\end_inset
+
+
+\end_layout
+
+\end_inset
+
+
+\end_layout
+
+\begin_layout Standard
+Since every instantiation of a CN is task dependent and different, it is
+ critical to have a way to check and verify the gradients computed automatically.
+ A simple technique to estimate the gradient numerically
+\begin_inset Index idx
+status open
+
+\begin_layout Plain Layout
+gradient checker
+\end_layout
+
+\end_inset
+
+ is:
+\end_layout
+
+\begin_layout Standard
+\begin_inset Formula 
+\begin{equation}
+\frac{\partial J}{\partial w_{ij}}\approx\frac{J\left(w_{ij}+\epsilon\right)-J\left(w_{ij}-\epsilon\right)}{2\epsilon},
+\end{equation}
+
+\end_inset
+
+where 
+\family roman
+\series medium
+\shape up
+\size normal
+\emph off
+\bar no
+\strikeout off
+\uuline off
+\uwave off
+\noun off
+\color none
+
+\begin_inset Formula $w_{ij}$
+\end_inset
+
+ is the 
+\begin_inset Formula $\left(i,j\right)$
+\end_inset
+
+-th element of a model parameter 
+\begin_inset Formula $\mathbf{W}$
+\end_inset
+
+, 
+\begin_inset Formula $\epsilon$
+\end_inset
+
+ is a small constant typically set to 
+\begin_inset Formula $10^{-4}$
+\end_inset
+
+, and 
+\begin_inset Formula $J\left(w_{ij}+\epsilon\right)$
+\end_inset
+
+ and 
+\begin_inset Formula $J\left(w_{ij}-\epsilon\right)$
+\end_inset
+
+ are the objective function values evaluated with all other parameters fixed
+ and 
+\begin_inset Formula $w_{ij}$
+\end_inset
+
+ changed to 
+\begin_inset Formula $w_{ij}+\epsilon$
+\end_inset
+
+ and 
+\begin_inset Formula $w_{ij}-\epsilon$
+\end_inset
+
+, respectively.
+ In most cases the numerically estimated gradient and the gradient computed
+ from the automatic gradient computation agree to at least 4 significant
+ digits if double precision computation is used.
+ Note that this technique works well with a large range of 
+\begin_inset Formula $\epsilon$
+\end_inset
+
+ values, except extremely small values such as 
+\begin_inset Formula $10^{-20}$
+\end_inset
+
+ which would lead to numerical roundoff errors.
+ 
+\end_layout
+
+\begin_layout Section
+Typical Computation
+\begin_inset Index idx
+status open
+
+\begin_layout Plain Layout
+Node! Typical Computation
+\end_layout
+
+\end_inset
+
+ Nodes
+\begin_inset CommandInset label
+LatexCommand label
+name "sec:Typical-Computation-Nodes"
+
+\end_inset
+
+
+\end_layout
+
+\begin_layout Standard
+For the forward computation and gradient calculation algorithms described
+ above to work we assume that each type of computation node implements a
+ function 
+\begin_inset Formula $Evaluate$
+\end_inset
+
+ to evaluate the value of the node given the values of its child nodes,
+ and the function 
+\begin_inset Formula $ComputePartialGradient(child)$
+\end_inset
+
+ to compute the gradient of the training criterion with regard to the child
+ node 
+\begin_inset Formula $child$
+\end_inset
+
+ given the node value 
+\begin_inset Formula $\boldsymbol{\mathbf{V}}_{n}$
+\end_inset
+
+ and the gradient 
+\begin_inset Formula $\nabla_{n}^{J}$
+\end_inset
+
+ of the node 
+\begin_inset Formula $n$
+\end_inset
+
+ and values of all its child nodes.
+ For simplicity we will remove the subscript in the following discussion.
+\end_layout
+
+\begin_layout Standard
+In this section we introduce the most widely used computation node types
+ and the corresponding 
+\begin_inset Formula $Evaluate$
+\end_inset
+
+ and 
+\begin_inset Formula $ComputePartialGradient(child)$
+\end_inset
+
+ functions.
+ In the following discussion we use symbols listed in Table 
+\begin_inset CommandInset ref
+LatexCommand ref
+reference "tab:CN-Notations"
+
+\end_inset
+
+ to describe the computations.
+ We treat each minibatch of input values as a matrix in which each column
+ is a sample.
+ In all the derivations of the gradients we use the identity
+\end_layout
+
+\begin_layout Standard
+
+\family roman
+\series medium
+\shape up
+\size normal
+\emph off
+\bar no
+\strikeout off
+\uuline off
+\uwave off
+\noun off
+\color none
+\begin_inset Formula 
+\begin{equation}
+\frac{\partial J}{\partial x_{ij}}=\sum_{m,n}\frac{\partial J}{\partial\upsilon_{mn}}\frac{\partial\upsilon_{mn}}{\partial x_{ij}},
+\end{equation}
+
+\end_inset
+
+
+\family default
+\series default
+\shape default
+\size default
+\emph default
+\bar default
+\strikeout default
+\uuline default
+\uwave default
+\noun default
+\color inherit
+where 
+\begin_inset Formula $\upsilon_{mn}$
+\end_inset
+
+ is the 
+\begin_inset Formula $\left(m,n\right)$
+\end_inset
+
+-th element of the matrix 
+\begin_inset Formula $\mathbf{V}$
+\end_inset
+
+, and 
+\begin_inset Formula $x_{ij}$
+\end_inset
+
+ is the 
+\begin_inset Formula $\left(i,j\right)$
+\end_inset
+
+-th element of matrix 
+\begin_inset Formula $\mathbf{X}$
+\end_inset
+
+.
+\end_layout
+
+\begin_layout Standard
+\begin_inset Float table
+wide false
+sideways false
+status open
+
+\begin_layout Plain Layout
+\align center
+\begin_inset Tabular
+<lyxtabular version="3" rows="17" columns="2">
+<features rotate="0" tabularvalignment="middle">
+<column alignment="center" valignment="top">
+<column alignment="center" valignment="top">
+<row>
+<cell alignment="center" valignment="top" topline="true" bottomline="true" leftline="true" usebox="none">
+\begin_inset Text
+
+\begin_layout Plain Layout
+Symbols
+\end_layout
+
+\end_inset
+</cell>
+<cell alignment="center" valignment="top" topline="true" bottomline="true" leftline="true" rightline="true" usebox="none">
+\begin_inset Text
+
+\begin_layout Plain Layout
+Description
+\end_layout
+
+\end_inset
+</cell>
+</row>
+<row>
+<cell alignment="center" valignment="top" topline="true" leftline="true" usebox="none">
+\begin_inset Text
+
+\begin_layout Plain Layout
+
+\family roman
+\series medium
+\shape up
+\size normal
+\emph off
+\bar no
+\strikeout off
+\uuline off
+\uwave off
+\noun off
+\color none
+\begin_inset Formula $\lambda$
+\end_inset
+
+ 
+\end_layout
+
+\end_inset
+</cell>
+<cell alignment="center" valignment="top" topline="true" leftline="true" rightline="true" usebox="none">
+\begin_inset Text
+
+\begin_layout Plain Layout
+
+\family roman
+\series medium
+\shape up
+\size normal
+\emph off
+\bar no
+\strikeout off
+\uuline off
+\uwave off
+\noun off
+\color none
+a scalar
+\end_layout
+
+\end_inset
+</cell>
+</row>
+<row>
+<cell alignment="center" valignment="top" topline="true" leftline="true" usebox="none">
+\begin_inset Text
+
+\begin_layout Plain Layout
+\begin_inset Formula $\mathbf{d}$
+\end_inset
+
+ 
+\end_layout
+
+\end_inset
+</cell>
+<cell alignment="center" valignment="top" topline="true" leftline="true" rightline="true" usebox="none">
+\begin_inset Text
+
+\begin_layout Plain Layout
+column vector that represents the diagonal of a square matrix
+\end_layout
+
+\end_inset
+</cell>
+</row>
+<row>
+<cell alignment="center" valignment="top" topline="true" leftline="true" usebox="none">
+\begin_inset Text
+
+\begin_layout Plain Layout
+\begin_inset Formula $\mathbf{X}$
+\end_inset
+
+
+\end_layout
+
+\end_inset
+</cell>
+<cell alignment="center" valignment="top" topline="true" leftline="true" rightline="true" usebox="none">
+\begin_inset Text
+
+\begin_layout Plain Layout
+matrix of the first operand
+\end_layout
+
+\end_inset
+</cell>
+</row>
+<row>
+<cell alignment="center" valignment="top" topline="true" leftline="true" usebox="none">
+\begin_inset Text
+
+\begin_layout Plain Layout
+\begin_inset Formula $\mathbf{Y}$
+\end_inset
+
+
+\end_layout
+
+\end_inset
+</cell>
+<cell alignment="center" valignment="top" topline="true" leftline="true" rightline="true" usebox="none">
+\begin_inset Text
+
+\begin_layout Plain Layout
+matrix of the second operand
+\end_layout
+
+\end_inset
+</cell>
+</row>
+<row>
+<cell alignment="center" valignment="top" topline="true" leftline="true" usebox="none">
+\begin_inset Text
+
+\begin_layout Plain Layout
+
+\family roman
+\series medium
+\shape up
+\size normal
+\emph off
+\bar no
+\strikeout off
+\uuline off
+\uwave off
+\noun off
+\color none
+\begin_inset Formula $\mathbf{\boldsymbol{V}}$
+\end_inset
+
+
+\end_layout
+
+\end_inset
+</cell>
+<cell alignment="center" valignment="top" topline="true" leftline="true" rightline="true" usebox="none">
+\begin_inset Text
+
+\begin_layout Plain Layout
+
+\family roman
+\series medium
+\shape up
+\size normal
+\emph off
+\bar no
+\strikeout off
+\uuline off
+\uwave off
+\noun off
+\color none
+value of current node
+\end_layout
+
+\end_inset
+</cell>
+</row>
+<row>
+<cell alignment="center" valignment="top" topline="true" leftline="true" usebox="none">
+\begin_inset Text
+
+\begin_layout Plain Layout
+\begin_inset Formula $\nabla_{n}^{J}$
+\end_inset
+
+ (or 
+\begin_inset Formula $\nabla_{\mathbf{V}}^{J}$
+\end_inset
+
+)
+\end_layout
+
+\end_inset
+</cell>
+<cell alignment="center" valignment="top" topline="true" leftline="true" rightline="true" usebox="none">
+\begin_inset Text
+
+\begin_layout Plain Layout
+gradient of the current node
+\end_layout
+
+\end_inset
+</cell>
+</row>
+<row>
+<cell alignment="center" valignment="top" topline="true" leftline="true" usebox="none">
+\begin_inset Text
+
+\begin_layout Plain Layout
+
+\family roman
+\series medium
+\shape up
+\size normal
+\emph off
+\bar no
+\strikeout off
+\uuline off
+\uwave off
+\noun off
+\color none
+\begin_inset Formula $\nabla_{\mathbf{X}}^{J}$
+\end_inset
+
+
+\end_layout
+
+\end_inset
+</cell>
+<cell alignment="center" valignment="top" topline="true" leftline="true" rightline="true" usebox="none">
+\begin_inset Text
+
+\begin_layout Plain Layout
+gradient of the child node (operand) 
+\begin_inset Formula $\mathbf{X}$
+\end_inset
+
+
+\end_layout
+
+\end_inset
+</cell>
+</row>
+<row>
+<cell alignment="center" valignment="top" topline="true" leftline="true" usebox="none">
+\begin_inset Text
+
+\begin_layout Plain Layout
+\begin_inset Formula $\nabla_{\mathbf{\mathbf{Y}}}^{J}$
+\end_inset
+
+ 
+\end_layout
+
+\end_inset
+</cell>
+<cell alignment="center" valignment="top" topline="true" leftline="true" rightline="true" usebox="none">
+\begin_inset Text
+
+\begin_layout Plain Layout
+gradient of the child node (operand) 
+\begin_inset Formula $\mathbf{Y}$
+\end_inset
+
+
+\end_layout
+
+\end_inset
+</cell>
+</row>
+<row>
+<cell alignment="center" valignment="top" topline="true" leftline="true" usebox="none">
+\begin_inset Text
+
+\begin_layout Plain Layout
+\begin_inset Formula $\bullet$
+\end_inset
+
+ 
+\end_layout
+
+\end_inset
+</cell>
+<cell alignment="center" valignment="top" topline="true" leftline="true" rightline="true" usebox="none">
+\begin_inset Text
+
+\begin_layout Plain Layout
+element-wise product
+\end_layout
+
+\end_inset
+</cell>
+</row>
+<row>
+<cell alignment="center" valignment="top" topline="true" leftline="true" usebox="none">
+\begin_inset Text
+
+\begin_layout Plain Layout
+\begin_inset Formula $\oslash$
+\end_inset
+
+
+\end_layout
+
+\end_inset
+</cell>
+<cell alignment="center" valignment="top" topline="true" leftline="true" rightline="true" usebox="none">
+\begin_inset Text
+
+\begin_layout Plain Layout
+element-wise division
+\end_layout
+
+\end_inset
+</cell>
+</row>
+<row>
+<cell alignment="center" valignment="top" topline="true" leftline="true" usebox="none">
+\begin_inset Text
+
+\begin_layout Plain Layout
+\begin_inset Formula $\circ$
+\end_inset
+
+ 
+\end_layout
+
+\end_inset
+</cell>
+<cell alignment="center" valignment="top" topline="true" leftline="true" rightline="true" usebox="none">
+\begin_inset Text
+
+\begin_layout Plain Layout
+inner product of vectors applied on matrices column-wise
+\end_layout
+
+\end_inset
+</cell>
+</row>
+<row>
+<cell alignment="center" valignment="top" topline="true" leftline="true" usebox="none">
+\begin_inset Text
+
+\begin_layout Plain Layout
+\begin_inset Formula $\circledcirc$
+\end_inset
+
+ 
+\end_layout
+
+\end_inset
+</cell>
+<cell alignment="center" valignment="top" topline="true" leftline="true" rightline="true" usebox="none">
+\begin_inset Text
+
+\begin_layout Plain Layout
+inner product applied to each row
+\end_layout
+
+\end_inset
+</cell>
+</row>
+<row>
+<cell alignment="center" valignment="top" topline="true" leftline="true" usebox="none">
+\begin_inset Text
+
+\begin_layout Plain Layout
+\begin_inset Formula $\delta\left(.\right)$
+\end_inset
+
+
+\end_layout
+
+\end_inset
+</cell>
+<cell alignment="center" valignment="top" topline="true" leftline="true" rightline="true" usebox="none">
+\begin_inset Text
+
+\begin_layout Plain Layout
+Kronecker delta
+\end_layout
+
+\end_inset
+</cell>
+</row>
+<row>
+<cell alignment="center" valignment="top" topline="true" leftline="true" usebox="none">
+\begin_inset Text
+
+\begin_layout Plain Layout
+\begin_inset Formula $\mathbf{1}_{m,n}$
+\end_inset
+
+
+\end_layout
+
+\end_inset
+</cell>
+<cell alignment="center" valignment="top" topline="true" leftline="true" rightline="true" usebox="none">
+\begin_inset Text
+
+\begin_layout Plain Layout
+an 
+\begin_inset Formula $m\times n$
+\end_inset
+
+ matrix with all 1's
+\end_layout
+
+\end_inset
+</cell>
+</row>
+<row>
+<cell alignment="center" valignment="top" topline="true" leftline="true" usebox="none">
+\begin_inset Text
+
+\begin_layout Plain Layout
+
+\family roman
+\series medium
+\shape up
+\size normal
+\emph off
+\bar no
+\strikeout off
+\uuline off
+\uwave off
+\noun off
+\color none
+\begin_inset Formula $\mathbf{\boldsymbol{X}^{\alpha}}$
+\end_inset
+
+ 
+\end_layout
+
+\end_inset
+</cell>
+<cell alignment="center" valignment="top" topline="true" leftline="true" rightline="true" usebox="none">
+\begin_inset Text
+
+\begin_layout Plain Layout
+
+\family roman
+\series medium
+\shape up
+\size normal
+\emph off
+\bar no
+\strikeout off
+\uuline off
+\uwave off
+\noun off
+\color none
+element-wise power
+\end_layout
+
+\end_inset
+</cell>
+</row>
+<row>
+<cell alignment="center" valignment="top" topline="true" bottomline="true" leftline="true" usebox="none">
+\begin_inset Text
+
+\begin_layout Plain Layout
+\begin_inset Formula $\mathrm{vec}\left(\mathbf{X}\right)$
+\end_inset
+
+ 
+\end_layout
+
+\end_inset
+</cell>
+<cell alignment="center" valignment="top" topline="true" bottomline="true" leftline="true" rightline="true" usebox="none">
+\begin_inset Text
+
+\begin_layout Plain Layout
+vector formed by concatenating columns of 
+\begin_inset Formula $\mathbf{X}$
+\end_inset
+
+
+\end_layout
+
+\end_inset
+</cell>
+</row>
+</lyxtabular>
+
+\end_inset
+
+
+\end_layout
+
+\begin_layout Plain Layout
+\begin_inset Caption Standard
+
+\begin_layout Plain Layout
+Symbols used in describing the computation nodes
+\begin_inset CommandInset label
+LatexCommand label
+name "tab:CN-Notations"
+
+\end_inset
+
+
+\end_layout
+
+\end_inset
+
+
+\end_layout
+
+\end_inset
+
+
+\end_layout
+
+\begin_layout Subsection
+Computation Node Types with No Operand
+\begin_inset Index idx
+status open
+
+\begin_layout Plain Layout
+Node ! No Operand
+\end_layout
+
+\end_inset
+
+
+\end_layout
+
+\begin_layout Standard
+The values of a computation node that has no operand are given instead of
+ computed.
+ As a result both 
+\begin_inset Index idx
+status open
+
+\begin_layout Plain Layout
+Evaluate 
+\end_layout
+
+\end_inset
+
+
+\begin_inset Formula $Evaluate$
+\end_inset
+
+ and 
+\begin_inset Index idx
+status open
+
+\begin_layout Plain Layout
+ComputePartialGradient 
+\end_layout
+
+\end_inset
+
+
+\begin_inset Formula $ComputePartialGradient(child)$
+\end_inset
+
+ functions for these computation node types are empty.
+\end_layout
+
+\begin_layout Itemize
+
+\emph on
+Parameter
+\begin_inset Index idx
+status collapsed
+
+\begin_layout Plain Layout
+Parameter ! computation node
+\end_layout
+
+\end_inset
+
+
+\noun on
+: u
+\emph default
+\noun default
+sed to represent model parameters that need to be saved as part of the model.
+ 
+\end_layout
+
+\begin_layout Itemize
+
+\emph on
+InputValue
+\emph default
+: used to represent features, labels, or control parameters that are provided
+ by users at run time.
+\end_layout
+
+\begin_layout Subsection
+Computation Node Types with One Operand
+\begin_inset Index idx
+status open
+
+\begin_layout Plain Layout
+Node ! One Operand
+\end_layout
+
+\end_inset
+
+
+\end_layout
+
+\begin_layout Standard
+In these computation node types, 
+\family roman
+\series medium
+\shape up
+\size normal
+\emph off
+\bar no
+\strikeout off
+\uuline off
+\uwave off
+\noun off
+\color none
+
+\begin_inset Formula $Evaluate=\mathbf{\boldsymbol{V}}\left(\mathbf{X}\right)$
+\end_inset
+
+ and 
+\family default
+\series default
+\shape default
+\size default
+\emph default
+\bar default
+\strikeout default
+\uuline default
+\uwave default
+\noun default
+\color inherit
+
+\begin_inset Formula $ComputePartialGradient(\mathbf{X})=\nabla_{\mathbf{\mathbf{X}}}^{J}$
+\end_inset
+
+ 
+\end_layout
+
+\begin_layout Itemize
+
+\emph on
+Negate
+\emph default
+
+\begin_inset Index idx
+status open
+
+\begin_layout Plain Layout
+Negate
+\end_layout
+
+\end_inset
+
+: reverse the sign of each element in the operand 
+\begin_inset Formula $\mathbf{X}$
+\end_inset
+
+.
+\end_layout
+
+\begin_layout Standard
+\begin_inset Formula 
+\begin{eqnarray}
+\mathbf{\boldsymbol{V}}\left(\mathbf{X}\right) & \leftarrow & -\mathbf{X}\\
+\nabla_{\mathbf{\mathbf{X}}}^{J} & \leftarrow & \nabla_{\mathbf{\mathbf{X}}}^{J}-\mathbf{\nabla_{n}^{\mathit{J}}}.
+\end{eqnarray}
+
+\end_inset
+
+
+\end_layout
+
+\begin_layout Standard
+The gradient can be derived by observing
+\end_layout
+
+\begin_layout Standard
+
+\family roman
+\series medium
+\shape up
+\size normal
+\emph off
+\bar no
+\strikeout off
+\uuline off
+\uwave off
+\noun off
+\color none
+\begin_inset Formula 
+\begin{equation}
+\frac{\partial\upsilon_{mn}}{\partial x_{ij}}=\begin{cases}
+-1 & m=i\wedge n=j\\
+0 & else
+\end{cases}
+\end{equation}
+
+\end_inset
+
+
+\end_layout
+
+\begin_layout Standard
+and
+\end_layout
+
+\begin_layout Standard
+
+\family roman
+\series medium
+\shape up
+\size normal
+\emph off
+\bar no
+\strikeout off
+\uuline off
+\uwave off
+\noun off
+\color none
+\begin_inset Formula 
+\begin{equation}
+\frac{\partial J}{\partial x_{ij}}=\sum_{m,n}\frac{\partial J}{\partial\upsilon_{mn}}\frac{\partial\upsilon_{mn}}{\partial x_{ij}}=-\frac{\partial J}{\partial\upsilon{}_{ij}}.
+\end{equation}
+
+\end_inset
+
+
+\end_layout
+
+\begin_layout Itemize
+
+\emph on
+Sigmoid
+\emph default
+
+\begin_inset Index idx
+status open
+
+\begin_layout Plain Layout
+Sigmoid
+\end_layout
+
+\end_inset
+
+: apply the sigmoid function element-wise to the operand 
+\begin_inset Formula $\mathbf{X}$
+\end_inset
+
+.
+\end_layout
+
+\begin_layout Standard
+\begin_inset Formula 
+\begin{eqnarray}
+\mathbf{\boldsymbol{V}}\left(\mathbf{X}\right) & \leftarrow & \frac{1}{1+e^{-\mathbf{X}}}\\
+\nabla_{\mathbf{X}}^{J} & \leftarrow & \nabla_{\mathbf{X}}^{J}+\mathbf{\nabla_{n}^{\mathit{J}}}\bullet\left[\mathbf{\boldsymbol{V}}\bullet\left(1-\mathbf{\boldsymbol{V}}\right)\right].
+\end{eqnarray}
+
+\end_inset
+
+
+\end_layout
+
+\begin_layout Standard
+The gradient can be derived by observing
+\family roman
+\series medium
+\shape up
+\size normal
+\emph off
+\bar no
+\strikeout off
+\uuline off
+\uwave off
+\noun off
+\color none
+
+\begin_inset Formula 
+\begin{equation}
+\frac{\partial\upsilon_{mn}}{\partial x_{ij}}=\begin{cases}
+\upsilon_{ij}\left(1-\upsilon_{ij}\right) & m=i\wedge n=j\\
+0 & else
+\end{cases}
+\end{equation}
+
+\end_inset
+
+
+\end_layout
+
+\begin_layout Standard
+and
+\end_layout
+
+\begin_layout Standard
+
+\family roman
+\series medium
+\shape up
+\size normal
+\emph off
+\bar no
+\strikeout off
+\uuline off
+\uwave off
+\noun off
+\color none
+\begin_inset Formula 
+\begin{equation}
+\frac{\partial J}{\partial x_{ij}}=\sum_{m,n}\frac{\partial J}{\partial\upsilon_{mn}}\frac{\partial\upsilon_{mn}}{\partial x_{ij}}=\frac{\partial J}{\partial\upsilon{}_{ij}}\upsilon_{ij}\left(1-\upsilon_{ij}\right).
+\end{equation}
+
+\end_inset
+
+
+\end_layout
+
+\begin_layout Itemize
+
+\emph on
+Tanh
+\emph default
+
+\begin_inset Index idx
+status open
+
+\begin_layout Plain Layout
+Tanh
+\end_layout
+
+\end_inset
+
+: apply the tanh function element-wise to the operand 
+\begin_inset Formula $\mathbf{X}$
+\end_inset
+
+.
+\end_layout
+
+\begin_layout Standard
+\begin_inset Formula 
+\begin{eqnarray}
+\mathbf{\boldsymbol{V}}\left(\mathbf{X}\right) & \leftarrow & \frac{e^{\mathbf{X}}-e^{-\mathbf{X}}}{e^{\mathbf{X}}+e^{-\mathbf{X}}}\\
+\nabla_{\mathbf{X}}^{J} & \leftarrow & \nabla_{\mathbf{X}}^{J}+\mathbf{\nabla_{n}^{\mathit{J}}}\bullet\left(1-\mathbf{\boldsymbol{V}}\bullet\mathbf{\boldsymbol{V}}\right).
+\end{eqnarray}
+
+\end_inset
+
+
+\end_layout
+
+\begin_layout Standard
+The gradient can be derived by observing
+\end_layout
+
+\begin_layout Standard
+
+\family roman
+\series medium
+\shape up
+\size normal
+\emph off
+\bar no
+\strikeout off
+\uuline off
+\uwave off
+\noun off
+\color none
+\begin_inset Formula 
+\begin{equation}
+\frac{\partial\upsilon_{mn}}{\partial x_{ij}}=\begin{cases}
+1-\upsilon_{ij}^{2} & m=i\wedge n=j\\
+0 & else
+\end{cases}
+\end{equation}
+
+\end_inset
+
+
+\end_layout
+
+\begin_layout Standard
+and
+\end_layout
+
+\begin_layout Standard
+
+\family roman
+\series medium
+\shape up
+\size normal
+\emph off
+\bar no
+\strikeout off
+\uuline off
+\uwave off
+\noun off
+\color none
+\begin_inset Formula 
+\begin{equation}
+\frac{\partial J}{\partial x_{ij}}=\sum_{m,n}\frac{\partial J}{\partial\upsilon_{mn}}\frac{\partial\upsilon_{mn}}{\partial x_{ij}}=\frac{\partial J}{\partial\upsilon{}_{ij}}\left(1-\upsilon_{ij}^{2}\right)
+\end{equation}
+
+\end_inset
+
+
+\end_layout
+
+\begin_layout Itemize
+
+\emph on
+ReLU
+\emph default
+
+\begin_inset Index idx
+status open
+
+\begin_layout Plain Layout
+ReLU
+\end_layout
+
+\end_inset
+
+: apply the rectified linear operation element-wise to the operand 
+\begin_inset Formula $\mathbf{X}$
+\end_inset
+
+.
+\end_layout
+
+\begin_layout Standard
+\begin_inset Formula 
+\begin{eqnarray}
+\mathbf{\boldsymbol{V}}\left(\mathbf{X}\right) & \leftarrow & \max\left(0,\mathbf{X}\right)\\
+\nabla_{\mathbf{X}}^{J} & \leftarrow & \nabla_{\mathbf{X}}^{J}+\mathbf{\nabla_{n}^{\mathit{J}}}\bullet\delta\left(\mathbf{X}>0\right).
+\end{eqnarray}
+
+\end_inset
+
+
+\end_layout
+
+\begin_layout Standard
+The gradient can be derived by observing
+\end_layout
+
+\begin_layout Standard
+
+\family roman
+\series medium
+\shape up
+\size normal
+\emph off
+\bar no
+\strikeout off
+\uuline off
+\uwave off
+\noun off
+\color none
+\begin_inset Formula 
+\begin{equation}
+\frac{\partial\upsilon_{mn}}{\partial x_{ij}}=\begin{cases}
+\delta\left(x_{ij}>0\right) & m=i\wedge n=j\\
+0 & else
+\end{cases}
+\end{equation}
+
+\end_inset
+
+
+\end_layout
+
+\begin_layout Standard
+we have
+\end_layout
+
+\begin_layout Standard
+
+\family roman
+\series medium
+\shape up
+\size normal
+\emph off
+\bar no
+\strikeout off
+\uuline off
+\uwave off
+\noun off
+\color none
+\begin_inset Formula 
+\begin{equation}
+\frac{\partial J}{\partial x_{ij}}=\sum_{m,n}\frac{\partial J}{\partial\upsilon_{mn}}\frac{\partial\upsilon_{mn}}{\partial x_{ij}}=\frac{\partial J}{\partial\upsilon{}_{ij}}\delta\left(x_{ij}>0\right).
+\end{equation}
+
+\end_inset
+
+
+\end_layout
+
+\begin_layout Itemize
+
+\emph on
+Log
+\emph default
+
+\begin_inset Index idx
+status open
+
+\begin_layout Plain Layout
+Log
+\end_layout
+
+\end_inset
+
+: apply the log function element-wise to the operand 
+\begin_inset Formula $\mathbf{X}$
+\end_inset
+
+.
+\end_layout
+
+\begin_layout Standard
+\begin_inset Formula 
+\begin{eqnarray}
+\mathbf{\boldsymbol{V}}\left(\mathbf{X}\right) & \leftarrow & \log\left(\mathbf{X}\right)\\
+\nabla_{\mathbf{X}}^{J} & \leftarrow & \nabla_{\mathbf{X}}^{J}+\mathbf{\nabla_{n}^{\mathit{J}}}\bullet\frac{1}{\mathbf{X}}.
+\end{eqnarray}
+
+\end_inset
+
+
+\end_layout
+
+\begin_layout Standard
+The gradient can be derived by observing
+\end_layout
+
+\begin_layout Standard
+
+\family roman
+\series medium
+\shape up
+\size normal
+\emph off
+\bar no
+\strikeout off
+\uuline off
+\uwave off
+\noun off
+\color none
+\begin_inset Formula 
+\begin{equation}
+\frac{\partial\upsilon_{mn}}{\partial x_{ij}}=\begin{cases}
+\frac{1}{x_{ij}} & m=i\wedge n=j\\
+0 & else
+\end{cases}
+\end{equation}
+
+\end_inset
+
+
+\end_layout
+
+\begin_layout Standard
+and
+\end_layout
+
+\begin_layout Standard
+
+\family roman
+\series medium
+\shape up
+\size normal
+\emph off
+\bar no
+\strikeout off
+\uuline off
+\uwave off
+\noun off
+\color none
+\begin_inset Formula 
+\begin{equation}
+\frac{\partial J}{\partial x_{ij}}=\sum_{m,n}\frac{\partial J}{\partial\upsilon_{mn}}\frac{\partial\upsilon_{mn}}{\partial x_{ij}}=\frac{\partial J}{\partial\upsilon{}_{ij}}\frac{1}{x_{ij}}.
+\end{equation}
+
+\end_inset
+
+
+\end_layout
+
+\begin_layout Itemize
+
+\emph on
+Exp
+\emph default
+
+\begin_inset Index idx
+status open
+
+\begin_layout Plain Layout
+Exp
+\end_layout
+
+\end_inset
+
+: apply the exponent function element-wise to the operand 
+\begin_inset Formula $\mathbf{X}$
+\end_inset
+
+.
+\end_layout
+
+\begin_layout Standard
+\begin_inset Formula 
+\begin{eqnarray}
+\mathbf{\boldsymbol{V}}\left(\mathbf{X}\right) & \leftarrow & \exp\left(\mathbf{X}\right)\\
+\nabla_{\mathbf{X}}^{J} & \leftarrow & \nabla_{\mathbf{X}}^{J}+\mathbf{\nabla_{n}^{\mathit{J}}}\bullet\mathbf{\boldsymbol{V}}.
+\end{eqnarray}
+
+\end_inset
+
+
+\end_layout
+
+\begin_layout Standard
+The gradient can be derived by observing
+\end_layout
+
+\begin_layout Standard
+
+\family roman
+\series medium
+\shape up
+\size normal
+\emph off
+\bar no
+\strikeout off
+\uuline off
+\uwave off
+\noun off
+\color none
+\begin_inset Formula 
+\begin{equation}
+\frac{\partial\upsilon_{mn}}{\partial x_{ij}}=\begin{cases}
+\upsilon_{ij} & m=i\wedge n=j\\
+0 & else
+\end{cases}
+\end{equation}
+
+\end_inset
+
+
+\end_layout
+
+\begin_layout Standard
+we have
+\end_layout
+
+\begin_layout Standard
+
+\family roman
+\series medium
+\shape up
+\size normal
+\emph off
+\bar no
+\strikeout off
+\uuline off
+\uwave off
+\noun off
+\color none
+\begin_inset Formula 
+\begin{equation}
+\frac{\partial J}{\partial x_{ij}}=\sum_{m,n}\frac{\partial J}{\partial\upsilon_{mn}}\frac{\partial\upsilon_{mn}}{\partial x_{ij}}=\frac{\partial J}{\partial\upsilon{}_{ij}}\upsilon_{ij}.
+\end{equation}
+
+\end_inset
+
+
+\end_layout
+
+\begin_layout Itemize
+
+\emph on
+Softmax
+\emph default
+
+\begin_inset Index idx
+status open
+
+\begin_layout Plain Layout
+Softmax
+\end_layout
+
+\end_inset
+
+: apply the softmax function column-wise to the operand 
+\begin_inset Formula $\mathbf{X}$
+\end_inset
+
+.
+ Each column is treated as a separate sample.
+\end_layout
+
+\begin_layout Standard
+\begin_inset Formula 
+\begin{eqnarray}
+m_{j}\left(\mathbf{X}\right) & \leftarrow & \max_{i}x_{ij}\\
+e_{ij}\left(\mathbf{X}\right) & \leftarrow & e^{x_{ij-m_{j}\left(\mathbf{X}\right)}}\\
+s_{j}\left(\mathbf{X}\right) & \leftarrow & \sum_{i}e_{ij}\left(\mathbf{X}\right)\\
+\upsilon_{ij}\left(\mathbf{X}\right) & \leftarrow & \frac{e_{ij}\left(\mathbf{X}\right)}{s_{j}\left(\mathbf{X}\right)}\\
+\nabla_{\mathbf{X}}^{J} & \leftarrow & \nabla_{\mathbf{X}}^{J}+\left[\mathbf{\nabla_{n}^{\mathit{J}}}-\mathbf{\nabla_{n}^{\mathit{J}}}\circ\mathbf{\boldsymbol{V}}\right]\bullet\mathbf{\boldsymbol{V}}.
+\end{eqnarray}
+
+\end_inset
+
+
+\end_layout
+
+\begin_layout Standard
+The gradient can be derived by observing
+\end_layout
+
+\begin_layout Standard
+
+\family roman
+\series medium
+\shape up
+\size normal
+\emph off
+\bar no
+\strikeout off
+\uuline off
+\uwave off
+\noun off
+\color none
+\begin_inset Formula 
+\begin{equation}
+\frac{\partial\upsilon_{mn}}{\partial x_{ij}}=\begin{cases}
+\upsilon_{ij}\left(1-\upsilon_{ij}\right) & m=i\wedge n=j\\
+-\upsilon_{mj}\upsilon_{ij} & m\neq i\wedge n=j\\
+0 & else
+\end{cases}
+\end{equation}
+
+\end_inset
+
+
+\end_layout
+
+\begin_layout Standard
+we have
+\end_layout
+
+\begin_layout Standard
+
+\family roman
+\series medium
+\shape up
+\size normal
+\emph off
+\bar no
+\strikeout off
+\uuline off
+\uwave off
+\noun off
+\color none
+\begin_inset Formula 
+\begin{equation}
+\frac{\partial J}{\partial x_{ij}}=\sum_{m,n}\frac{\partial J}{\partial\upsilon_{mn}}\frac{\partial\upsilon_{mn}}{\partial x_{ij}}=\left(\frac{\partial J}{\partial\upsilon{}_{ij}}-\sum_{m}\frac{\partial J}{\partial\upsilon_{mj}}\upsilon_{mj}\right)\upsilon_{ij}.
+\end{equation}
+
+\end_inset
+
+
+\end_layout
+
+\begin_layout Itemize
+
+\emph on
+LogSoftmax
+\emph default
+
+\begin_inset Index idx
+status open
+
+\begin_layout Plain Layout
+LogSoftmax
+\end_layout
+
+\end_inset
+
+: apply the log of softmax function column-wise to the operand 
+\begin_inset Formula $\mathbf{X}$
+\end_inset
+
+.
+ Each column is treated as a separate sample.
+\end_layout
+
+\begin_layout Standard
+\begin_inset Formula 
+\begin{eqnarray}
+m_{j}\left(\mathbf{X}\right) & \leftarrow & \max_{i}x_{ij}\\
+e_{ij}\left(\mathbf{X}\right) & \leftarrow & e^{x_{ij-m_{j}\left(\mathbf{X}\right)}}\\
+s_{j}\left(\mathbf{X}\right) & \leftarrow & \sum_{i}e_{ij}\left(\mathbf{X}\right)\\
+\upsilon_{ij}\left(\mathbf{X}\right) & \leftarrow log & \frac{e_{ij}\left(\mathbf{X}\right)}{s_{j}\left(\mathbf{X}\right)}\\
+\nabla_{\mathbf{X}}^{J} & \leftarrow & \nabla_{\mathbf{X}}^{J}+\left[\mathbf{\nabla_{n}^{\mathit{J}}}-exp\left(\mathbf{\boldsymbol{V}}\right)Diag\left(VectorSum\left(\mathbf{\nabla_{n}^{\mathit{J}}}\right)\right)\right],
+\end{eqnarray}
+
+\end_inset
+
+
+\end_layout
+
+\begin_layout Standard
+where 
+\begin_inset Formula $VectorSum\left(\mathbf{.}\right)$
+\end_inset
+
+ sums each column vector, and 
+\family roman
+\series medium
+\shape up
+\size normal
+\emph off
+\bar no
+\strikeout off
+\uuline off
+\uwave off
+\noun off
+\color none
+
+\begin_inset Formula $Diag\left(\mathbf{x}\right)$
+\end_inset
+
+
+\family default
+\series default
+\shape default
+\size default
+\emph default
+\bar default
+\strikeout default
+\uuline default
+\uwave default
+\noun default
+\color inherit
+ is a diagonal matrix formed by vector 
+\family roman
+\series medium
+\shape up
+\size normal
+\emph off
+\bar no
+\strikeout off
+\uuline off
+\uwave off
+\noun off
+\color none
+
+\begin_inset Formula $\mathbf{x}$
+\end_inset
+
+
+\family default
+\series default
+\shape default
+\size default
+\emph default
+\bar default
+\strikeout default
+\uuline default
+\uwave default
+\noun default
+\color inherit
+.
+ The gradient can be derived by observing
+\end_layout
+
+\begin_layout Standard
+
+\family roman
+\series medium
+\shape up
+\size normal
+\emph off
+\bar no
+\strikeout off
+\uuline off
+\uwave off
+\noun off
+\color none
+\begin_inset Formula 
+\begin{equation}
+\frac{\partial\upsilon_{mn}}{\partial x_{ij}}=\begin{cases}
+1-exp\left(\upsilon_{ij}\right) & m=i\wedge n=j\\
+-exp\left(\upsilon_{ij}\right) & m\neq i\wedge n=j\\
+0 & else
+\end{cases}
+\end{equation}
+
+\end_inset
+
+
+\end_layout
+
+\begin_layout Standard
+we have
+\end_layout
+
+\begin_layout Standard
+
+\family roman
+\series medium
+\shape up
+\size normal
+\emph off
+\bar no
+\strikeout off
+\uuline off
+\uwave off
+\noun off
+\color none
+\begin_inset Formula 
+\begin{equation}
+\frac{\partial J}{\partial x_{ij}}=\sum_{m,n}\frac{\partial J}{\partial\upsilon_{mn}}\frac{\partial\upsilon_{mn}}{\partial x_{ij}}=\left(\frac{\partial J}{\partial\upsilon{}_{ij}}-\sum_{m}\frac{\partial J}{\partial\upsilon_{mj}}exp\left(\upsilon_{ij}\right)\right).
+\end{equation}
+
+\end_inset
+
+
+\end_layout
+
+\begin_layout Itemize
+
+\emph on
+Sum
+\emph default
+Elements
+\begin_inset Index idx
+status open
+
+\begin_layout Plain Layout
+SumElements
+\end_layout
+
+\end_inset
+
+: sum over all elements in the operand 
+\begin_inset Formula $\mathbf{X}$
+\end_inset
+
+.
+\end_layout
+
+\begin_layout Standard
+\begin_inset Formula 
+\begin{eqnarray}
+\mathbf{\boldsymbol{\upsilon}}\left(\mathbf{X}\right) & \leftarrow & \sum_{i,j}x_{ij}\\
+\nabla_{\mathbf{X}}^{J} & \leftarrow & \nabla_{\mathbf{X}}^{J}+\mathbf{\nabla_{n}^{\mathit{J}}}.
+\end{eqnarray}
+
+\end_inset
+
+
+\end_layout
+
+\begin_layout Standard
+The gradient can be derived by noting that 
+\family roman
+\series medium
+\shape up
+\size normal
+\emph off
+\bar no
+\strikeout off
+\uuline off
+\uwave off
+\noun off
+\color none
+
+\begin_inset Formula $\upsilon$
+\end_inset
+
+ and 
+\begin_inset Formula $\mathbf{\nabla_{n}^{\mathit{J}}}$
+\end_inset
+
+ are scalars,
+\end_layout
+
+\begin_layout Standard
+
+\family roman
+\series medium
+\shape up
+\size normal
+\emph off
+\bar no
+\strikeout off
+\uuline off
+\uwave off
+\noun off
+\color none
+\begin_inset Formula 
+\begin{equation}
+\frac{\partial\upsilon}{\partial x_{ij}}=1
+\end{equation}
+
+\end_inset
+
+
+\end_layout
+
+\begin_layout Standard
+and
+\end_layout
+
+\begin_layout Standard
+
+\family roman
+\series medium
+\shape up
+\size normal
+\emph off
+\bar no
+\strikeout off
+\uuline off
+\uwave off
+\noun off
+\color none
+\begin_inset Formula 
+\begin{equation}
+\frac{\partial J}{\partial x_{ij}}=\frac{\partial J}{\partial\upsilon}\frac{\partial\upsilon}{\partial x_{ij}}=\frac{\partial J}{\partial\upsilon}.
+\end{equation}
+
+\end_inset
+
+
+\end_layout
+
+\begin_layout Itemize
+
+\emph on
+L1Norm
+\emph default
+
+\begin_inset Index idx
+status open
+
+\begin_layout Plain Layout
+L1Norm
+\end_layout
+
+\end_inset
+
+: take the matrix 
+\begin_inset Formula $L_{1}$
+\end_inset
+
+ norm of the operand X.
+\end_layout
+
+\begin_layout Standard
+\begin_inset Formula 
+\begin{eqnarray}
+\mathbf{\boldsymbol{\upsilon}}\left(\mathbf{X}\right) & \leftarrow & \sum_{i,j}|x_{ij}|\\
+\nabla_{\mathbf{X}}^{J} & \leftarrow & \nabla_{\mathbf{X}}^{J}+\mathbf{\nabla_{n}^{\mathit{J}}}\mathrm{sgn}\left(\mathbf{X}\right).
+\end{eqnarray}
+
+\end_inset
+
+
+\end_layout
+
+\begin_layout Standard
+The gradient can be derived by noting that 
+\family roman
+\series medium
+\shape up
+\size normal
+\emph off
+\bar no
+\strikeout off
+\uuline off
+\uwave off
+\noun off
+\color none
+
+\begin_inset Formula $\upsilon$
+\end_inset
+
+ and 
+\begin_inset Formula $\mathbf{\nabla_{n}^{\mathit{J}}}$
+\end_inset
+
+ are scalars,
+\end_layout
+
+\begin_layout Standard
+
+\family roman
+\series medium
+\shape up
+\size normal
+\emph off
+\bar no
+\strikeout off
+\uuline off
+\uwave off
+\noun off
+\color none
+\begin_inset Formula 
+\begin{equation}
+\frac{\partial\upsilon}{\partial x_{ij}}=\mathrm{sgn}\left(x_{ij}\right)
+\end{equation}
+
+\end_inset
+
+
+\end_layout
+
+\begin_layout Standard
+and
+\end_layout
+
+\begin_layout Standard
+
+\family roman
+\series medium
+\shape up
+\size normal
+\emph off
+\bar no
+\strikeout off
+\uuline off
+\uwave off
+\noun off
+\color none
+\begin_inset Formula 
+\begin{equation}
+\frac{\partial J}{\partial x_{ij}}=\frac{\partial J}{\partial\upsilon}\frac{\partial\upsilon}{\partial x_{ij}}=\frac{\partial J}{\partial\upsilon}\mathrm{sgn}\left(x_{ij}\right).
+\end{equation}
+
+\end_inset
+
+
+\end_layout
+
+\begin_layout Itemize
+
+\emph on
+L2Norm
+\emph default
+
+\begin_inset Index idx
+status open
+
+\begin_layout Plain Layout
+L2Norm
+\end_layout
+
+\end_inset
+
+: take the matrix 
+\begin_inset Formula $L_{2}$
+\end_inset
+
+ norm (Frobenius norm)of the operand 
+\begin_inset Formula $\mathbf{X}$
+\end_inset
+
+.
+\end_layout
+
+\begin_layout Standard
+\begin_inset Formula 
+\begin{eqnarray}
+\mathbf{\boldsymbol{\mathit{\upsilon}}}\left(\mathbf{X}\right) & \leftarrow & \sqrt{\sum_{i,j}\left(x_{ij}\right)^{2}}\\
+\nabla_{\mathbf{X}}^{J} & \leftarrow & \nabla_{\mathbf{X}}^{J}+\frac{1}{\upsilon}\mathbf{\nabla_{n}^{\mathit{J}}}\mathbf{X}.
+\end{eqnarray}
+
+\end_inset
+
+
+\end_layout
+
+\begin_layout Standard
+The gradient can be derived by noting that 
+\family roman
+\series medium
+\shape up
+\size normal
+\emph off
+\bar no
+\strikeout off
+\uuline off
+\uwave off
+\noun off
+\color none
+
+\begin_inset Formula $\upsilon$
+\end_inset
+
+ and 
+\begin_inset Formula $\mathbf{\nabla_{n}^{\mathit{J}}}$
+\end_inset
+
+ are scalars,
+\end_layout
+
+\begin_layout Standard
+
+\family roman
+\series medium
+\shape up
+\size normal
+\emph off
+\bar no
+\strikeout off
+\uuline off
+\uwave off
+\noun off
+\color none
+\begin_inset Formula 
+\begin{equation}
+\frac{\partial\upsilon}{\partial x_{ij}}=\frac{x_{ij}}{\upsilon}
+\end{equation}
+
+\end_inset
+
+
+\end_layout
+
+\begin_layout Standard
+and
+\end_layout
+
+\begin_layout Standard
+
+\family roman
+\series medium
+\shape up
+\size normal
+\emph off
+\bar no
+\strikeout off
+\uuline off
+\uwave off
+\noun off
+\color none
+\begin_inset Formula 
+\begin{equation}
+\frac{\partial J}{\partial x_{ij}}=\frac{\partial J}{\partial\upsilon}\frac{\partial\upsilon}{\partial x_{ij}}=\frac{1}{\upsilon}\frac{\partial J}{\partial\upsilon}x_{ij}.
+\end{equation}
+
+\end_inset
+
+
+\end_layout
+
+\begin_layout Itemize
+
+\emph on
+TimeReverse 
+\emph default
+
+\begin_inset Index idx
+status open
+
+\begin_layout Plain Layout
+TimeReverse
+\end_layout
+
+\end_inset
+
+: does time reverse operation on the input matrix 
+\begin_inset Formula $\mathbf{X}$
+\end_inset
+
+.
+\end_layout
+
+\begin_layout Standard
+\begin_inset Formula 
+\begin{eqnarray}
+\mathbf{\boldsymbol{\mathit{\upsilon}}}\left(\mathbf{X}(:,1:T\right) & \leftarrow & \mathbf{\boldsymbol{\mathit{\upsilon}}}\left(\mathbf{X}(:,T:-1:1\right)\\
+\nabla_{\mathbf{X}}^{J}(:,T:-1:1) & \leftarrow & \mathbf{\nabla_{n}^{\mathit{J}}}\mathbf{X(:,}1:T\mathbf{)}.
+\end{eqnarray}
+
+\end_inset
+
+
+\end_layout
+
+\begin_layout Standard
+
+\family roman
+\series medium
+\shape up
+\size normal
+\emph off
+\bar no
+\strikeout off
+\uuline off
+\uwave off
+\noun off
+\color none
+The time reverse node is usually used for bi-directional model.
+ To build a bi-directional, firstly use a TimeReverse node to do time reverse
+ operation on the input.
+ Then, do process on the processed input.
+ Finally, use another TimeReverse node on the output of the processed data.
+ 
+\end_layout
+
+\begin_layout Subsection
+Computation Node Types with 
+\begin_inset Index idx
+status open
+
+\begin_layout Plain Layout
+Node ! Two Operands
+\end_layout
+
+\end_inset
+
+Two Operands
+\end_layout
+
+\begin_layout Standard
+In these computation node types, 
+\family roman
+\series medium
+\shape up
+\size normal
+\emph off
+\bar no
+\strikeout off
+\uuline off
+\uwave off
+\noun off
+\color none
+
+\begin_inset Formula $Evaluate=\mathbf{\boldsymbol{V}}\left(a,\mathbf{Y}\right)$
+\end_inset
+
+, where 
+\begin_inset Formula $a$
+\end_inset
+
+ can be 
+\begin_inset Formula $\mathbf{X}$
+\end_inset
+
+, 
+\begin_inset Formula $\lambda$
+\end_inset
+
+ or 
+\begin_inset Formula $\mathbf{d}$
+\end_inset
+
+, and 
+\family default
+\series default
+\shape default
+\size default
+\emph default
+\bar default
+\strikeout default
+\uuline default
+\uwave default
+\noun default
+\color inherit
+
+\begin_inset Formula $ComputePartialGradient(\mathbf{b})=\nabla_{\mathbf{b}}^{J}$
+\end_inset
+
+ where 
+\begin_inset Formula $\mathbf{b}$
+\end_inset
+
+ can be 
+\begin_inset Formula $ $
+\end_inset
+
+
+\family roman
+\series medium
+\shape up
+\size normal
+\emph off
+\bar no
+\strikeout off
+\uuline off
+\uwave off
+\noun off
+\color none
+
+\begin_inset Formula $\mathbf{X}$
+\end_inset
+
+, 
+\begin_inset Formula $\mathbf{Y}$
+\end_inset
+
+ or 
+\begin_inset Formula $\mathbf{d}$
+\end_inset
+
+.
+\end_layout
+
+\begin_layout Itemize
+
+\emph on
+Scale
+\emph default
+
+\begin_inset Index idx
+status open
+
+\begin_layout Plain Layout
+Node ! Scale
+\end_layout
+
+\end_inset
+
+
+\begin_inset Index idx
+status open
+
+\begin_layout Plain Layout
+Scale
+\end_layout
+
+\end_inset
+
+: scale each element of 
+\family roman
+\series medium
+\shape up
+\size normal
+\emph off
+\bar no
+\strikeout off
+\uuline off
+\uwave off
+\noun off
+\color none
+
+\begin_inset Formula $\mathbf{\mathbf{Y}}$
+\end_inset
+
+ by 
+\begin_inset Formula $\lambda$
+\end_inset
+
+.
+\end_layout
+
+\begin_layout Standard
+\begin_inset Formula 
+\begin{eqnarray}
+\mathbf{\boldsymbol{V}}\left(\lambda,\mathbf{\mathbf{Y}}\right) & \leftarrow & \lambda\mathbf{Y}\\
+\nabla_{\mathbf{\lambda}}^{J} & \leftarrow & \nabla_{\mathbf{\lambda}}^{J}+\mathrm{vec}\left(\mathbf{\mathbf{\nabla_{n}^{\mathit{J}}}}\right)\circ\mathrm{vec}\left(\mathbf{\mathbf{Y}}\right)\\
+\nabla_{\mathbf{Y}}^{J} & \leftarrow & \nabla_{\mathbf{Y}}^{J}+\lambda\mathbf{\nabla_{n}^{\mathit{J}}}.
+\end{eqnarray}
+
+\end_inset
+
+
+\end_layout
+
+\begin_layout Standard
+The gradient 
+\begin_inset Formula $\nabla_{\mathbf{\lambda}}^{J}$
+\end_inset
+
+ can be derived by observing
+\end_layout
+
+\begin_layout Standard
+
+\family roman
+\series medium
+\shape up
+\size normal
+\emph off
+\bar no
+\strikeout off
+\uuline off
+\uwave off
+\noun off
+\color none
+\begin_inset Formula 
+\begin{equation}
+\frac{\partial\upsilon_{mn}}{\partial\lambda}=y_{mn}
+\end{equation}
+
+\end_inset
+
+
+\end_layout
+
+\begin_layout Standard
+and
+\end_layout
+
+\begin_layout Standard
+
+\family roman
+\series medium
+\shape up
+\size normal
+\emph off
+\bar no
+\strikeout off
+\uuline off
+\uwave off
+\noun off
+\color none
+\begin_inset Formula 
+\begin{equation}
+\frac{\partial J}{\partial\lambda}=\sum_{m,n}\frac{\partial J}{\partial\upsilon_{mn}}\frac{\partial\upsilon_{mn}}{\partial\lambda}=\sum_{m,n}\frac{\partial J}{\partial\upsilon_{mn}}y_{mn}.
+\end{equation}
+
+\end_inset
+
+
+\end_layout
+
+\begin_layout Standard
+Similarly to derive the gradient 
+\begin_inset Formula $\nabla_{\mathbf{y}}^{J}$
+\end_inset
+
+, we note that
+\end_layout
+
+\begin_layout Standard
+
+\family roman
+\series medium
+\shape up
+\size normal
+\emph off
+\bar no
+\strikeout off
+\uuline off
+\uwave off
+\noun off
+\color none
+\begin_inset Formula 
+\begin{equation}
+\frac{\partial\upsilon_{mn}}{\partial y_{ij}}=\begin{cases}
+\lambda & m=i\wedge n=j\\
+0 & else
+\end{cases}
+\end{equation}
+
+\end_inset
+
+
+\end_layout
+
+\begin_layout Standard
+and get
+\end_layout
+
+\begin_layout Standard
+
+\family roman
+\series medium
+\shape up
+\size normal
+\emph off
+\bar no
+\strikeout off
+\uuline off
+\uwave off
+\noun off
+\color none
+\begin_inset Formula 
+\begin{equation}
+\frac{\partial J}{\partial y_{ij}}=\sum_{m,n}\frac{\partial J}{\partial\upsilon_{mn}}\frac{\partial\upsilon_{mn}}{\partial y_{ij}}=\lambda\frac{\partial J}{\partial\upsilon{}_{ij}}
+\end{equation}
+
+\end_inset
+
+
+\end_layout
+
+\begin_layout Itemize
+
+\emph on
+Times
+\emph default
+
+\begin_inset Index idx
+status open
+
+\begin_layout Plain Layout
+Node ! Times
+\end_layout
+
+\end_inset
+
+
+\begin_inset Index idx
+status open
+
+\begin_layout Plain Layout
+Times
+\end_layout
+
+\end_inset
+
+: matrix product of operands 
+\begin_inset Formula $\mathbf{X}$
+\end_inset
+
+ and 
+\begin_inset Formula $\mathbf{Y}$
+\end_inset
+
+.
+ Must satisfy 
+\begin_inset Formula $\mathbf{X}.cols=\mathbf{Y}.rows$
+\end_inset
+
+.
+\end_layout
+
+\begin_layout Standard
+\begin_inset Formula 
+\begin{eqnarray}
+\mathbf{\boldsymbol{V}}\left(\mathbf{X},\mathbf{Y}\right) & \leftarrow & \mathbf{XY}\\
+\nabla_{\mathbf{X}}^{J} & \leftarrow & \nabla_{\mathbf{X}}^{J}+\mathbf{\mathbf{\nabla_{n}^{\mathit{J}}}}\mathbf{\mathbf{Y}}^{T}\\
+\nabla_{\mathbf{\mathbf{Y}}}^{J} & \leftarrow & \nabla_{\mathbf{Y}}^{J}+\mathbf{\mathbf{X}}^{T}\mathbf{\nabla_{n}^{\mathit{J}}}.
+\end{eqnarray}
+
+\end_inset
+
+
+\end_layout
+
+\begin_layout Standard
+The gradient 
+\begin_inset Formula $\nabla_{\mathbf{X}}^{J}$
+\end_inset
+
+ can be derived by observing
+\family roman
+\series medium
+\shape up
+\size normal
+\emph off
+\bar no
+\strikeout off
+\uuline off
+\uwave off
+\noun off
+\color none
+
+\begin_inset Formula 
+\begin{equation}
+\frac{\partial\upsilon_{mn}}{\partial x_{ij}}=\begin{cases}
+y_{jn} & m=i\\
+0 & else
+\end{cases}
+\end{equation}
+
+\end_inset
+
+
+\end_layout
+
+\begin_layout Standard
+and
+\end_layout
+
+\begin_layout Standard
+
+\family roman
+\series medium
+\shape up
+\size normal
+\emph off
+\bar no
+\strikeout off
+\uuline off
+\uwave off
+\noun off
+\color none
+\begin_inset Formula 
+\begin{equation}
+\frac{\partial J}{\partial x_{ij}}=\sum_{m,n}\frac{\partial J}{\partial\upsilon_{mn}}\frac{\partial\upsilon_{mn}}{\partial x_{ij}}=\sum_{n}\frac{\partial J}{\partial\upsilon_{in}}y_{jn}.
+\end{equation}
+
+\end_inset
+
+
+\end_layout
+
+\begin_layout Standard
+Similarly to derive the gradient 
+\begin_inset Formula $\nabla_{\mathbf{\mathbf{Y}}}^{J}$
+\end_inset
+
+, we note that
+\end_layout
+
+\begin_layout Standard
+
+\family roman
+\series medium
+\shape up
+\size normal
+\emph off
+\bar no
+\strikeout off
+\uuline off
+\uwave off
+\noun off
+\color none
+\begin_inset Formula 
+\begin{equation}
+\frac{\partial\upsilon_{mn}}{\partial y_{ij}}=\begin{cases}
+x_{mi} & n=j\\
+0 & else
+\end{cases}
+\end{equation}
+
+\end_inset
+
+
+\end_layout
+
+\begin_layout Standard
+and get
+\end_layout
+
+\begin_layout Standard
+
+\family roman
+\series medium
+\shape up
+\size normal
+\emph off
+\bar no
+\strikeout off
+\uuline off
+\uwave off
+\noun off
+\color none
+\begin_inset Formula 
+\begin{equation}
+\frac{\partial J}{\partial y_{ij}}=\sum_{m,n}\frac{\partial J}{\partial\upsilon_{mn}}\frac{\partial\upsilon_{mn}}{\partial y_{ij}}=\sum_{m}\frac{\partial J}{\partial\upsilon_{mj}}x_{mi}
+\end{equation}
+
+\end_inset
+
+
+\end_layout
+
+\begin_layout Itemize
+
+\emph on
+ElementTimes
+\emph default
+
+\begin_inset Index idx
+status open
+
+\begin_layout Plain Layout
+Node ! ElementTimes
+\end_layout
+
+\end_inset
+
+
+\begin_inset Index idx
+status open
+
+\begin_layout Plain Layout
+ElementTimes
+\end_layout
+
+\end_inset
+
+: element-wise product of two matrices.
+ Must satisfy 
+\begin_inset Formula $\mathbf{X}.rows=\mathbf{Y}.rows$
+\end_inset
+
+ and 
+\begin_inset Formula $\mathbf{X}.cols=\mathbf{Y}.cols$
+\end_inset
+
+.
+\end_layout
+
+\begin_layout Standard
+\begin_inset Formula 
+\begin{eqnarray}
+\upsilon_{ij}\left(\mathbf{X},\mathbf{Y}\right) & \leftarrow & x_{ij}y_{ij}\\
+\nabla_{\mathbf{X}}^{J} & \leftarrow & \nabla_{\mathbf{X}}^{J}+\mathbf{\nabla_{n}^{\mathit{J}}}\bullet\mathbf{Y}\\
+\nabla_{\mathbf{\mathbf{Y}}}^{J} & \leftarrow & \nabla_{\mathbf{\mathbf{Y}}}^{J}+\mathbf{\nabla_{n}^{\mathit{J}}}\bullet\mathbf{X}.
+\end{eqnarray}
+
+\end_inset
+
+
+\end_layout
+
+\begin_layout Standard
+The gradient 
+\begin_inset Formula $\nabla_{\mathbf{X}}^{J}$
+\end_inset
+
+ can be derived by observing
+\end_layout
+
+\begin_layout Standard
+
+\family roman
+\series medium
+\shape up
+\size normal
+\emph off
+\bar no
+\strikeout off
+\uuline off
+\uwave off
+\noun off
+\color none
+\begin_inset Formula 
+\begin{equation}
+\frac{\partial\upsilon_{mn}}{\partial x_{ij}}=\begin{cases}
+y_{ij} & m=i\wedge n=j\\
+0 & else
+\end{cases}
+\end{equation}
+
+\end_inset
+
+
+\end_layout
+
+\begin_layout Standard
+and
+\end_layout
+
+\begin_layout Standard
+
+\family roman
+\series medium
+\shape up
+\size normal
+\emph off
+\bar no
+\strikeout off
+\uuline off
+\uwave off
+\noun off
+\color none
+\begin_inset Formula 
+\begin{equation}
+\frac{\partial J}{\partial x_{ij}}=\sum_{m,n}\frac{\partial J}{\partial\upsilon_{mn}}\frac{\partial\upsilon_{mn}}{\partial y_{ij}}=\frac{\partial J}{\partial\upsilon{}_{ij}}y_{ij}.
+\end{equation}
+
+\end_inset
+
+
+\end_layout
+
+\begin_layout Standard
+The gradient 
+\begin_inset Formula $\nabla_{\mathbf{\mathbf{Y}}}^{J}$
+\end_inset
+
+ can be derived exactly the same way due to symmetry.
+\end_layout
+
+\begin_layout Itemize
+
+\emph on
+Plus
+\emph default
+
+\begin_inset Index idx
+status open
+
+\begin_layout Plain Layout
+Node ! Plus
+\end_layout
+
+\end_inset
+
+
+\begin_inset Index idx
+status open
+
+\begin_layout Plain Layout
+Plus
+\end_layout
+
+\end_inset
+
+: sum of two matrices 
+\begin_inset Formula $\mathbf{X}$
+\end_inset
+
+ and 
+\begin_inset Formula $\mathbf{Y}$
+\end_inset
+
+.
+ Must satisfy 
+\begin_inset Formula $\mathbf{X}.rows=\mathbf{Y}.rows$
+\end_inset
+
+.
+ If 
+\begin_inset Formula $\mathbf{X}.cols\neq\mathbf{Y}.cols$
+\end_inset
+
+ but one of them is a multiple of the other, the smaller matrix needs to
+ be expanded by repeating itself.
+\end_layout
+
+\begin_layout Standard
+\begin_inset Formula 
+\begin{eqnarray}
+\mathbf{\boldsymbol{V}}\left(\mathbf{X},\mathbf{Y}\right) & \leftarrow & \mathbf{X+Y}\\
+\nabla_{\mathbf{X}}^{J} & \leftarrow & \begin{cases}
+\nabla_{\mathbf{X}}^{J}+\mathbf{\nabla_{n}^{\mathit{J}}} & \mathbf{X}.rows=\mathbf{V}.rows\wedge\mathbf{X}.cols=\mathbf{V}.cols\\
+\nabla_{\mathbf{X}}^{J}+\mathbf{1_{\mathit{1,\mathbf{V}.rows}}\nabla_{n}^{\mathit{J}}} & \mathbf{X}.rows=1\wedge\mathbf{X}.cols=\mathbf{V}.cols\\
+\nabla_{\mathbf{X}}^{J}+\mathbf{\nabla_{n}^{\mathit{J}}}\mathbf{1}_{\mathbf{V}.cols,1} & \mathbf{X}.rows=\mathbf{V}.rows\wedge\mathbf{X}.cols=1\\
+\nabla_{\mathbf{X}}^{J}+\mathbf{1}_{\mathit{1,\mathbf{V}.rows}}\mathbf{\nabla_{n}^{\mathit{J}}}\mathbf{1}_{v.cols,1} & \mathbf{X}.rows=1\wedge\mathbf{X}.cols=1
+\end{cases}\\
+\nabla_{\mathbf{Y}}^{J} & \leftarrow & \begin{cases}
+\nabla_{\mathbf{Y}}^{J}+\mathbf{\nabla_{n}^{\mathit{J}}} & \mathbf{Y}.rows=\mathbf{V}.rows\wedge\mathbf{Y}.cols=\mathbf{V}.cols\\
+\nabla_{\mathbf{Y}}^{J}+\mathbf{1_{\mathit{1,\mathbf{V}.rows}}\nabla_{n}^{\mathit{J}}} & \mathbf{Y}.rows=1\wedge\mathbf{Y}.cols=\mathbf{V}.cols\\
+\nabla_{\mathbf{Y}}^{J}+\mathbf{\nabla_{n}^{\mathit{J}}}\mathbf{1}_{\mathbf{V}.cols,1} & \mathbf{Y}.rows=\mathbf{V}.rows\wedge\mathbf{Y}.cols=1\\
+\nabla_{\mathbf{Y}}^{J}+\mathbf{1}_{\mathit{1,\mathbf{V}.rows}}\mathbf{\nabla_{n}^{\mathit{J}}}\mathbf{1}_{\mathbf{V}.cols,1} & \mathbf{Y}.rows=1\wedge\mathbf{Y}.cols=1
+\end{cases}
+\end{eqnarray}
+
+\end_inset
+
+
+\end_layout
+
+\begin_layout Standard
+The gradient 
+\begin_inset Formula $\nabla_{\mathbf{X}}^{J}$
+\end_inset
+
+ can be derived by observing that when 
+\family roman
+\series medium
+\shape up
+\size normal
+\emph off
+\bar no
+\strikeout off
+\uuline off
+\uwave off
+\noun off
+\color none
+
+\begin_inset Formula $\mathbf{X}$
+\end_inset
+
+ has the same dimension as 
+\begin_inset Formula $\mathbf{\mathbf{V}}$
+\end_inset
+
+, we have 
+\begin_inset Formula 
+\begin{equation}
+\frac{\partial\upsilon_{mn}}{\partial x_{ij}}=\begin{cases}
+1 & m=i\wedge n=j\\
+0 & else
+\end{cases}
+\end{equation}
+
+\end_inset
+
+
+\end_layout
+
+\begin_layout Standard
+and
+\end_layout
+
+\begin_layout Standard
+
+\family roman
+\series medium
+\shape up
+\size normal
+\emph off
+\bar no
+\strikeout off
+\uuline off
+\uwave off
+\noun off
+\color none
+\begin_inset Formula 
+\begin{equation}
+\frac{\partial J}{\partial x_{ij}}=\sum_{m,n}\frac{\partial J}{\partial\upsilon_{mn}}\frac{\partial\upsilon_{mn}}{\partial x_{ij}}=\frac{\partial J}{\partial\upsilon_{ij}}
+\end{equation}
+
+\end_inset
+
+
+\end_layout
+
+\begin_layout Standard
+If 
+\family roman
+\series medium
+\shape up
+\size normal
+\emph off
+\bar no
+\strikeout off
+\uuline off
+\uwave off
+\noun off
+\color none
+
+\begin_inset Formula $\mathbf{X}.rows=1\wedge\mathbf{X}.cols=\mathbf{V}.cols$
+\end_inset
+
+ we have
+\end_layout
+
+\begin_layout Standard
+
+\family roman
+\series medium
+\shape up
+\size normal
+\emph off
+\bar no
+\strikeout off
+\uuline off
+\uwave off
+\noun off
+\color none
+\begin_inset Formula 
+\begin{equation}
+\frac{\partial\upsilon_{mn}}{\partial x_{ij}}=\begin{cases}
+1 & n=j\\
+0 & else
+\end{cases}
+\end{equation}
+
+\end_inset
+
+
+\end_layout
+
+\begin_layout Standard
+and
+\end_layout
+
+\begin_layout Standard
+
+\family roman
+\series medium
+\shape up
+\size normal
+\emph off
+\bar no
+\strikeout off
+\uuline off
+\uwave off
+\noun off
+\color none
+\begin_inset Formula 
+\begin{equation}
+\frac{\partial J}{\partial x_{ij}}=\sum_{m,n}\frac{\partial J}{\partial\upsilon_{mn}}\frac{\partial\upsilon_{mn}}{\partial x_{ij}}=\sum_{m}\frac{\partial J}{\partial\upsilon_{mj}}
+\end{equation}
+
+\end_inset
+
+
+\end_layout
+
+\begin_layout Standard
+We can derive 
+\begin_inset Formula $\nabla_{\mathbf{X}}^{J}$
+\end_inset
+
+ and 
+\begin_inset Formula $\nabla_{\mathbf{Y}}^{J}$
+\end_inset
+
+ under other conditions similarly.
+\end_layout
+
+\begin_layout Itemize
+
+\emph on
+Minus
+\emph default
+
+\begin_inset Index idx
+status open
+
+\begin_layout Plain Layout
+Node ! Minus
+\end_layout
+
+\end_inset
+
+
+\begin_inset Index idx
+status open
+
+\begin_layout Plain Layout
+Minus
+\end_layout
+
+\end_inset
+
+: difference of two matrices 
+\begin_inset Formula $\mathbf{X}$
+\end_inset
+
+ and 
+\begin_inset Formula $\mathbf{Y}$
+\end_inset
+
+.
+ Must satisfy 
+\begin_inset Formula $\mathbf{X}.rows=\mathbf{Y}.rows$
+\end_inset
+
+.
+ If 
+\begin_inset Formula $\mathbf{X}.cols\neq\mathbf{Y}.cols$
+\end_inset
+
+ but one of them is a multiple of the other, the smaller matrix needs to
+ be expanded by repeating itself.
+\end_layout
+
+\begin_layout Standard
+\begin_inset Formula 
+\begin{eqnarray}
+\mathbf{\boldsymbol{V}}\left(\mathbf{X},\mathbf{Y}\right) & \leftarrow & \mathbf{X-Y}\\
+\nabla_{\mathbf{X}}^{J} & \leftarrow & \begin{cases}
+\nabla_{\mathbf{X}}^{J}+\mathbf{\nabla_{n}^{\mathit{J}}} & \mathbf{X}.rows=\mathbf{V}.rows\wedge\mathbf{X}.cols=\mathbf{V}.cols\\
+\nabla_{\mathbf{X}}^{J}+\mathbf{1_{\mathit{1,\mathbf{V}.rows}}\nabla_{n}^{\mathit{J}}} & \mathbf{X}.rows=1\wedge\mathbf{X}.cols=\mathbf{V}.cols\\
+\nabla_{\mathbf{X}}^{J}+\mathbf{\nabla_{n}^{\mathit{J}}}\mathbf{1}_{\mathbf{V}.cols,1} & \mathbf{X}.rows=\mathbf{V}.rows\wedge\mathbf{X}.cols=1\\
+\nabla_{\mathbf{X}}^{J}+\mathbf{1}_{\mathit{1,\mathbf{V}.rows}}\mathbf{\nabla_{n}^{\mathit{J}}}\mathbf{1}_{v.cols,1} & \mathbf{X}.rows=1\wedge\mathbf{X}.cols=1
+\end{cases}\\
+\nabla_{\mathbf{Y}}^{J} & \leftarrow & \begin{cases}
+\nabla_{\mathbf{Y}}^{J}-\mathbf{\nabla_{n}^{\mathit{J}}} & \mathbf{Y}.rows=\mathbf{V}.rows\wedge\mathbf{Y}.cols=\mathbf{V}.cols\\
+\nabla_{\mathbf{Y}}^{J}-\mathbf{1_{\mathit{1,\mathbf{V}.rows}}\nabla_{n}^{\mathit{J}}} & \mathbf{Y}.rows=1\wedge\mathbf{Y}.cols=\mathbf{V}.cols\\
+\nabla_{\mathbf{Y}}^{J}-\mathbf{\nabla_{n}^{\mathit{J}}}\mathbf{1}_{\mathbf{V}.cols,1} & \mathbf{Y}.rows=\mathbf{V}.rows\wedge\mathbf{Y}.cols=1\\
+\nabla_{\mathbf{Y}}^{J}-\mathbf{1}_{\mathit{1,\mathbf{V}.rows}}\mathbf{\nabla_{n}^{\mathit{J}}}\mathbf{1}_{\mathbf{V}.cols,1} & \mathbf{Y}.rows=1\wedge\mathbf{Y}.cols=1
+\end{cases}
+\end{eqnarray}
+
+\end_inset
+
+
+\end_layout
+
+\begin_layout Standard
+The derivation of the gradients is similar to that for the 
+\emph on
+Plus
+\emph default
+ node.
+\end_layout
+
+\begin_layout Itemize
+
+\emph on
+DiagTimes
+\emph default
+
+\begin_inset Index idx
+status open
+
+\begin_layout Plain Layout
+Node ! DiagTimes
+\end_layout
+
+\end_inset
+
+
+\begin_inset Index idx
+status open
+
+\begin_layout Plain Layout
+DiagTimes
+\end_layout
+
+\end_inset
+
+: the product of a diagonal matrix (whose diagonal equals to 
+\begin_inset Formula $\mathbf{d}$
+\end_inset
+
+) and an arbitrary matrix 
+\begin_inset Formula $\mathbf{Y}$
+\end_inset
+
+.
+ Must satisfy 
+\begin_inset Formula $\mathbf{d}.rows=\mathbf{Y}.rows$
+\end_inset
+
+.
+ 
+\end_layout
+
+\begin_layout Standard
+\begin_inset Formula 
+\begin{eqnarray}
+\upsilon_{ij}\left(\mathbf{d},\mathbf{Y}\right) & \leftarrow & d_{i}y_{ij}\\
+\nabla_{\mathbf{d}}^{J} & \leftarrow & \nabla_{\mathbf{d}}^{J}+\mathbf{\mathbf{\nabla_{n}^{\mathit{J}}}}\circledcirc\mathbf{Y}\\
+\nabla_{\mathbf{\mathbf{Y}}}^{J} & \leftarrow & \nabla_{\mathbf{Y}}^{J}+\mathrm{DiagTimes}\left(\mathbf{d},\mathbf{\nabla_{n}^{\mathit{J}}}\right).
+\end{eqnarray}
+
+\end_inset
+
+
+\end_layout
+
+\begin_layout Standard
+The gradient 
+\begin_inset Formula $\nabla_{\mathbf{d}}^{J}$
+\end_inset
+
+ can be derived by observing 
+\family roman
+\series medium
+\shape up
+\size normal
+\emph off
+\bar no
+\strikeout off
+\uuline off
+\uwave off
+\noun off
+\color none
+
+\begin_inset Formula 
+\begin{equation}
+\frac{\partial\upsilon_{mn}}{\partial d_{i}}=\begin{cases}
+y_{in} & m=i\\
+0 & else
+\end{cases}
+\end{equation}
+
+\end_inset
+
+
+\end_layout
+
+\begin_layout Standard
+and
+\end_layout
+
+\begin_layout Standard
+
+\family roman
+\series medium
+\shape up
+\size normal
+\emph off
+\bar no
+\strikeout off
+\uuline off
+\uwave off
+\noun off
+\color none
+\begin_inset Formula 
+\begin{equation}
+\frac{\partial J}{\partial d_{i}}=\sum_{m,n}\frac{\partial J}{\partial\upsilon_{mn}}\frac{\partial\upsilon_{mn}}{\partial d_{i}}=\sum_{n}\frac{\partial J}{\partial\upsilon_{in}}y_{in}
+\end{equation}
+
+\end_inset
+
+
+\end_layout
+
+\begin_layout Standard
+Similarly to derive the gradient 
+\begin_inset Formula $\nabla_{\mathbf{\mathbf{Y}}}^{J}$
+\end_inset
+
+ we note that
+\end_layout
+
+\begin_layout Standard
+
+\family roman
+\series medium
+\shape up
+\size normal
+\emph off
+\bar no
+\strikeout off
+\uuline off
+\uwave off
+\noun off
+\color none
+\begin_inset Formula 
+\begin{equation}
+\frac{\partial\upsilon_{mn}}{\partial y_{ij}}=\begin{cases}
+d_{i} & m=i\wedge n=j\\
+0 & else
+\end{cases}
+\end{equation}
+
+\end_inset
+
+
+\end_layout
+
+\begin_layout Standard
+and get
+\end_layout
+
+\begin_layout Standard
+
+\family roman
+\series medium
+\shape up
+\size normal
+\emph off
+\bar no
+\strikeout off
+\uuline off
+\uwave off
+\noun off
+\color none
+\begin_inset Formula 
+\begin{equation}
+\frac{\partial J}{\partial y_{ij}}=\sum_{m,n}\frac{\partial J}{\partial\upsilon_{mn}}\frac{\partial\upsilon_{mn}}{\partial y_{ij}}=\frac{\partial J}{\partial\upsilon_{ij}}d_{i}
+\end{equation}
+
+\end_inset
+
+
+\end_layout
+
+\begin_layout Itemize
+
+\emph on
+Dropout
+\emph default
+
+\begin_inset Index idx
+status open
+
+\begin_layout Plain Layout
+Node ! Dropout
+\end_layout
+
+\end_inset
+
+
+\begin_inset Index idx
+status open
+
+\begin_layout Plain Layout
+Dropout
+\end_layout
+
+\end_inset
+
+: randomly set 
+\begin_inset Formula $\lambda$
+\end_inset
+
+ percentage of values of 
+\begin_inset Formula $\mathbf{\mathbf{Y}}$
+\end_inset
+
+ to be zero and scale the rest so that the expectation of the sum is not
+ changed: 
+\end_layout
+
+\begin_layout Standard
+\begin_inset Formula 
+\begin{eqnarray}
+m_{ij}\left(\lambda\right) & \leftarrow & \begin{cases}
+0 & rand\left(0,1\right)\leq\lambda\\
+\frac{1}{1-\lambda} & else
+\end{cases}\\
+v_{ij}\left(\lambda,\mathbf{\mathbf{Y}}\right) & \leftarrow & m_{ij}y_{ij}\\
+\nabla_{\mathbf{\mathbf{Y}}}^{J} & \leftarrow & \nabla_{\mathbf{Y}}^{J}+\begin{cases}
+\mathbf{\nabla_{n}^{\mathit{J}}} & \lambda=0\\
+\mathbf{\nabla_{n}^{\mathit{J}}}\bullet\mathbf{M} & else
+\end{cases}
+\end{eqnarray}
+
+\end_inset
+
+
+\end_layout
+
+\begin_layout Standard
+Note that 
+\begin_inset Formula $\lambda$
+\end_inset
+
+ is a given value instead of part of the model.
+ We only need to get the gradient with regard to 
+\begin_inset Formula $\mathbf{\mathbf{Y}}$
+\end_inset
+
+.
+ If 
+\begin_inset Formula $\lambda=0$
+\end_inset
+
+ then 
+\begin_inset Formula $\mathbf{V}=\mathbf{X}$
+\end_inset
+
+ which is a trivial case.
+ Otherwise it's equivalent to the 
+\emph on
+ElementTimes
+\emph default
+ node with a randomly set mask 
+\begin_inset Formula $\mathbf{M}$
+\end_inset
+
+.
+ 
+\end_layout
+
+\begin_layout Itemize
+
+\emph on
+KhatriRaoProduct
+\emph default
+
+\begin_inset Index idx
+status open
+
+\begin_layout Plain Layout
+Node ! KhatriRaoProduct
+\end_layout
+
+\end_inset
+
+
+\begin_inset Index idx
+status open
+
+\begin_layout Plain Layout
+KhatriRaoProduct
+\end_layout
+
+\end_inset
+
+: column-wise cross product of two matrices 
+\begin_inset Formula $\mathbf{X}$
+\end_inset
+
+ and 
+\begin_inset Formula $\mathbf{Y}$
+\end_inset
+
+.
+ Must satisfy 
+\begin_inset Formula $\mathbf{X}.cols=\mathbf{Y}.cols$
+\end_inset
+
+.
+ Useful for constructing tensor networks.
+\end_layout
+
+\begin_layout Standard
+\begin_inset Formula 
+\begin{eqnarray}
+\mathbf{\boldsymbol{\upsilon}}_{.j}\left(\mathbf{X},\mathbf{Y}\right) & \leftarrow & \mathbf{x_{\mathit{.j}}\otimes y}_{\mathit{.j}}\\
+\left[\nabla_{\mathbf{X}}^{J}\right]_{.j} & \leftarrow & \left[\nabla_{\mathbf{X}}^{J}\right]_{.j}+\left[\left[\mathbf{\mathbf{\nabla_{n}^{\mathit{J}}}}\right]_{.j}\right]_{\mathbf{X}.rows,\mathbf{Y}.rows}\mathbf{Y}\\
+\left[\nabla_{\mathbf{Y}}^{J}\right]_{.j} & \leftarrow & \left[\nabla_{\mathbf{Y}}^{J}\right]_{.j}+\left[\left[\left[\mathbf{\mathbf{\nabla_{n}^{\mathit{J}}}}\right]_{.j}\right]_{\mathbf{X}.rows,\mathbf{Y}.rows}\right]^{T}\mathbf{X},
+\end{eqnarray}
+
+\end_inset
+
+
+\end_layout
+
+\begin_layout Standard
+where 
+\begin_inset Formula $\left[\mathbf{X}\right]_{m,n}$
+\end_inset
+
+ reshapes 
+\begin_inset Formula $\mathbf{X}$
+\end_inset
+
+ to become an 
+\begin_inset Formula $m\times n$
+\end_inset
+
+ matrix.
+ The gradient 
+\begin_inset Formula $\nabla_{\mathbf{X}}^{J}$
+\end_inset
+
+ can be derived by observing
+\family roman
+\series medium
+\shape up
+\size normal
+\emph off
+\bar no
+\strikeout off
+\uuline off
+\uwave off
+\noun off
+\color none
+
+\begin_inset Formula 
+\begin{equation}
+\frac{\partial\upsilon_{mn}}{\partial x_{ij}}=\begin{cases}
+y_{kj} & n=j\wedge i=m/\mathbf{Y}.rows\wedge k=modulus(m,\mathbf{Y}.rows)\\
+0 & else
+\end{cases}
+\end{equation}
+
+\end_inset
+
+
+\end_layout
+
+\begin_layout Standard
+and
+\end_layout
+
+\begin_layout Standard
+
+\family roman
+\series medium
+\shape up
+\size normal
+\emph off
+\bar no
+\strikeout off
+\uuline off
+\uwave off
+\noun off
+\color none
+\begin_inset Formula 
+\begin{equation}
+\frac{\partial J}{\partial x_{ij}}=\sum_{m,n}\frac{\partial J}{\partial\upsilon_{mn}}\frac{\partial\upsilon_{mn}}{\partial x_{ij}}=\sum_{i,k}\frac{\partial J}{\partial\upsilon_{i\times y.rows+k,j}}y_{kj}.
+\end{equation}
+
+\end_inset
+
+
+\end_layout
+
+\begin_layout Standard
+The gradient 
+\begin_inset Formula $\nabla_{\mathbf{y}}^{J}$
+\end_inset
+
+ can be derived similarly.
+\end_layout
+
+\begin_layout Itemize
+
+\emph on
+Cos
+\emph default
+
+\begin_inset Index idx
+status open
+
+\begin_layout Plain Layout
+Node ! Cos
+\end_layout
+
+\end_inset
+
+
+\begin_inset Index idx
+status open
+
+\begin_layout Plain Layout
+Cos
+\end_layout
+
+\end_inset
+
+: column-wise cosine distance of two matrices 
+\begin_inset Formula $\mathbf{X}$
+\end_inset
+
+ and 
+\begin_inset Formula $\mathbf{Y}$
+\end_inset
+
+.
+ Must satisfy 
+\begin_inset Formula $\mathbf{X}.cols=\mathbf{Y}.cols$
+\end_inset
+
+.
+ The result is a row vector.
+ Frequently used in natural language processing tasks.
+\end_layout
+
+\begin_layout Standard
+\begin_inset Formula 
+\begin{eqnarray}
+\mathbf{\boldsymbol{\mathit{\upsilon}}}_{.j}\left(\mathbf{X},\mathbf{Y}\right) & \leftarrow & \frac{\mathbf{x_{\mathit{.j}}^{\mathit{T}}y}_{\mathit{.j}}}{\mathbf{\left\Vert x_{\mathit{.j}}\right\Vert \left\Vert y_{\mathit{.j}}\right\Vert }}\\
+\left[\nabla_{\mathbf{X}}^{J}\right]_{.j} & \leftarrow & \left[\nabla_{\mathbf{X}}^{J}\right]_{.j}+\left[\mathbf{\mathbf{\nabla_{n}^{\mathit{J}}}}\right]_{.j}\bullet\left[\frac{y_{ij}}{\mathbf{\left\Vert x_{\mathit{.j}}\right\Vert \left\Vert y_{\mathit{.j}}\right\Vert }}-\frac{x_{ij}\upsilon_{.,j}}{\mathbf{\left\Vert x_{\mathit{.j}}\right\Vert ^{2}}}\right]\\
+\left[\nabla_{\mathbf{Y}}^{J}\right]_{.j} & \leftarrow & \left[\nabla_{\mathbf{Y}}^{J}\right]_{.j}+\left[\mathbf{\mathbf{\nabla_{n}^{\mathit{J}}}}\right]_{.j}\bullet\left[\frac{x_{ij}}{\mathbf{\left\Vert x_{\mathit{.j}}\right\Vert \left\Vert y_{\mathit{.j}}\right\Vert }}-\frac{y_{ij}\upsilon_{.,j}}{\mathbf{\left\Vert y_{\mathit{.j}}\right\Vert ^{2}}}\right].
+\end{eqnarray}
+
+\end_inset
+
+
+\end_layout
+
+\begin_layout Standard
+The gradient 
+\begin_inset Formula $\nabla_{\mathbf{X}}^{J}$
+\end_inset
+
+ can be derived by observing
+\family roman
+\series medium
+\shape up
+\size normal
+\emph off
+\bar no
+\strikeout off
+\uuline off
+\uwave off
+\noun off
+\color none
+
+\begin_inset Formula 
+\begin{equation}
+\frac{\partial\upsilon_{.n}}{\partial x_{ij}}=\begin{cases}
+\frac{y_{ij}}{\mathbf{\left\Vert x_{\mathit{.j}}\right\Vert \left\Vert y_{\mathit{.j}}\right\Vert }}-\frac{x_{ij}\left(\mathbf{x_{\mathit{.j}}^{\mathit{T}}y}_{\mathit{.j}}\right)}{\mathbf{\left\Vert x_{\mathit{.j}}\right\Vert ^{3}}\left\Vert \mathbf{y}_{\mathit{.j}}\right\Vert } & n=j\\
+0 & else
+\end{cases}
+\end{equation}
+
+\end_inset
+
+
+\end_layout
+
+\begin_layout Standard
+and
+\end_layout
+
+\begin_layout Standard
+
+\family roman
+\series medium
+\shape up
+\size normal
+\emph off
+\bar no
+\strikeout off
+\uuline off
+\uwave off
+\noun off
+\color none
+\begin_inset Formula 
+\begin{eqnarray}
+\frac{\partial J}{\partial x_{ij}} & = & \sum_{n}\frac{\partial J}{\partial\upsilon_{.n}}\frac{\partial\upsilon_{.n}}{\partial x_{ij}}=\frac{\partial J}{\partial\upsilon_{.,j}}\left[\frac{y_{ij}}{\mathbf{\left\Vert x_{\mathit{.j}}\right\Vert \left\Vert y_{\mathit{.j}}\right\Vert }}-\frac{x_{ij}\left(\mathbf{x_{\mathit{.j}}^{\mathit{T}}y}_{\mathit{.j}}\right)}{\mathbf{\left\Vert x_{\mathit{.j}}\right\Vert ^{3}}\left\Vert \mathbf{y}_{\mathit{.j}}\right\Vert }\right].\\
+ & = & \frac{\partial J}{\partial\upsilon_{.,j}}\left[\frac{y_{ij}}{\mathbf{\left\Vert x_{\mathit{.j}}\right\Vert \left\Vert y_{\mathit{.j}}\right\Vert }}-\frac{x_{ij}\upsilon_{.,j}}{\mathbf{\left\Vert x_{\mathit{.j}}\right\Vert ^{2}}}\right].
+\end{eqnarray}
+
+\end_inset
+
+
+\end_layout
+
+\begin_layout Standard
+The gradient 
+\begin_inset Formula $\nabla_{\mathbf{y}}^{J}$
+\end_inset
+
+ can be derived similarly.
+\end_layout
+
+\begin_layout Itemize
+
+\emph on
+ClassificationError
+\emph default
+
+\begin_inset Index idx
+status open
+
+\begin_layout Plain Layout
+Node ! ClassificationError
+\end_layout
+
+\end_inset
+
+
+\begin_inset Index idx
+status open
+
+\begin_layout Plain Layout
+ClassificationError
+\end_layout
+
+\end_inset
+
+: compute the total number of columns in which the indexes of the maximum
+ values disagree.
+ Each column is considered as a sample and 
+\begin_inset Formula $\delta$
+\end_inset
+
+ is the Kronecker delta.
+ Must satisfy 
+\begin_inset Formula $\mathbf{X}.cols=\mathbf{Y}.cols$
+\end_inset
+
+.
+\end_layout
+
+\begin_layout Standard
+\begin_inset Formula 
+\begin{eqnarray}
+a_{j}\left(\mathbf{X}\right) & \leftarrow & \arg\max_{i}x_{ij}\\
+b_{j}\left(\mathbf{Y}\right) & \leftarrow & \arg\max_{i}y_{ij}\\
+v\left(\mathbf{X},\mathbf{\mathbf{Y}}\right) & \leftarrow & \sum_{j}\delta\left(a_{j}\left(\mathbf{X}\right)\neq b_{j}\left(\mathbf{Y}\right)\right)
+\end{eqnarray}
+
+\end_inset
+
+
+\end_layout
+
+\begin_layout Standard
+This node type is only used to compute classification errors during the
+ decoding time and is not involved in the model training.
+ For this reason, calling 
+\begin_inset Formula $ComputePartialGradient(\mathbf{b})$
+\end_inset
+
+ should just raise an error.
+\end_layout
+
+\begin_layout Itemize
+
+\emph on
+SquareError
+\emph default
+
+\begin_inset Index idx
+status open
+
+\begin_layout Plain Layout
+Node ! SquareError
+\end_layout
+
+\end_inset
+
+
+\begin_inset Index idx
+status open
+
+\begin_layout Plain Layout
+SquareError
+\end_layout
+
+\end_inset
+
+: compute the square of Frobenius norm of the difference 
+\begin_inset Formula $\mathbf{X}-\mathbf{Y}$
+\end_inset
+
+.
+ Must satisfy 
+\begin_inset Formula $\mathbf{X}.rows=\mathbf{Y}.rows$
+\end_inset
+
+ and 
+\begin_inset Formula $\mathbf{X}.cols=\mathbf{Y}.cols$
+\end_inset
+
+.
+\end_layout
+
+\begin_layout Standard
+\begin_inset Formula 
+\begin{eqnarray}
+v\left(\mathbf{X},\mathbf{\mathbf{Y}}\right) & \leftarrow & \frac{1}{2}\mathrm{Tr}\left(\left(\mathbf{X}-\mathbf{Y}\right)\left(\mathbf{X}-\mathbf{Y}\right)^{T}\right)\\
+\nabla_{\mathbf{X}}^{J} & \leftarrow & \nabla_{\mathbf{X}}^{J}+\mathbf{\nabla_{n}^{\mathit{J}}}\left(\mathbf{X}-\mathbf{Y}\right)\\
+\nabla_{\mathbf{\mathbf{Y}}}^{J} & \leftarrow & \nabla_{\mathbf{\mathbf{Y}}}^{J}-\mathbf{\nabla_{n}^{\mathit{J}}}\left(\mathbf{X}-\mathbf{Y}\right).
+\end{eqnarray}
+
+\end_inset
+
+
+\end_layout
+
+\begin_layout Standard
+Note that 
+\begin_inset Formula $v$
+\end_inset
+
+ is a scalar.
+ The derivation of the gradients is trivial given
+\end_layout
+
+\begin_layout Standard
+
+\family roman
+\series medium
+\shape up
+\size normal
+\emph off
+\bar no
+\strikeout off
+\uuline off
+\uwave off
+\noun off
+\color none
+\begin_inset Formula 
+\begin{eqnarray}
+\frac{\partial v}{\partial\mathbf{X}} & = & \mathbf{X}-\mathbf{Y}\\
+\frac{\partial v}{\partial\mathbf{Y}} & = & \mathbf{-\left(X-\mathbf{Y}\right)}.
+\end{eqnarray}
+
+\end_inset
+
+
+\end_layout
+
+\begin_layout Itemize
+
+\emph on
+CrossEntropy
+\emph default
+
+\begin_inset Index idx
+status open
+
+\begin_layout Plain Layout
+Node ! CrossEntropy
+\end_layout
+
+\end_inset
+
+
+\begin_inset Index idx
+status open
+
+\begin_layout Plain Layout
+CrossEntropy
+\end_layout
+
+\end_inset
+
+:
+\family roman
+\series medium
+\shape up
+\size normal
+\emph off
+\bar no
+\strikeout off
+\uuline off
+\uwave off
+\noun off
+\color none
+ compute the sum of cross entropy computed column-wise (over samples) where
+ each column of 
+\family default
+\series default
+\shape default
+\size default
+\emph default
+\bar default
+\strikeout default
+\uuline default
+\uwave default
+\noun default
+\color inherit
+
+\begin_inset Formula $\mathbf{X}$
+\end_inset
+
+ and 
+\begin_inset Formula $\mathbf{Y}$
+\end_inset
+
+ is a probability distribution.
+ Must satisfy 
+\begin_inset Formula $\mathbf{X}.rows=\mathbf{Y}.rows$
+\end_inset
+
+ and 
+\begin_inset Formula $\mathbf{X}.cols=\mathbf{Y}.cols$
+\end_inset
+
+.
+\end_layout
+
+\begin_layout Standard
+\begin_inset Formula 
+\begin{eqnarray}
+\mathbf{R}\left(\mathbf{\mathbf{Y}}\right) & \leftarrow & \log\left(\mathbf{Y}\right)\\
+v\left(\mathbf{X},\mathbf{\mathbf{Y}}\right) & \leftarrow & -\mathrm{vec}\left(\mathbf{X}\right)\circ\mathrm{vec}\left(\mathbf{R}\left(\mathbf{\mathbf{Y}}\right)\right)\\
+\nabla_{\mathbf{X}}^{J} & \leftarrow & \nabla_{\mathbf{X}}^{J}-\mathbf{\nabla_{n}^{\mathit{J}}}\mathbf{R}\left(\mathbf{\mathbf{Y}}\right)\\
+\nabla_{\mathbf{\mathbf{Y}}}^{J} & \leftarrow & \nabla_{\mathbf{\mathbf{Y}}}^{J}-\mathbf{\nabla_{n}^{\mathit{J}}}\left(\mathbf{X}\oslash\mathbf{Y}\right).
+\end{eqnarray}
+
+\end_inset
+
+
+\end_layout
+
+\begin_layout Standard
+Note that 
+\begin_inset Formula $v$
+\end_inset
+
+ is a scalar.
+ The gradient 
+\begin_inset Formula $\nabla_{\mathbf{X}}^{J}$
+\end_inset
+
+ can be derived by observing
+\family roman
+\series medium
+\shape up
+\size normal
+\emph off
+\bar no
+\strikeout off
+\uuline off
+\uwave off
+\noun off
+\color none
+ 
+\begin_inset Formula 
+\begin{equation}
+\frac{\partial\upsilon}{\partial x_{ij}}=-\log\left(y_{ij}\right)=-r_{ij}\left(\mathbf{\mathbf{Y}}\right)
+\end{equation}
+
+\end_inset
+
+
+\end_layout
+
+\begin_layout Standard
+and
+\end_layout
+
+\begin_layout Standard
+
+\family roman
+\series medium
+\shape up
+\size normal
+\emph off
+\bar no
+\strikeout off
+\uuline off
+\uwave off
+\noun off
+\color none
+\begin_inset Formula 
+\begin{equation}
+\frac{\partial J}{\partial x_{ij}}=\frac{\partial J}{\partial\upsilon}\frac{\partial\upsilon}{\partial x_{ij}}=-\frac{\partial J}{\partial\upsilon}r_{ij}\left(\mathbf{\mathbf{Y}}\right)
+\end{equation}
+
+\end_inset
+
+
+\end_layout
+
+\begin_layout Standard
+Similarly to derive the gradient 
+\begin_inset Formula $\nabla_{\mathbf{\mathbf{Y}}}^{J}$
+\end_inset
+
+ we note that
+\end_layout
+
+\begin_layout Standard
+
+\family roman
+\series medium
+\shape up
+\size normal
+\emph off
+\bar no
+\strikeout off
+\uuline off
+\uwave off
+\noun off
+\color none
+\begin_inset Formula 
+\begin{equation}
+\frac{\partial\upsilon}{\partial y_{ij}}=-\frac{x_{ij}}{y_{ij}}
+\end{equation}
+
+\end_inset
+
+
+\end_layout
+
+\begin_layout Standard
+and get
+\end_layout
+
+\begin_layout Standard
+
+\family roman
+\series medium
+\shape up
+\size normal
+\emph off
+\bar no
+\strikeout off
+\uuline off
+\uwave off
+\noun off
+\color none
+\begin_inset Formula 
+\begin{equation}
+\frac{\partial J}{\partial y_{ij}}=\frac{\partial J}{\partial\upsilon}\frac{\partial\upsilon}{\partial y_{ij}}=-\frac{\partial J}{\partial\upsilon}\frac{x_{ij}}{y_{ij}}.
+\end{equation}
+
+\end_inset
+
+
+\end_layout
+
+\begin_layout Itemize
+
+\emph on
+CrossEntropyWithSoftmax
+\emph default
+
+\begin_inset Index idx
+status open
+
+\begin_layout Plain Layout
+Node ! CrossEntropyWithSoftmax
+\end_layout
+
+\end_inset
+
+
+\begin_inset Index idx
+status open
+
+\begin_layout Plain Layout
+CrossEntropyWithSoftmax
+\end_layout
+
+\end_inset
+
+:
+\family roman
+\series medium
+\shape up
+\size normal
+\emph off
+\bar no
+\strikeout off
+\uuline off
+\uwave off
+\noun off
+\color none
+ same as 
+\family default
+\series default
+\shape default
+\size default
+\emph on
+\bar default
+\strikeout default
+\uuline default
+\uwave default
+\noun default
+\color inherit
+CrossEntropy
+\family roman
+\series medium
+\shape up
+\size normal
+\emph off
+\bar no
+\strikeout off
+\uuline off
+\uwave off
+\noun off
+\color none
+ except that 
+\begin_inset Formula $\mathbf{Y}$
+\end_inset
+
+ contains values before the softmax operation (i.e., unnormalized).
+\end_layout
+
+\begin_layout Standard
+\begin_inset Formula 
+\begin{eqnarray}
+\mathbf{P}\left(\mathbf{\mathbf{Y}}\right) & \leftarrow & \mathrm{Softmax}\left(\mathbf{\mathbf{Y}}\right)\\
+\mathbf{R}\left(\mathbf{\mathbf{Y}}\right) & \leftarrow & \log\left(\mathbf{P}\left(\mathbf{\mathbf{Y}}\right)\right)\\
+v\left(\mathbf{X},\mathbf{\mathbf{Y}}\right) & \leftarrow & \mathrm{vec}\left(\mathbf{X}\right)\circ\mathrm{vec}\left(\mathbf{R}\left(\mathbf{\mathbf{Y}}\right)\right)\\
+\nabla_{\mathbf{X}}^{J} & \leftarrow & \nabla_{\mathbf{X}}^{J}-\mathbf{\nabla_{n}^{\mathit{J}}}\mathbf{R}\left(\mathbf{\mathbf{Y}}\right)\\
+\nabla_{\mathbf{\mathbf{Y}}}^{J} & \leftarrow & \nabla_{\mathbf{\mathbf{Y}}}^{J}+\mathbf{\nabla_{n}^{\mathit{J}}}\left(\mathbf{\mathbf{P}\left(\mathbf{\mathbf{Y}}\right)}-\mathbf{X}\right)
+\end{eqnarray}
+
+\end_inset
+
+
+\end_layout
+
+\begin_layout Standard
+The gradient 
+\begin_inset Formula $\nabla_{\mathbf{X}}^{J}$
+\end_inset
+
+ is the same as in the 
+\emph on
+CrossEntropy
+\emph default
+ node.
+ To derive the gradient 
+\begin_inset Formula $\nabla_{\mathbf{\mathbf{Y}}}^{J}$
+\end_inset
+
+ we note that
+\end_layout
+
+\begin_layout Standard
+
+\family roman
+\series medium
+\shape up
+\size normal
+\emph off
+\bar no
+\strikeout off
+\uuline off
+\uwave off
+\noun off
+\color none
+\begin_inset Formula 
+\begin{equation}
+\frac{\partial\upsilon}{\partial y_{ij}}=\mathbf{p}_{ij}\left(\mathbf{\mathbf{Y}}\right)-x_{ij}
+\end{equation}
+
+\end_inset
+
+
+\end_layout
+
+\begin_layout Standard
+and get
+\end_layout
+
+\begin_layout Standard
+
+\family roman
+\series medium
+\shape up
+\size normal
+\emph off
+\bar no
+\strikeout off
+\uuline off
+\uwave off
+\noun off
+\color none
+\begin_inset Formula 
+\begin{equation}
+\frac{\partial J}{\partial y_{ij}}=\frac{\partial J}{\partial\upsilon}\frac{\partial\upsilon}{\partial y_{ij}}=\frac{\partial J}{\partial\upsilon}\left(\mathbf{p}_{ij}\left(\mathbf{\mathbf{Y}}\right)-x_{ij}\right).
+\end{equation}
+
+\end_inset
+
+
+\end_layout
+
+\begin_layout Itemize
+
+\emph on
+ClassBasedCrossEntropyWithSoftmax
+\emph default
+
+\begin_inset Index idx
+status open
+
+\begin_layout Plain Layout
+Node ! ClassBasedCrossEntropyWithSoftmax
+\end_layout
+
+\end_inset
+
+
+\begin_inset Index idx
+status open
+
+\begin_layout Plain Layout
+ClassBasedCrossEntropyWithSoftmax
+\end_layout
+
+\end_inset
+
+:
+\family roman
+\series medium
+\shape up
+\size normal
+\emph off
+\bar no
+\strikeout off
+\uuline off
+\uwave off
+\noun off
+\color none
+ same as 
+\family default
+\series default
+\shape default
+\size default
+\emph on
+\bar default
+\strikeout default
+\uuline default
+\uwave default
+\noun default
+\color inherit
+CrossEntropyWithSoftmax
+\family roman
+\series medium
+\shape up
+\size normal
+\emph off
+\bar no
+\strikeout off
+\uuline off
+\uwave off
+\noun off
+\color none
+ except that label 
+\begin_inset Formula $\mathbf{Y}$
+\end_inset
+
+ is a 4 bye T dense matrix.
+ The first row is the word id, the second row is the class id of this word
+ id, the third row is the first word id in this class, and the last row
+ is the first word id of the next class.
+ The last two rows provide the left and right boundary of a slice that correspon
+d to softmax of label given its observation 
+\begin_inset Formula $\mathbf{X}$
+\end_inset
+
+.
+ It also takes a weight matrix 
+\begin_inset Formula $\mathbf{W}$
+\end_inset
+
+ for computing with observation 
+\begin_inset Formula $\mathbf{X}$
+\end_inset
+
+.
+ It also takes outputs 
+\begin_inset Formula $\mathbf{Q}$
+\end_inset
+
+ from Times node that provides inputs for computing posterior probability
+ given class.
+\end_layout
+
+\begin_layout Standard
+\begin_inset Formula 
+\begin{eqnarray}
+for & t=1 & :T\\
+z_{t} & \leftarrow & Y(0,t)\\
+\mathbf{Z_{t}} & \leftarrow & [0\cdots\delta(i=z_{t})\cdots0]^{T}\\
+c_{t} & \leftarrow & Y(1,t)\\
+\mathbf{C_{t}} & \leftarrow & [0\cdots\delta(i=c_{t})\cdots0]^{T}\\
+l_{t} & \leftarrow & Y(2,t)\\
+r_{t} & \leftarrow & Y(3,t)\\
+\mathbf{W_{t}} & \leftarrow & W[:,l_{t}:r_{t}-1]\\
+\mathbf{P_{t}} & \leftarrow & \mathrm{Softmax}\left(\mathbf{W_{t}^{T}X}\right)\\
+\mathbf{R_{t}} & \leftarrow & \log\left(\mathbf{P_{t}}\right)\\
+v\left(\mathbf{X},\mathbf{\mathbf{Y}}\right) & += & \mathbf{Z_{t}}\circ\mathbf{R_{t}}\\
+\mathbf{U_{t}} & \leftarrow & logSoftmax(\mathbf{Q_{t}})\\
+v\left(\mathbf{X},\mathbf{\mathbf{Y}}\right) & += & \mathbf{C_{t}}\mathbf{\circ U_{t}}\\
+\nabla_{\mathbf{Q}}^{J} & \leftarrow\nabla_{\mathbf{Q}}^{J}+ & \mathbf{\nabla_{n}^{\mathit{J}}}\left(\mathbf{\mathbf{exp(U}_{t})}-\mathbf{C_{t}}\right)\\
+\nabla_{\mathbf{\mathbf{P}}}^{J} & \leftarrow & \mathbf{\nabla_{n}^{\mathit{J}}}\left(\mathbf{\mathbf{P}_{t}}-\mathbf{Z_{t}}\right)\\
+\nabla_{\mathbf{W}}^{J} & \leftarrow\nabla_{\mathbf{W}}^{J}+ & \mathbf{X_{t}\nabla_{P}^{\mathit{J}T}}\\
+\nabla_{\mathbf{X}}^{J} & \leftarrow\nabla_{\mathbf{X}}^{J}+ & \mathbf{W_{t}}\mathbf{\nabla_{P}^{\mathit{J}}}
+\end{eqnarray}
+
+\end_inset
+
+
+\end_layout
+
+\begin_layout Itemize
+
+\emph on
+CRF
+\emph default
+
+\begin_inset Index idx
+status open
+
+\begin_layout Plain Layout
+Node ! CRF
+\end_layout
+
+\end_inset
+
+
+\begin_inset Index idx
+status open
+
+\begin_layout Plain Layout
+CRF
+\end_layout
+
+\end_inset
+
+:
+\family roman
+\series medium
+\shape up
+\size normal
+\emph off
+\bar no
+\strikeout off
+\uuline off
+\uwave off
+\noun off
+\color none
+ CRF stands for conditional random fields.
+ This node does sequence-level training, using CRF criterion.
+ This node has three nputs.
+ The first is the label 
+\family default
+\series bold
+\shape default
+\size default
+\emph default
+\bar default
+\strikeout default
+\uuline default
+\uwave default
+\noun default
+\color inherit
+L
+\family roman
+\series medium
+\shape up
+\size normal
+\emph off
+\bar no
+\strikeout off
+\uuline off
+\uwave off
+\noun off
+\color none
+.
+ The second is the position dependent score 
+\family default
+\series bold
+\shape default
+\size default
+\emph default
+\bar default
+\strikeout default
+\uuline default
+\uwave default
+\noun default
+\color inherit
+H
+\family roman
+\series medium
+\shape up
+\size normal
+\emph off
+\bar no
+\strikeout off
+\uuline off
+\uwave off
+\noun off
+\color none
+.
+ The third input is transition score 
+\family default
+\series bold
+\shape default
+\size default
+\emph default
+\bar default
+\strikeout default
+\uuline default
+\uwave default
+\noun default
+\color inherit
+T
+\family roman
+\series medium
+\shape up
+\size normal
+\emph off
+\bar no
+\strikeout off
+\uuline off
+\uwave off
+\noun off
+\color none
+.
+ A typical usage of CRF node is using 
+\family default
+\series bold
+\shape default
+\size default
+\emph default
+\bar default
+\strikeout default
+\uuline default
+\uwave default
+\noun default
+\color inherit
+L
+\family roman
+\series medium
+\shape up
+\size normal
+\emph off
+\bar no
+\strikeout off
+\uuline off
+\uwave off
+\noun off
+\color none
+ same as from labels used in cross-entropy node, computing 
+\family default
+\series bold
+\shape default
+\size default
+\emph default
+\bar default
+\strikeout default
+\uuline default
+\uwave default
+\noun default
+\color inherit
+H
+\family roman
+\series medium
+\shape up
+\size normal
+\emph off
+\bar no
+\strikeout off
+\uuline off
+\uwave off
+\noun off
+\color none
+ from child nodes using RNNs, and computing transition score 
+\family default
+\series bold
+\shape default
+\size default
+\emph default
+\bar default
+\strikeout default
+\uuline default
+\uwave default
+\noun default
+\color inherit
+A
+\family roman
+\series medium
+\shape up
+\size normal
+\emph off
+\bar no
+\strikeout off
+\uuline off
+\uwave off
+\noun off
+\color none
+ from a matrix.
+ The matrix for 
+\family default
+\series bold
+\shape default
+\size default
+\emph default
+\bar default
+\strikeout default
+\uuline default
+\uwave default
+\noun default
+\color inherit
+A
+\family roman
+\series medium
+\shape up
+\size normal
+\emph off
+\bar no
+\strikeout off
+\uuline off
+\uwave off
+\noun off
+\color none
+ can be initialized with values of 1/|
+\family default
+\series bold
+\shape default
+\size default
+\emph default
+\bar default
+\strikeout default
+\uuline default
+\uwave default
+\noun default
+\color inherit
+L
+\family roman
+\series medium
+\shape up
+\size normal
+\emph off
+\bar no
+\strikeout off
+\uuline off
+\uwave off
+\noun off
+\color none
+|, where |
+\family default
+\series bold
+\shape default
+\size default
+\emph default
+\bar default
+\strikeout default
+\uuline default
+\uwave default
+\noun default
+\color inherit
+L
+\family roman
+\series medium
+\shape up
+\size normal
+\emph off
+\bar no
+\strikeout off
+\uuline off
+\uwave off
+\noun off
+\color none
+| is the cardinality of the label 
+\family default
+\series bold
+\shape default
+\size default
+\emph default
+\bar default
+\strikeout default
+\uuline default
+\uwave default
+\noun default
+\color inherit
+L
+\family roman
+\series medium
+\shape up
+\size normal
+\emph off
+\bar no
+\strikeout off
+\uuline off
+\uwave off
+\noun off
+\color none
+.
+ A forward pass computes the following accumulated score for each time t
+ for label i.
+ A backward pass computes gradients of the final accumulated score with
+ respect to the position dependent input 
+\begin_inset Formula $\frac{\partial R}{\partial h_{t}(i)}$
+\end_inset
+
+ at time 
+\begin_inset Formula $t$
+\end_inset
+
+ for label 
+\begin_inset Formula $i$
+\end_inset
+
+ as follows, and similarly for the gradient to the transition weight 
+\begin_inset Formula $\frac{\partial R}{\partial a_{i,j}}$
+\end_inset
+
+ for transition from label 
+\begin_inset Formula $i$
+\end_inset
+
+ to label 
+\begin_inset Formula $j$
+\end_inset
+
+: 
+\end_layout
+
+\begin_layout Standard
+\begin_inset Formula 
+\begin{eqnarray}
+\alpha_{t}\left(i\right) & \leftarrow & h_{it}+logadd_{k}\left(\delta_{t-1}(k)+\eta a_{ki}\right)\\
+\mathbf{\frac{\partial R}{\partial\delta_{t-1}(i)}} & \leftarrow & \sum_{j}\frac{\partial C_{logadd}}{\partial\delta_{t}(j)}\frac{\exp(\delta_{t-1}(i)+a_{i,j})}{\sum_{k}\exp(\delta_{t-1}(k)+a_{k,j})}\\
+\mathbf{\frac{\partial R}{\partial\delta_{T}(i)}} & \leftarrow & \frac{\exp(\delta_{T}(i))}{\sum_{k}\exp(\delta_{T}(k))}\\
+\frac{\partial R}{\partial h_{t}(i)} & \leftarrow & l_{t}(i)-\frac{\partial R}{\partial\delta_{t}(i)}\\
+\frac{\partial R}{\partial a_{i,j}} & \leftarrow & \sum_{t}[1(l_{t-1}(i)=1\&\&l_{t}(j)=1)-\frac{\partial R}{\partial\delta_{t}(j)}\frac{\exp(\alpha_{t-1}(i)+\eta a_{i,j})}{\sum_{k}\exp(\alpha_{t-1}(k)+\eta a_{k,j})}]
+\end{eqnarray}
+
+\end_inset
+
+
+\end_layout
+
+\begin_layout Standard
+Notice that the gradient to the transition weights need to be summed over
+ the whole observation sequence, which is the current minibatch.
+ 
+\end_layout
+
+\begin_layout Subsection
+Computation Node Types for Computing Statistics
+\end_layout
+
+\begin_layout Standard
+Sometimes we only want to get some statistics of the input values (either
+ input features or labels).
+ For example, to normalize the input features we need to compute the mean
+ and standard deviation of the input feature.
+ In speech recognition we need to compute the frequencies (mean) of the
+ state labels to convert state posterior probability to the scaled likelihood.
+ Unlike other computation node types we just described, computation node
+ types for computing statistics do not require a gradient computation function
+ (i.e., this function should not be called for these types of nodes) because
+ they are not learned and often need to be precomputed before model training
+ starts.
+ Here we list the most popular computation node types in this category.
+\end_layout
+
+\begin_layout Itemize
+
+\emph on
+Mean
+\emph default
+
+\begin_inset Index idx
+status open
+
+\begin_layout Plain Layout
+Node ! Mean
+\end_layout
+
+\end_inset
+
+
+\begin_inset Index idx
+status open
+
+\begin_layout Plain Layout
+Mean
+\end_layout
+
+\end_inset
+
+: compute the mean of the operand 
+\begin_inset Formula $\mathbf{X}$
+\end_inset
+
+ across the whole training set.
+ When the computation is finished, it needs to be marked so to avoid recomputati
+on.
+ When a minibatch of input 
+\begin_inset Formula $\mathbf{X}$
+\end_inset
+
+ is fed in
+\end_layout
+
+\begin_layout Standard
+\begin_inset Formula 
+\begin{eqnarray}
+k & \leftarrow & k+\mathbf{X}.cols\\
+\mathbf{\boldsymbol{\upsilon}}\left(\mathbf{X}\right) & \leftarrow & \mathbf{\mathit{\frac{1}{k}}\mathbf{X}1_{X\mathit{.cols,1}}}+\mathit{\frac{k-\mathbf{X}.cols}{k}}\mathbf{\boldsymbol{\upsilon}}\left(\mathbf{X}\right)
+\end{eqnarray}
+
+\end_inset
+
+
+\end_layout
+
+\begin_layout Standard
+Note here
+\family roman
+\series medium
+\shape up
+\size normal
+\emph off
+\bar no
+\strikeout off
+\uuline off
+\uwave off
+\noun off
+\color none
+ 
+\begin_inset Formula $\mathbf{X}.cols$
+\end_inset
+
+ is the number of samples in the minibatch.
+\end_layout
+
+\begin_layout Itemize
+
+\emph on
+InvStdDev
+\emph default
+
+\begin_inset Index idx
+status open
+
+\begin_layout Plain Layout
+Node ! InvStdDev
+\end_layout
+
+\end_inset
+
+
+\begin_inset Index idx
+status open
+
+\begin_layout Plain Layout
+InvStdDev
+\end_layout
+
+\end_inset
+
+: compute the invert standard deviation of the operand 
+\begin_inset Formula $\mathbf{X}$
+\end_inset
+
+ element-wise across the whole training set.
+ When the computation is finished, it needs to be marked so to avoid recomputati
+on.
+ In the accumulation step
+\end_layout
+
+\begin_layout Standard
+\begin_inset Formula 
+\begin{eqnarray}
+k & \leftarrow & k+\mathbf{X}.cols\\
+\mathbf{\boldsymbol{\upsilon}}\left(\mathbf{X}\right) & \leftarrow & \mathbf{\mathit{\frac{1}{k}}\mathbf{X}1_{X\mathit{.cols,1}}}+\mathit{\frac{k-\mathbf{X}.cols}{k}}\mathbf{\boldsymbol{\upsilon}}\left(\mathbf{X}\right)\\
+\mathbf{\omega}\left(\mathbf{X}\right) & \leftarrow & \mathbf{\mathit{\frac{1}{k}}\left(X\bullet X\right)1}+\mathit{\frac{k-\mathbf{X}.cols}{k}}\mathbf{\omega}\left(\mathbf{X}\right)
+\end{eqnarray}
+
+\end_inset
+
+
+\end_layout
+
+\begin_layout Standard
+When the end of the training set is reached, 
+\end_layout
+
+\begin_layout Standard
+\begin_inset Formula 
+\begin{eqnarray}
+\mathbf{\boldsymbol{\upsilon}} & \leftarrow & \left(\mathbf{\omega}-\left(\upsilon\bullet\upsilon\right)\right)^{1/2}\\
+\mathbf{\boldsymbol{\upsilon}} & \leftarrow & 1\oslash\mathbf{\boldsymbol{\upsilon}}.
+\end{eqnarray}
+
+\end_inset
+
+
+\end_layout
+
+\begin_layout Itemize
+
+\emph on
+PerDimMeanVarNorm
+\emph default
+
+\begin_inset Index idx
+status open
+
+\begin_layout Plain Layout
+Node ! PerDimMeanVarNorm
+\end_layout
+
+\end_inset
+
+
+\begin_inset Index idx
+status open
+
+\begin_layout Plain Layout
+PerDimMeanVarNorm
+\end_layout
+
+\end_inset
+
+: compute the normalized operand 
+\begin_inset Formula $\mathbf{X}$
+\end_inset
+
+ using mean 
+\begin_inset Formula $\mathbf{m}$
+\end_inset
+
+ and invert standard deviation 
+\begin_inset Formula $\mathbf{s}$
+\end_inset
+
+ for each sample.
+ Here 
+\begin_inset Formula $\mathbf{X}$
+\end_inset
+
+ is matrix whose number of columns equals to the number of samples in the
+ minibatch and 
+\begin_inset Formula $\mathbf{m}$
+\end_inset
+
+ and 
+\begin_inset Formula $\mathbf{s}$
+\end_inset
+
+ are vectors that needs to be expanded before element-wise product is applied.
+\end_layout
+
+\begin_layout Standard
+\begin_inset Formula 
+\begin{eqnarray}
+\mathbf{\boldsymbol{V}}\left(\mathbf{X}\right) & \leftarrow & \left(\mathbf{X}\mathit{-\mathbf{m}}\right)\mathbf{\bullet s}.
+\end{eqnarray}
+
+\end_inset
+
+
+\end_layout
+
+\begin_layout Section
+Convolutional Neural Network
+\end_layout
+
+\begin_layout Standard
+A 
+\begin_inset Index idx
+status open
+
+\begin_layout Plain Layout
+convolutional neural network
+\end_layout
+
+\end_inset
+
+Convolutional neural network (CNN
+\begin_inset Index idx
+status open
+
+\begin_layout Plain Layout
+CNN
+\end_layout
+
+\end_inset
+
+) 
+\begin_inset CommandInset citation
+LatexCommand cite
+key "CNN-lecun:1995,CNN-FastComputing-chellapilla+2006,CNN-FeatureHierarchy-kavukcuoglu+2010,DCNN-ImageNet-krizhevsky+2012,CNN-ASR-abdel+2012,TransferLearning-DNN-Ciresan+2012,CNN-LVCSR-sainath+2013,DCNN-LVCSR-sainath+2013,CNN-ASR-Abdel+2013,CNN-ASR-deng+2013,CNN-atlas1988"
+
+\end_inset
+
+ provides shift invariance over time and space and is critical to achieve
+ state-of-the-art performance on image recognition.
+ It has also been shown to improve speech recognition accuracy over pure
+ DNNs on some tasks 
+\begin_inset CommandInset citation
+LatexCommand cite
+key "CNN-ASR-abdel+2012,CNN-ASR-Abdel+2013,CNN-ASR-deng+2013,CNN-LVCSR-sainath+2013,DCNN-LVCSR-sainath+2013"
+
+\end_inset
+
+.
+ To support CNN we need to implement several new computation nodes.
+\end_layout
+
+\begin_layout Itemize
+
+\emph on
+Convolution
+\emph default
+
+\begin_inset Index idx
+status open
+
+\begin_layout Plain Layout
+Node ! Convolution
+\end_layout
+
+\end_inset
+
+
+\begin_inset Index idx
+status open
+
+\begin_layout Plain Layout
+Convolution
+\end_layout
+
+\end_inset
+
+: convolve element-wise products of a kernel to an image.
+ An example of a convolution operation is shown in Figure 
+\begin_inset CommandInset ref
+LatexCommand ref
+reference "fig:CNN-Computation"
+
+\end_inset
+
+, where the input to the convolution node has three channels (represented
+ by three 
+\begin_inset Formula $3\times3$
+\end_inset
+
+ matrices) and the output has two channels (represented by two 
+\begin_inset Formula $2\times2$
+\end_inset
+
+ matrices at top).
+ A channel is a view of the same image.
+ For example, an RGB image can be represented with three channels: R, G,
+ B.
+ Each channel is of the same size.
+ 
+\end_layout
+
+\begin_layout Standard
+There is a kernel
+\begin_inset Index idx
+status open
+
+\begin_layout Plain Layout
+kernel ! convolutional neural network
+\end_layout
+
+\end_inset
+
+ for each output and input channel pair.
+ The total number of kernels equals to the product of the number of input
+ channels 
+\begin_inset Formula $C_{x}$
+\end_inset
+
+ and the number of output channels 
+\begin_inset Formula $C_{v}$
+\end_inset
+
+.
+ In Figure 
+\begin_inset CommandInset ref
+LatexCommand ref
+reference "fig:CNN-Computation"
+
+\end_inset
+
+ 
+\begin_inset Formula $C_{x}=3$
+\end_inset
+
+, 
+\begin_inset Formula $C_{v}=2$
+\end_inset
+
+ and the total number of kernels is 6.
+ Each kernel 
+\begin_inset Formula $\mathbf{K}_{k\ell}$
+\end_inset
+
+ of input channel 
+\begin_inset Formula $k$
+\end_inset
+
+ and output channel 
+\begin_inset Formula $\ell$
+\end_inset
+
+ is a matrix.
+ The kernel moves along (and thus shared across) the input with strides
+ (or subsampling rate) 
+\begin_inset Formula $S_{r}$
+\end_inset
+
+ and 
+\begin_inset Formula $S_{c}$
+\end_inset
+
+ at the vertical (row) and horizontal (column) direction, respectively.
+ For each output channel 
+\begin_inset Formula $\ell$
+\end_inset
+
+ and input slice 
+\begin_inset Formula $\left(i,j\right)$
+\end_inset
+
+ (the 
+\begin_inset Formula $i$
+\end_inset
+
+-th step along the vertical direction and 
+\begin_inset Formula $j$
+\end_inset
+
+-th step along the horizontal direction)
+\end_layout
+
+\begin_layout Standard
+\begin_inset Formula 
+\begin{eqnarray}
+\upsilon_{\ell ij}\left(\mathbf{K,Y}\right) & = & \sum_{k}\mathrm{vec}\left(\mathbf{K}_{k\ell}\right)\circ\mathrm{vec}\left(\mathbf{Y}_{kij}\right),
+\end{eqnarray}
+
+\end_inset
+
+where 
+\family roman
+\series medium
+\shape up
+\size normal
+\emph off
+\bar no
+\strikeout off
+\uuline off
+\uwave off
+\noun off
+\color none
+
+\begin_inset Formula $\mathbf{Y}_{kij}$
+\end_inset
+
+ has the same size as 
+\begin_inset Formula $\mathbf{K}_{k\ell}$
+\end_inset
+
+.
+\end_layout
+
+\begin_layout Standard
+This evaluation function involves many small matrix operations and can be
+ slow.
+ Chellapilla et al.
+ 
+\begin_inset CommandInset citation
+LatexCommand cite
+key "CNN-FastComputing-chellapilla+2006"
+
+\end_inset
+
+ proposed a technique to convert all these small matrix operations to a
+ large matrix product as shown at the bottom of Figure 
+\begin_inset CommandInset ref
+LatexCommand ref
+reference "fig:CNN-Computation"
+
+\end_inset
+
+.
+ With this trick all the kernel parameters are combined into a big kernel
+ matrix 
+\begin_inset Formula $\mathbf{W}$
+\end_inset
+
+ as shown at left bottom of Figure 
+\begin_inset CommandInset ref
+LatexCommand ref
+reference "fig:CNN-Computation"
+
+\end_inset
+
+.
+ Note that to allow for the output of the convolution node to be used by
+ another convolution node, in Figure 
+\begin_inset CommandInset ref
+LatexCommand ref
+reference "fig:CNN-Computation"
+
+\end_inset
+
+ we have organized the conversion slightly differently from what proposed
+ by Chellapilla et al.
+ 
+\begin_inset CommandInset citation
+LatexCommand cite
+key "CNN-FastComputing-chellapilla+2006"
+
+\end_inset
+
+ by transposing both the kernel matrix and the input features matrix as
+ well as the order of the matrices in the product.
+ By doing so, each sample in the output can be represented by 
+\begin_inset Formula $O_{r}$
+\end_inset
+
+
+\begin_inset Formula $\times O_{c}$
+\end_inset
+
+ columns of 
+\begin_inset Formula $C_{v}\times1$
+\end_inset
+
+
+\begin_inset Formula $ $
+\end_inset
+
+ vectors which can be reshaped to become a single column, where
+\end_layout
+
+\begin_layout Standard
+\begin_inset Formula 
+\begin{equation}
+O_{r}=\begin{cases}
+\frac{I_{r}-K_{r}}{S_{r}}+1 & \mathrm{no\: padding}\\
+\frac{\left(I_{r}-\mathrm{mod}\left(K_{r},2\right)\right)}{S_{r}}+1 & \mathrm{zero\: padding}
+\end{cases}
+\end{equation}
+
+\end_inset
+
+ is the number of rows in the output image, and 
+\end_layout
+
+\begin_layout Standard
+\begin_inset Formula 
+\begin{equation}
+O_{c}=\begin{cases}
+\frac{I_{c}-K_{c}}{S_{c}}+1 & \mathrm{no\: padding}\\
+\frac{\left(I_{c}-\mathrm{mod}\left(K_{c},2\right)\right)}{S_{c}}+1 & \mathrm{zero\: padding}
+\end{cases}
+\end{equation}
+
+\end_inset
+
+is the number of rows in the output image, where 
+\begin_inset Formula $I_{r}$
+\end_inset
+
+ and 
+\begin_inset Formula $I_{c}$
+\end_inset
+
+ are, respectively, the number of rows and columns of the input image, 
+\begin_inset Formula $K_{r}$
+\end_inset
+
+ and 
+\begin_inset Formula $K_{c}$
+\end_inset
+
+ are, respectively, the number of rows and columns in each kernel.
+ The combined kernel matrix is of size 
+\begin_inset Formula $C_{v}\times\left(O_{r}\times O_{c}\times C_{x}\right)$
+\end_inset
+
+, and the packed input feature matrix is of size 
+\begin_inset Formula $\left(O_{r}\times O_{c}\times C_{x}\right)\times\left(K_{r}\times K_{c}\right)$
+\end_inset
+
+.
+\end_layout
+
+\begin_layout Standard
+With this conversion the related computations of the convolution node with
+ operands 
+\begin_inset Formula $\mathbf{W},\mathbf{Y}$
+\end_inset
+
+ become
+\end_layout
+
+\begin_layout Standard
+\begin_inset Formula 
+\begin{eqnarray}
+\mathbf{X}\left(\mathit{\mathbf{Y}}\right) & \leftarrow & \mathrm{Pack}\left(\mathbf{Y}\right)\\
+\mathbf{\boldsymbol{V}}\left(\mathbf{W\mathit{,}Y}\right) & \leftarrow & \mathbf{W\mathbf{X}^{\mathit{}}}\\
+\nabla_{\mathbf{W}}^{J} & \leftarrow & \nabla_{W}^{J}+\mathbf{\mathbf{\nabla_{n}^{\mathit{J}}}}\mathbf{\mathbf{X}}^{T}\\
+\nabla_{\mathbf{X}}^{J} & \leftarrow & \mathbf{\mathbf{W}}^{T}\mathbf{\nabla_{n}^{\mathit{J}}}\\
+\nabla_{\mathbf{\mathbf{Y}}}^{J} & \leftarrow & \nabla_{\mathbf{Y}}^{J}+\mathrm{Unpack}\left(\nabla_{\mathbf{X}}^{J}\right).
+\end{eqnarray}
+
+\end_inset
+
+
+\end_layout
+
+\begin_layout Standard
+Note that this technique enables better parallelization with large matrix
+ operations but introduces additional cost to pack and unpack the matrices.
+ In most conditions, the gain outweighs the cost.
+ By composing convolution node with plus nodes and element-wise nonlinear
+ functions we can add bias and nonlinearity to the convolution operations.
+\end_layout
+
+\begin_layout Standard
+\begin_inset Float figure
+wide false
+sideways false
+status open
+
+\begin_layout Plain Layout
+\align center
+\begin_inset Graphics
+	filename ../figures/CNNComputation.png
+	lyxscale 90
+	scale 45
+
+\end_inset
+
+
+\begin_inset Caption Standard
+
+\begin_layout Plain Layout
+\begin_inset CommandInset label
+LatexCommand label
+name "fig:CNN-Computation"
+
+\end_inset
+
+Example convolution operations.
+ Top: the original convolution operations.
+ Bottom: the same operations represented as a large matrix product.
+ Our matrix organization is different from what proposed by Chellapilla
+ et al.
+ 
+\begin_inset CommandInset citation
+LatexCommand cite
+key "CNN-FastComputing-chellapilla+2006"
+
+\end_inset
+
+ to allow for stacked convolution operations.
+ (Modified from the figure in Chellapilla et al.
+ 
+\begin_inset CommandInset citation
+LatexCommand cite
+key "CNN-FastComputing-chellapilla+2006"
+
+\end_inset
+
+, permitted to use by Simard)
+\end_layout
+
+\end_inset
+
+
+\end_layout
+
+\end_inset
+
+
+\end_layout
+
+\begin_layout Itemize
+
+\emph on
+MaxPooling
+\emph default
+
+\begin_inset Index idx
+status open
+
+\begin_layout Plain Layout
+Node ! MaxPooling
+\end_layout
+
+\end_inset
+
+
+\begin_inset Index idx
+status open
+
+\begin_layout Plain Layout
+MaxPooling
+\end_layout
+
+\end_inset
+
+: apply the maximum pooling operation to input 
+\begin_inset Formula $\mathbf{X}$
+\end_inset
+
+ inside a window with size 
+\begin_inset Formula $K_{r}\times K_{c}$
+\end_inset
+
+ for each channel.
+ The operation window moves along the input with strides (or subsampling
+ rate) 
+\begin_inset Formula $S_{r}$
+\end_inset
+
+ and 
+\begin_inset Formula $S_{c}$
+\end_inset
+
+ at the vertical (row) and horizontal (column) direction, respectively.
+ The pooling operation does not change the number of channels and so 
+\begin_inset Formula $C_{v}=C_{x}$
+\end_inset
+
+.
+ For each output channel 
+\begin_inset Formula $\ell$
+\end_inset
+
+ and the 
+\begin_inset Formula $\left(i,j\right)$
+\end_inset
+
+-th input slice 
+\family roman
+\series medium
+\shape up
+\size normal
+\emph off
+\bar no
+\strikeout off
+\uuline off
+\uwave off
+\noun off
+\color none
+
+\begin_inset Formula $\mathbf{X}_{\ell ij}$
+\end_inset
+
+
+\family default
+\series default
+\shape default
+\size default
+\emph default
+\bar default
+\strikeout default
+\uuline default
+\uwave default
+\noun default
+\color inherit
+ of size 
+\begin_inset Formula $K_{r}\times K_{c}$
+\end_inset
+
+ we have
+\end_layout
+
+\begin_layout Standard
+\begin_inset Formula 
+\begin{eqnarray}
+\upsilon_{\ell ij}\left(\mathbf{X}\right) & \leftarrow & \max\left(\mathbf{X}_{\ell ij}\right)\\
+\left[\nabla_{\mathbf{X}}^{J}\right]_{\ell,i_{m},j_{n}} & \leftarrow & \begin{cases}
+\left[\nabla_{\mathbf{X}}^{J}\right]_{\ell,i_{m},j_{n}}+\left[\nabla_{\mathbf{n}}^{J}\right]_{\ell,i_{m},j_{n}} & \left(m,n\right)=arg\max_{m,n}x_{\ell,i_{m},j_{n}}\\
+\left[\nabla_{\mathbf{X}}^{J}\right]_{\ell,i_{m},j_{n}} & else
+\end{cases}
+\end{eqnarray}
+
+\end_inset
+
+
+\end_layout
+
+\begin_layout Standard
+where 
+\begin_inset Formula $i_{m}=i\times S_{r}+m$
+\end_inset
+
+, and 
+\begin_inset Formula $j_{n}=j\times S_{c}+n$
+\end_inset
+
+.
+\end_layout
+
+\begin_layout Itemize
+
+\emph on
+AveragePooling
+\emph default
+
+\begin_inset Index idx
+status open
+
+\begin_layout Plain Layout
+Node ! AveragePooling
+\end_layout
+
+\end_inset
+
+
+\begin_inset Index idx
+status open
+
+\begin_layout Plain Layout
+AveragePooling
+\end_layout
+
+\end_inset
+
+: same as 
+\emph on
+MaxPooling
+\emph default
+ except average instead of maximum is applied to input 
+\begin_inset Formula $\mathbf{X}$
+\end_inset
+
+ inside a window with size 
+\begin_inset Formula $K_{r}\times K_{c}$
+\end_inset
+
+ for each channel.
+ The operation window moves along the input with strides (or subsampling
+ rate) 
+\begin_inset Formula $S_{r}$
+\end_inset
+
+ and 
+\begin_inset Formula $S_{c}$
+\end_inset
+
+ at the vertical (row) and horizontal (column) direction, respectively.
+ For each output channel 
+\begin_inset Formula $\ell$
+\end_inset
+
+ and the 
+\begin_inset Formula $\left(i,j\right)$
+\end_inset
+
+-th input slice 
+\family roman
+\series medium
+\shape up
+\size normal
+\emph off
+\bar no
+\strikeout off
+\uuline off
+\uwave off
+\noun off
+\color none
+
+\begin_inset Formula $\mathbf{X}_{\ell ij}$
+\end_inset
+
+
+\family default
+\series default
+\shape default
+\size default
+\emph default
+\bar default
+\strikeout default
+\uuline default
+\uwave default
+\noun default
+\color inherit
+ of size 
+\begin_inset Formula $K_{r}\times K_{c}$
+\end_inset
+
+ we have
+\end_layout
+
+\begin_layout Standard
+\begin_inset Formula 
+\begin{eqnarray}
+\upsilon_{\ell ij}\left(\mathbf{X}\right) & \leftarrow & \frac{1}{K_{r}\times K_{c}}\sum_{m,n}x_{\ell,i_{m},j_{n}}\\
+\left[\nabla_{\mathbf{X}}^{J}\right]_{\ell ij} & \leftarrow & \left[\nabla_{\mathbf{X}}^{J}\right]_{\ell ij}+\frac{1}{K_{r}\times K_{c}}\left[\nabla_{\mathbf{n}}^{J}\right]_{\ell ij},
+\end{eqnarray}
+
+\end_inset
+
+
+\end_layout
+
+\begin_layout Standard
+where 
+\begin_inset Formula $i_{m}=i\times S_{r}+m$
+\end_inset
+
+, and 
+\begin_inset Formula $j_{n}=j\times S_{c}+n$
+\end_inset
+
+.
+ 
+\end_layout
+
+\begin_layout Section
+Recurrent Connections
+\end_layout
+
+\begin_layout Standard
+In the above sections, we assumed that the CN is a DAG.
+ However, when there are recurrent connections in the CN, this assumption
+ is no longer true.
+ The recurrent connection
+\begin_inset Index idx
+status open
+
+\begin_layout Plain Layout
+Recurrent ! connection
+\end_layout
+
+\end_inset
+
+ can be implemented using a 
+\emph on
+Delay
+\begin_inset Index idx
+status open
+
+\begin_layout Plain Layout
+Delay
+\end_layout
+
+\end_inset
+
+
+\emph default
+ node that retrieves the value 
+\begin_inset Formula $\lambda$
+\end_inset
+
+ samples to the past where each column of 
+\begin_inset Formula $\mathbf{Y}$
+\end_inset
+
+ is a separate sample stored in the ascending order of time.
+\end_layout
+
+\begin_layout Standard
+\begin_inset Formula 
+\begin{eqnarray}
+\mathbf{\boldsymbol{\upsilon}}_{.j}\left(\mathbf{\lambda},\mathbf{Y}\right) & \leftarrow & \mathbf{Y}_{\mathit{.\left(j-\lambda\right)}}\\
+\left[\nabla_{\mathbf{\mathbf{Y}}}^{J}\right]_{.j} & \leftarrow & \left[\nabla_{\mathbf{\mathbf{Y}}}^{J}\right]_{.j}+\left[\nabla_{\mathbf{\mathbf{n}}}^{J}\right]_{.j+\lambda}.
+\end{eqnarray}
+
+\end_inset
+
+ When 
+\begin_inset Formula $j-\lambda<0$
+\end_inset
+
+ some default values need to be set for 
+\begin_inset Formula $\mathbf{Y}_{\mathit{.\left(j-\lambda\right)}}$
+\end_inset
+
+.
+ The gradient can be derived by observing
+\end_layout
+
+\begin_layout Standard
+
+\family roman
+\series medium
+\shape up
+\size normal
+\emph off
+\bar no
+\strikeout off
+\uuline off
+\uwave off
+\noun off
+\color none
+\begin_inset Formula 
+\begin{equation}
+\frac{\partial\upsilon_{mn}}{\partial y_{ij}}=\begin{cases}
+1 & m=i\wedge n=j+\lambda\\
+0 & else
+\end{cases}
+\end{equation}
+
+\end_inset
+
+and
+\end_layout
+
+\begin_layout Standard
+
+\family roman
+\series medium
+\shape up
+\size normal
+\emph off
+\bar no
+\strikeout off
+\uuline off
+\uwave off
+\noun off
+\color none
+\begin_inset Formula 
+\begin{equation}
+\frac{\partial J}{\partial y_{ij}}=\sum_{m,n}\frac{\partial J}{\partial\upsilon_{mn}}\frac{\partial\upsilon_{mn}}{\partial y_{ij}}=\frac{\partial J}{\partial\upsilon{}_{ij+\lambda}}.
+\end{equation}
+
+\end_inset
+
+
+\end_layout
+
+\begin_layout Standard
+An example CN that contains a delay node is shown in Figure 
+\begin_inset CommandInset ref
+LatexCommand ref
+reference "fig:CN-WithDelayNode"
+
+\end_inset
+
+.
+ Different from the CN without a directed loop, a CN with a loop cannot
+ be computed for a sequence of samples as a batch since the next sample's
+ value depends on the the previous samples.
+ A simple way to do forward computation and backpropagation in a recurrent
+ network is to unroll all samples in the sequence over time.
+ Once unrolled, the graph is expanded into a DAG and the forward computation
+ and gradient calcalclation algorithms we just discussed can be directly
+ used.
+ This means, however, all computation nodes in the CN need to be computed
+ sample by sample and this significantly reduces the potential of parallelizatio
+n.
+\end_layout
+
+\begin_layout Standard
+\begin_inset Float figure
+wide false
+sideways false
+status open
+
+\begin_layout Plain Layout
+\align center
+\begin_inset Graphics
+	filename ../figures/CN-WithDelayNode.png
+	scale 70
+
+\end_inset
+
+
+\begin_inset Caption Standard
+
+\begin_layout Plain Layout
+\begin_inset CommandInset label
+LatexCommand label
+name "fig:CN-WithDelayNode"
+
+\end_inset
+
+An example CN with a delay node.
+ The shaded nodes form a recurrent loop which can be treated as a composite
+ node.
+\end_layout
+
+\end_inset
+
+
+\end_layout
+
+\end_inset
+
+
+\end_layout
+
+\begin_layout Standard
+There are two approaches to speedup the computation of a CN with directed
+ loops.
+ In the next two subsections, we will discuss them.
+\end_layout
+
+\begin_layout Subsection
+Sample by Sample Processing Only Within Loops
+\end_layout
+
+\begin_layout Standard
+The first approach identifies the loops in the CN and only applies the sample-by
+-sample computation for nodes inside the loops.
+ For the rest of the computation nodes all samples in the sequence can be
+ computed in parallel as a single matrix operation.
+ For example, in Figure 
+\begin_inset CommandInset ref
+LatexCommand ref
+reference "fig:CN-WithDelayNode"
+
+\end_inset
+
+ all the nodes included in the loop of 
+\begin_inset Formula $\mathbf{T}^{(3)}\rightarrow\mathbf{P}^{(3)}\rightarrow\mathbf{S}^{(1)}\rightarrow\mathbf{D}\rightarrow\mathbf{T}^{(3)}$
+\end_inset
+
+ need to be computed sample by sample.
+ All the rest of the nodes can be computed in batches.
+ A popular technique is to identify the strongly connected components (SCC)
+ 
+\begin_inset Index idx
+status open
+
+\begin_layout Plain Layout
+strongly connected components
+\end_layout
+
+\end_inset
+
+ in the graph, in which there is a path between each pair of vertices and
+ adding any edges or vertices would violate this property, using algorithms
+ such as Tarjan's strongly connected components algorithm 
+\begin_inset CommandInset citation
+LatexCommand cite
+key "StronglyConnectedComponents-Tarjan-1972"
+
+\end_inset
+
+
+\begin_inset Foot
+status open
+
+\begin_layout Plain Layout
+Tarjan's algorithm is favored over others such as Kosaraju's algorithm 
+\begin_inset CommandInset citation
+LatexCommand cite
+key "StronglyConnectedComponents-Hopcroft+1983"
+
+\end_inset
+
+ since it only requires one depth-first traverse, has a complexity of 
+\begin_inset Formula $O\left(\mathbf{\mathbb{\left|V\right|}}+\left|\mathbf{\mathbb{E}}\right|\right)$
+\end_inset
+
+, and does not require reversing arcs in the graph.
+\end_layout
+
+\end_inset
+
+.
+ Once the loops are identified, they can be treated as a composite node
+ in the CN and the CN is reduced to a DAG.
+ All the nodes inside each loop (or composite node) can be unrolled over
+ time and also reduced to a DAG.
+ For all these DAGs the forward computation and backprogation algorithms
+ we discussed in the previous sections can be applied.
+ The detailed procedure in determining the forward computation order in
+ the CN with arbitrary recurrent connections is described in Algorithm 
+\begin_inset CommandInset ref
+LatexCommand ref
+reference "alg:Forward-computation-of-arbitrary-CN"
+
+\end_inset
+
+.
+ Since the input to the delay nodes are computed in the past they can be
+ considered as the leaf if we only consider one time slice.
+ This makes the order decision inside loops much easier.
+\end_layout
+
+\begin_layout Standard
+\begin_inset Float algorithm
+wide false
+sideways false
+status open
+
+\begin_layout Plain Layout
+\begin_inset ERT
+status open
+
+\begin_layout Plain Layout
+
+
+\backslash
+begin{algorithmic}[1] 
+\end_layout
+
+\begin_layout Plain Layout
+
+
+\backslash
+Procedure{DecideForwardComputationOrderWithReccurentLoop}{$G=(V,E)$} 
+\backslash
+State{StronglyConnectedComponentsDetection($G,G'$)} 
+\end_layout
+
+\begin_layout Plain Layout
+
+
+\backslash
+Comment{$G'$ is a DAG of strongly connected components (SCC)} 
+\end_layout
+
+\begin_layout Plain Layout
+
+
+\backslash
+State{Call DecideForwardComputationOrder on $G'$ $
+\backslash
+rightarrow$ $order$ for DAG} 
+\end_layout
+
+\begin_layout Plain Layout
+
+
+\backslash
+For {$v
+\backslash
+in G, v
+\backslash
+in V$} 
+\end_layout
+
+\begin_layout Plain Layout
+
+
+\backslash
+State{Set the $order$ of $v$ equal the max order of the SCC $V$} 
+\end_layout
+
+\begin_layout Plain Layout
+
+
+\backslash
+Comment{This guarantee the forward order of SCC is correct} 
+\end_layout
+
+\begin_layout Plain Layout
+
+
+\backslash
+EndFor 
+\end_layout
+
+\begin_layout Plain Layout
+
+
+\backslash
+For {each SCC $V$ in G} 
+\end_layout
+
+\begin_layout Plain Layout
+
+
+\backslash
+State{Call GetLoopForwardOrder($root$ of V)} 
+\end_layout
+
+\begin_layout Plain Layout
+
+$
+\backslash
+rightarrow$ $order$ for each SCC 
+\end_layout
+
+\begin_layout Plain Layout
+
+
+\backslash
+EndFor 
+\end_layout
+
+\begin_layout Plain Layout
+
+
+\backslash
+State{
+\backslash
+Return {$order$ for DAG and $order$ for each SCC (loop)}} 
+\end_layout
+
+\begin_layout Plain Layout
+
+
+\backslash
+EndProcedure
+\end_layout
+
+\begin_layout Plain Layout
+
+\end_layout
+
+\begin_layout Plain Layout
+
+
+\backslash
+Procedure{GetLoopForwardOrder}{$root$} 
+\end_layout
+
+\begin_layout Plain Layout
+
+
+\backslash
+State{Treat all the $delayNode$ as leaf and Call DecideForwardComponentionOrder}
+ 
+\end_layout
+
+\begin_layout Plain Layout
+
+
+\backslash
+EndProcedure
+\end_layout
+
+\begin_layout Plain Layout
+
+\end_layout
+
+\begin_layout Plain Layout
+
+
+\backslash
+Procedure{StronglyConnectedComponentsDetection}{$G=(V,E),DAG$}
+\end_layout
+
+\begin_layout Plain Layout
+
+
+\backslash
+State{$index=0, S=empty$} 
+\end_layout
+
+\begin_layout Plain Layout
+
+
+\backslash
+For {$v 
+\backslash
+in V$} 
+\end_layout
+
+\begin_layout Plain Layout
+
+
+\backslash
+If{$v.index$ is undefined} 	
+\end_layout
+
+\begin_layout Plain Layout
+
+StrongConnectComponents($v,DAG$) 
+\end_layout
+
+\begin_layout Plain Layout
+
+
+\backslash
+EndIf 
+\end_layout
+
+\begin_layout Plain Layout
+
+
+\backslash
+EndFor 
+\end_layout
+
+\begin_layout Plain Layout
+
+
+\backslash
+EndProcedure
+\end_layout
+
+\begin_layout Plain Layout
+
+\end_layout
+
+\begin_layout Plain Layout
+
+
+\backslash
+Procedure{StrongConnectComponent}{$v, DAG$} 
+\end_layout
+
+\begin_layout Plain Layout
+
+
+\backslash
+State{$v.index=index,v.lowlink=index,index= index+1$} 
+\end_layout
+
+\begin_layout Plain Layout
+
+
+\backslash
+State{$S.push(v)$} 
+\end_layout
+
+\begin_layout Plain Layout
+
+
+\backslash
+For {$(v,w) 
+\backslash
+in E$} 
+\end_layout
+
+\begin_layout Plain Layout
+
+
+\backslash
+If {$w.index$ is undefined} 
+\end_layout
+
+\begin_layout Plain Layout
+
+
+\backslash
+State{StrongConnectComponent($w$)} 
+\end_layout
+
+\begin_layout Plain Layout
+
+
+\backslash
+State{$v.lowlink=
+\backslash
+min(v.lowlink, w.lowlink)$} 
+\end_layout
+
+\begin_layout Plain Layout
+
+
+\backslash
+ElsIf{$w
+\backslash
+in S$} 
+\end_layout
+
+\begin_layout Plain Layout
+
+
+\backslash
+State{$v.lowlink=
+\backslash
+min(v.lowlink,w.index)$} 
+\end_layout
+
+\begin_layout Plain Layout
+
+
+\backslash
+EndIf 
+\backslash
+EndFor
+\end_layout
+
+\begin_layout Plain Layout
+
+
+\backslash
+If {$v.lowlink=v.index$}
+\end_layout
+
+\begin_layout Plain Layout
+
+
+\backslash
+Comment{If v is a root node, pop the stack and generate an SCC}
+\end_layout
+
+\begin_layout Plain Layout
+
+
+\backslash
+State{start a new strongly connected component} 
+\end_layout
+
+\begin_layout Plain Layout
+
+
+\backslash
+Repeat 
+\end_layout
+
+\begin_layout Plain Layout
+
+
+\backslash
+State{$w=S.pop()$} 
+\end_layout
+
+\begin_layout Plain Layout
+
+
+\backslash
+State{add $w$ to current strongly connected component} 
+\end_layout
+
+\begin_layout Plain Layout
+
+
+\backslash
+Until{$w==v$} 
+\end_layout
+
+\begin_layout Plain Layout
+
+
+\backslash
+State{Save current strongly connected component to $DAG$} 
+\end_layout
+
+\begin_layout Plain Layout
+
+
+\backslash
+EndIf 
+\end_layout
+
+\begin_layout Plain Layout
+
+
+\backslash
+EndProcedure 
+\end_layout
+
+\begin_layout Plain Layout
+
+
+\backslash
+end{algorithmic}
+\end_layout
+
+\end_inset
+
+
+\end_layout
+
+\begin_layout Plain Layout
+\begin_inset Caption Standard
+
+\begin_layout Plain Layout
+Forward computation of an arbitrary CN
+\begin_inset CommandInset label
+LatexCommand label
+name "alg:Forward-computation-of-arbitrary-CN"
+
+\end_inset
+
+
+\end_layout
+
+\end_inset
+
+
+\end_layout
+
+\end_inset
+
+
+\end_layout
+
+\begin_layout Subsection
+Processing Multiple Utterances Simultaneously
+\end_layout
+
+\begin_layout Standard
+The second approach to speed up the processing in the recurrent CN is to
+ process multiple sequences at a time.
+ To implement this, we need to organize sequences in a way that the frames
+ with the same frame id from different sequences are grouped together as
+ shown in Figure 
+\begin_inset CommandInset ref
+LatexCommand ref
+reference "fig:CN-SequenceBatch"
+
+\end_inset
+
+.
+ By organizing sequences in this way we can compute frames from different
+ sequences in batch when inside a loop and compute all samples in all utterances
+ in one batch outside loops.
+ For example, in Figure 
+\begin_inset CommandInset ref
+LatexCommand ref
+reference "fig:CN-SequenceBatch"
+
+\end_inset
+
+ we can compute 4 frames together for each time step.
+ If sequences have different lengths, we can truncate them to the same length
+ and save the final state of the sequences that are not finished yet.
+ The remaining frames can be grouped with other sequences for further processing.
+\end_layout
+
+\begin_layout Standard
+\begin_inset Float figure
+wide false
+sideways false
+status open
+
+\begin_layout Plain Layout
+\align center
+\begin_inset Graphics
+	filename ../figures/SequenceBatch.png
+	lyxscale 80
+	scale 70
+
+\end_inset
+
+
+\begin_inset Caption Standard
+
+\begin_layout Plain Layout
+\begin_inset CommandInset label
+LatexCommand label
+name "fig:CN-SequenceBatch"
+
+\end_inset
+
+Process multiple sequences in a batch.
+ Shown in the figure is an example with 4 sequences.
+ Each color represents one sequence.
+ Frames with the same frame id from different sequences are grouped together
+ and computed in batch.
+ The right matrix is a reshape of the left matrix.
+\end_layout
+
+\end_inset
+
+
+\end_layout
+
+\end_inset
+
+
+\end_layout
+
+\begin_layout Subsection
+Building Arbitrary Recurrent Neural Networks
+\begin_inset Index idx
+status open
+
+\begin_layout Plain Layout
+Recurrent ! neural network (RNN)
+\end_layout
+
+\end_inset
+
+
+\end_layout
+
+\begin_layout Standard
+With the inclusion of delay nodes, we can easily construct complicated recurrent
+ networks and dynamic systems.
+ For example, the long-short-term-memory
+\begin_inset Index idx
+status open
+
+\begin_layout Plain Layout
+long-short-term memory
+\end_layout
+
+\end_inset
+
+ (LSTM
+\begin_inset Index idx
+status open
+
+\begin_layout Plain Layout
+LSTM
+\end_layout
+
+\end_inset
+
+) 
+\begin_inset CommandInset citation
+LatexCommand cite
+key "LSTM-hochreiter:1997,LSTM-GenSequence-Graves-2013"
+
+\end_inset
+
+ neural network that is widely used to recognize and generate hand-written
+ characters involves the following operations:
+\end_layout
+
+\begin_layout Standard
+\begin_inset Formula 
+\begin{eqnarray}
+\mathbf{i}_{t} & = & \sigma\left(\mathbf{W}^{(xi)}\mathbf{x}_{t}+\mathbf{W}^{(hi)}\mathbf{h}_{t-1}+\mathbf{W}^{(ci)}\mathbf{c}_{t-1}+\mathbf{b}^{(i)}\right)\\
+\mathbf{f}_{t} & = & \sigma\left(\mathbf{W}^{(xf)}\mathbf{x}_{t}+\mathbf{W}^{(hf)}\mathbf{h}_{t-1}+\mathbf{W}^{(cf)}\mathbf{c}_{t-1}+\mathbf{b}^{(f)}\right)\\
+\mathbf{c}_{t} & = & \mathbf{f}_{t}\bullet\mathbf{c}_{t-1}+\mathbf{i}_{t}\bullet\mathrm{tanh}\left(\mathbf{W}^{(xc)}\mathbf{x}_{t}+\mathbf{W}^{(hc)}\mathbf{h}_{t-1}+\mathbf{b}^{(c)}\right)\\
+\mathbf{o}_{t} & = & \sigma\left(\mathbf{W}^{(xo)}\mathbf{x}_{t}+\mathbf{W}^{(ho)}\mathbf{h}_{t-1}+\mathbf{W}^{(co)}\mathbf{c}_{t}+\mathbf{b}^{(o)}\right)\\
+\mathbf{h}_{t} & = & \mathbf{o}_{t}\bullet\mathrm{tanh}\left(\mathbf{c}_{t}\right),
+\end{eqnarray}
+
+\end_inset
+
+where 
+\begin_inset Formula $σ\left(.\right)$
+\end_inset
+
+ is the logistic sigmoid function, 
+\begin_inset Formula $\mathbf{i}_{t}$
+\end_inset
+
+, 
+\begin_inset Formula $\mathbf{f}_{t}$
+\end_inset
+
+, 
+\begin_inset Formula $\mathbf{o}_{t}$
+\end_inset
+
+, 
+\begin_inset Formula $\mathbf{c}_{t}$
+\end_inset
+
+ and 
+\begin_inset Formula $\mathbf{h}_{t}$
+\end_inset
+
+ are vectors with same size (since there is one and only one of each in
+ every cell) to represent values at time 
+\begin_inset Formula $t$
+\end_inset
+
+ of the input gate, forget gate, output gate, cell, cell input activation,
+ and hidden layer, respectively, 
+\begin_inset Formula $\mathbf{W}$
+\end_inset
+
+'s are the weight matrices connecting different gates, and 
+\begin_inset Formula $\mathbf{b}$
+\end_inset
+
+'s are the corresponding bias vectors.
+ All the weight matrices are full except the weight matrix 
+\begin_inset Formula $\mathbf{W}^{(ci)}$
+\end_inset
+
+ from the cell to gate vectors which is diagonal.
+ It is obvious that the whole LSTM can be described as a CN with following
+ node types: 
+\emph on
+Times
+\emph default
+, 
+\emph on
+Plus
+\emph default
+, 
+\emph on
+Sigmoid
+\emph default
+, 
+\emph on
+Tanh
+\emph default
+, 
+\emph on
+DiagTimes
+\emph default
+, 
+\emph on
+ElementTimes
+\emph default
+ and 
+\emph on
+Delay
+\emph default
+.
+ More specifically, using these computational nodes, the LSTM can be described
+ as:
+\end_layout
+
+\begin_layout Standard
+\begin_inset Formula 
+\begin{eqnarray}
+\mathbf{H}^{(d)} & = & Delay\left(\mathbf{H}\right)\\
+\mathbf{C}^{(d)} & = & Delay\left(\mathbf{C}\right)\\
+\mathbf{T}^{\left(1\right)} & = & Macro2W1b(\mathbf{W}^{(xi)},\mathbf{X},\mathbf{W}^{(hi)},\mathbf{H}^{(d)},\mathbf{b}^{(i)})\\
+\mathbf{I} & = & Sigmoid\left(Plus\left(\mathbf{T}^{\left(1\right)},DiagTimes\left(\mathbf{d}^{(ci)},\mathbf{C}^{(d)}\right)\right)\right)\\
+\mathbf{T}^{\left(2\right)} & = & Macro3W1b\left(\mathbf{W}^{(xf)},\mathbf{X},\mathbf{W}^{(hf)},\mathbf{H}^{(d)},\mathbf{W}^{(cf)}\mathbf{C}^{(d)},\mathbf{b}^{(f)}\right)\\
+\mathbf{F} & = & Sigmoid\left(\mathbf{T}^{\left(2\right)}\right)\\
+\mathbf{T}^{\left(3\right)} & = & Macro2W1b\left(\mathbf{W}^{(xc)},\mathbf{X},\mathbf{W}^{(hc)},\mathbf{H}^{(d)},\mathbf{b}^{(c)}\right)\\
+\mathbf{T}^{\left(4\right)} & = & ElementTime\left(\mathbf{F},\mathbf{C}^{(d)}\right)\\
+\mathbf{T}^{\left(5\right)} & = & ElementTimes\left(\mathbf{I},Tanh\left(\mathbf{T}^{\left(3\right)}\right)\right)\\
+\mathbf{C} & = & Plus\left(\mathbf{T}^{\left(4\right)},\mathbf{T}^{\left(5\right)}\right)\\
+\mathbf{T}^{\left(6\right)} & = & Macro3W1b\left(\mathbf{W}^{(xo)},\mathbf{X},\mathbf{W}^{(ho)},\mathbf{H}^{(d)},\mathbf{W}^{(co)}\mathbf{C},\mathbf{b}^{(o)}\right)\\
+\mathbf{O} & = & Sigmoid\left(\mathbf{T}^{\left(6\right)}\right)\\
+\mathbf{H} & = & ElementTime\left(\mathbf{\mathbf{O}},Tanh\left(\mathbf{C}\right)\right),
+\end{eqnarray}
+
+\end_inset
+
+where we have defined the macro 
+\begin_inset Formula $Macro2W1b\left(\mathbf{W}^{\left(1\right)},\mathbf{I}^{\left(1\right)},\mathbf{W}^{\left(2\right)},\mathbf{I}^{\left(2\right)},\mathbf{b}\right)$
+\end_inset
+
+ as
+\end_layout
+
+\begin_layout Standard
+\begin_inset Formula 
+\begin{eqnarray}
+\mathbf{S}^{\left(1\right)} & = & Plus\left(Times\left(\mathbf{W}^{\left(1\right)},\mathbf{I}^{\left(1\right)}\right),Times\left(\mathbf{W}^{\left(2\right)},\mathbf{I}^{\left(2\right)}\right)\right)\\
+Macro2W1b & = & Plus\left(\mathbf{S}^{\left(1\right)},\mathbf{b}\right)
+\end{eqnarray}
+
+\end_inset
+
+and macro 
+\begin_inset Formula $Macro3W1b\left(\mathbf{W}^{\left(1\right)},\mathbf{I}^{\left(1\right)},\mathbf{W}^{\left(2\right)},\mathbf{I}^{\left(2\right)},\mathbf{\mathbf{W}^{\mathit{\left(3\right)}},\mathbf{I}^{\mathit{\left(3\right)}},b}\right)$
+\end_inset
+
+ as
+\end_layout
+
+\begin_layout Standard
+\begin_inset Formula 
+\begin{eqnarray}
+\mathbf{S}^{\left(1\right)} & = & Macro2W1b\left(\mathbf{W}^{\left(1\right)},\mathbf{I}^{\left(1\right)},\mathbf{W}^{\left(2\right)},\mathbf{I}^{\left(2\right)},\mathbf{b}\right)\\
+Macro3W1b & = & Plus\left(\mathbf{S}^{\left(1\right)},Times\left(\mathbf{W}^{\left(3\right)},\mathbf{I}^{\left(3\right)}\right)\right)
+\end{eqnarray}
+
+\end_inset
+
+
+\end_layout
+
+\begin_layout Section
+Multiple Networks
+\end_layout
+
+\begin_layout Standard
+CNTK supports training multiple networks.
+ This allows each network to do its own SGD with its own datareader.
+ Therefore, it improves flexibilty.
+ In one example, you would use recurrent networks as an encoder of speech
+ features, a second network used as encoder of a language model and the
+ third network used as a recurrent language model.
+ It achieves this by introducing the following special nodes.
+ Also, the network computation uses a special node to determine if a network
+ has reached to an end.
+ 
+\end_layout
+
+\begin_layout Subsection
+PairNetworkNode
+\begin_inset Index idx
+status open
+
+\begin_layout Plain Layout
+Pair network node(PNN)
+\end_layout
+
+\end_inset
+
+
+\end_layout
+
+\begin_layout Standard
+The pairnetworknode is a socket from one network to the other networks.
+ It has one input as its child.
+ When it does evaluatoin, it copies the function values from the child as
+ its function value.
+ When it does error propagation, it adds the gradient from its parent to
+ its child.
+ It is similar to an input node, but with activity from other networks.
+ 
+\end_layout
+
+\begin_layout Standard
+When the network is built, a function does evaluation ordering.
+ For a typical node, its children will be included into the evaluation order.
+ However, for pairnetwork node, its children are from other networks.
+ Therefore, they cannot be included in the search order.
+ This is achieved by overiding function, EnumerateNodesForEval, which stops
+ further network expansion on its children.
+ Similary, when doing strongly connected components search, the function
+ performs this should ignore the children of pairnetwork nodes.
+ 
+\end_layout
+
+\begin_layout Standard
+
+\end_layout
+
+\end_body
+\end_document