--- conflicted
+++ resolved
@@ -149,9 +149,8 @@
             }
 
             size_t streamId = m_nameToStreamId[mx.first];
-            
+
             const auto& stream = minibatch.m_data[streamId];
-<<<<<<< HEAD
             // TODO: assert that num sequences is consistent across all streams
             m_numParallelSequences = stream->m_layout->GetNumParallelSequences();
             size_t rowNumber = m_streams[streamId]->m_sampleLayout->GetNumElements();
@@ -166,21 +165,15 @@
                     (int) rowNumber, mx.first.c_str(), (int) expectedRowNumber);
             }
             FillMatrixFromStream(m_streams[streamId]->m_storageType, &matrix, rowNumber, stream);
-=======
-            m_layout = stream->m_layout;
-            size_t sampleSize = m_streams[streamId]->m_sampleLayout->GetNumElements();
-            auto& matrix = matrices.GetInputMatrix<ElemType>(mx.first);
-            FillMatrixFromStream(m_streams[streamId]->m_storageType, &matrix, sampleSize, stream);
->>>>>>> a7e439e9
         }
     }
 
     if (!m_endOfEpoch)
     {
-        m_prefetchTask = std::async(m_launchType, [this]()
-        {
-            return m_reader->ReadMinibatch();
-        });
+    m_prefetchTask = std::async(m_launchType, [this]()
+    {
+        return m_reader->ReadMinibatch();
+    });
     }
 
     return !minibatch.m_data.empty();
