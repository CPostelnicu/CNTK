--- conflicted
+++ resolved
@@ -69,12 +69,9 @@
     fprintf(stderr, "\nAbout to throw exception '%s'\n", buffer);
 #endif
     //Microsoft::MSR::CNTK::ExceptionWithCallStack<E>::PrintCallStack();
-<<<<<<< HEAD
-=======
     // Note: The call stack will suppress this function and its call site (XXXError()).
     //       If more layers are added here, it would have to be adjusted.
     // TODO: Change ExceptionWithCallStack to take a parameter how many levels to skip.
->>>>>>> 88f683ee
     throw ExceptionWithCallStack<E>(buffer, ExceptionWithCallStack<E>::GetCallStack());
 };
 #pragma warning(pop)
